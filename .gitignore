*.pyc
*.egg*
local_settings.py
*.db
dist/
<<<<<<< HEAD
_build/
=======
.tox/
reports/
>>>>>>> 265b3358
<|MERGE_RESOLUTION|>--- conflicted
+++ resolved
@@ -3,9 +3,6 @@
 local_settings.py
 *.db
 dist/
-<<<<<<< HEAD
 _build/
-=======
 .tox/
-reports/
->>>>>>> 265b3358
+reports/
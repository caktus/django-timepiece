--- conflicted
+++ resolved
@@ -136,70 +136,7 @@
 
                     {% if entries %}
                         {% url 'view_user_timesheet' timesheet_user.pk 'all-entries' as next_url %}
-<<<<<<< HEAD
-                        {% for entry in entries %}
-                            {% ifchanged entry.start_time|date:"W" %}
-                                {# Close table before new table starts (ignore first table) #}
-                                {% if entry.start_time.weekday == 0 and not forloop.first %}
-                                        </tbody>
-                                    </table>
-                                {% endif %}
-                                <table class="table table-bordered table-condensed table-striped">
-                                    <thead>
-                                        <tr>
-                                            <th>Date</th>
-                                            <th class="project">Project</th>
-                                            <th class="activity">Activity</th>
-                                            <th>Location</th>
-                                            <th>Status</th>
-                                            <th class="time">Time In</th>
-                                            <th class="time">Time Out</th>
-                                            <th class="time">Breaks</th>
-                                            <th class="time">Hours</th>
-                                            <th class="comments">Comments</th>
-                                            <th class="aux"></th>
-                                        </tr>
-                                    </thead>
-                                    <tbody>
-                                        <tr class="ledger_header">
-                                            <th colspan="11">Week of {{ entry.start_time|week_start|date:'M j, Y' }} </th>
-                                        </tr>
-                            {% endifchanged %}
-                            <tr>
-                                {% ifchanged entry.start_time|date %}
-                                <td>{{ entry.start_time|date:"m/d/Y (D)" }}</td>
-                                {% else %}
-                                <td></td>
-                                {% endifchanged %}
-                                <td class="project">{{ entry.project__name }}</td>
-                                <td class="activity">{{ entry.activity__name }}</td>
-                                <td>{{ entry.location__name }}</td>
-                                <td>{{ entry.status|title }}</td>
-                                <td class="time break">{{ entry.start_time|time }}</td>
-                                <td class="time break">{{ entry.end_time|time }}</td>
-                                <td class="hours time">{{ entry.seconds_paused|seconds_to_hours|floatformat:2 }}</td>
-                                <td class="hours time">{{ entry.hours|floatformat:2 }}</td>
-                                <td class="comments" title="{{entry.comments}}">{{ entry.comments|truncatewords:12|urlizetrunc:25|safe }}</td>
-                                <td class="aux">
-                                    {% if entry.status == "unverified" or entry.status != 'invoiced' and perms.entries.view_payroll_summary %}
-                                        <a href="{% url 'edit_entry' entry.id %}?next={{ next_url|add_parameters:request.GET|urlencode }}">Edit</a>
-                                    {% endif %}
-                                    {% if perms.entries.view_payroll_summary and entry.status != "unverified" and entry.status != "invoiced" %}
-                                        | <a href="{% url 'reject_entry' entry.id %}?next={{ next_url|add_parameters:request.GET|urlencode }}">Reject</a>
-                                    {% endif %}
-                                </td>
-                            </tr>
-                            {# Close the last table #}
-                            {% if forloop.last %}
-                                    </tbody>
-                                </table>
-                            {% endif %}
-                        {% endfor %}
-
-                        <table class="table table-bordered table-condensed totals">
-=======
                         <table class="table table-bordered table-condensed table-hover">
->>>>>>> 47add0b8
                             <thead>
                                 <tr>
                                     <th>Date</th>
@@ -219,7 +156,7 @@
                                 {% for entry in entries %}
                                     {% ifchanged entry.start_time|date:"W" %}
                                         <tr class="emphasized-row">
-                                            <th colspan="11">Week of {% week_start entry.start_time %} </th>
+                                            <th colspan="11">Week of {{ entry.start_time|week_start|date:'M j, Y' }} </th>
                                         </tr>
                                     {% endifchanged %}
                                     <tr>

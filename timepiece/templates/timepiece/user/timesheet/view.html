--- conflicted
+++ resolved
@@ -15,34 +15,17 @@
 {% block breadcrumb %}{% endblock breadcrumb %}
 
 {% block title %}
-<<<<<<< HEAD
-    {% if timesheet_user.get_full_name %}
-        {{ timesheet_user.get_full_name }}
-    {% else %}
-        {{ timesheet_user.username }}
-    {% endif %}
+    {{ timesheet_user.get_name_or_username }}
     - Time Sheet for {{ from_date|date:'M Y' }}
-=======
-    {{ timesheet_user.get_name_or_username }}
-    - Time Sheet for {{ from_date|date:"F Y" }}
->>>>>>> 215f3704
+
 {% endblock %}
 
 {% block bodyid %}user-timesheet{% endblock bodyid %}
 
 {% block content %}
     <h2>
-<<<<<<< HEAD
-        {% if timesheet_user.get_full_name %}
-            {{ timesheet_user.get_full_name }}
-        {% else %}
-            {{ timesheet_user.username }}
-        {% endif %}
+        {{ timesheet_user.get_name_or_username }}
         - Time Sheet for {{ from_date|date:'M Y' }}
-=======
-        {{ timesheet_user.get_name_or_username }}
-        - Time Sheet for {{ from_date|date:"F Y" }}
->>>>>>> 215f3704
     </h2>
 
     <div class="row-fluid">

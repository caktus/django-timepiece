--- conflicted
+++ resolved
@@ -53,23 +53,13 @@
                     <li>
                         {{ relationship.project.name }}
                         {% if perms.timepiece.change_projectrelationship %}
-<<<<<<< HEAD
-                            {% with caption="Edit "|add:user.get_full_name|add:"'s relationship to "|add:relationship.project.name project=relationship.project %}
+                            {% with caption="Edit "|add:user.get_name_or_username|add:"'s relationship to "|add:relationship.project.name project=relationship.project %}
                                 <a title="{{ caption }}" href="{% url 'edit_relationship' %}?project_id={{ project.id }}&user_id={{ user.pk }}&next={{ next_url|add_parameters:request.GET|urlencode }}"><i alt="{{ caption }}" class="icon-pencil"></i></a>
                             {% endwith %}
                         {% endif %}
                         {% if perms.timepiece.delete_projectrelationship %}
-                            {% with caption="Remove "|add:user.get_full_name|add:" from "|add:relationship.project.name project=relationship.project %}
+                            {% with caption="Remove "|add:user.get_name_or_username|add:" from "|add:relationship.project.name project=relationship.project %}
                                 <a title="{{ caption }}" href="{% url 'delete_relationship' %}?project_id={{ project.id }}&user_id={{ user.pk }}&next={{ next_url|add_parameters:request.GET|urlencode }}"><i alt="{{ caption }}" class="icon-remove"></i></a>
-=======
-                            {% with caption="Edit "|add:user.get_name_or_username|add:"'s relationship to "|add:relationship.project.name project=relationship.project %}
-                                <a title="{{ caption }}" href="{% url 'edit_relationship' %}?project_id={{ project.id }}&user_id={{ user.pk }}&next={% url 'view_user' user.pk %}"><i alt="{{ caption }}" class="icon-pencil"></i></a>
-                            {% endwith %}
-                        {% endif %}
-                        {% if perms.timepiece.delete_projectrelationship %}
-                            {% with caption="Remove "|add:user.get_name_or_username|add:" from "|add:relationship.project.name project=relationship.project %}
-                                <a title="{{ caption }}" href="{% url 'delete_relationship' %}?project_id={{ project.id }}&user_id={{ user.pk }}&next={% url 'view_user' user.pk %}"><i alt="{{ caption }}" class="icon-remove"></i></a>
->>>>>>> 405e11cb
                             {% endwith %}
                         {% endif %}
                     </li>

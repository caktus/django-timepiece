{% extends "timepiece/business/base.html" %}
{% load bootstrap_toolkit %}

{% block title %}Businesses{% endblock title %}

{% block content %}
    <div class="row-fluid">
        <div class="span12">
            <h2>Businesses</h2>
            <ul class="nav nav-pills">
                {% if perms.crm.add_business %}
                    <li><a href='{% url 'create_business' %}'>Create Business</a></li>
                {% endif %}
            </ul>
        </div>
    </div>

    <div class="row-fluid">
        <div class="span12">
            <form class='form-inline' accept-charset='UTF-8' method='get' action=''>
                {{ form|as_bootstrap:"inline" }}
                <button type='submit' class='btn' name='submit'>Search</button>
                <button type="submit" class="btn btn-success" name="export_business_list" value="True">Export Business List</button>
            </form>
        </div>
    </div>

    <div class="row-fluid">
        <div class="span12">
<<<<<<< HEAD
          <div class="accordion" id="filter-accordion">
              <div class="accordion-group">
                  <div class="accordion-heading">
                      <a class="accordion-toggle" data-toggle="collapse" data-parent="#filter-accordion" href="#filters">
                      View Map of Businesses
                      </a>
                  </div>
                  <div id="filters" class="accordion-body collapse">
                      <div class="accordion-inner">
                        <iframe src="https://www.google.com/maps/d/u/0/embed?mid=zNjJ-sG-Z0Os.knn5tilrrqKA" width="100%" height="500px"></iframe>
                      </div>
                  </div>
              </div>
          </div>

        </div>
    </div>

    <div class="row-fluid">
        <div class="span12">
            {% load pagination_tags %}
            {% autopaginate object_list %}

            {% paginate %}
=======
            {% include "timepiece/pagination.html" %}
>>>>>>> b417b3ea
            <table class='table table-bordered table-striped table-condensed'>
                <thead>
                    <tr>
                        <th>Name</th>
                        <th>Description</th>
                    </tr>
                </thead>
                <tbody>
                    {% for business in object_list %}
                        <tr>
                            <td><a href='{% url 'view_business' business.pk %}'>{{ business.name }}</a></td>
                            <td>{{ business.description|truncatewords:8 }}</td>
                        </tr>
                    {% endfor %}
                </tbody>
            </table>
            {% include "timepiece/pagination.html" %}
        </div>
    </div>
{% endblock content %}<|MERGE_RESOLUTION|>--- conflicted
+++ resolved
@@ -27,7 +27,6 @@
 
     <div class="row-fluid">
         <div class="span12">
-<<<<<<< HEAD
           <div class="accordion" id="filter-accordion">
               <div class="accordion-group">
                   <div class="accordion-heading">
@@ -52,9 +51,6 @@
             {% autopaginate object_list %}
 
             {% paginate %}
-=======
-            {% include "timepiece/pagination.html" %}
->>>>>>> b417b3ea
             <table class='table table-bordered table-striped table-condensed'>
                 <thead>
                     <tr>

{% extends "timepiece/time-sheet/base.html" %}
{% load timepiece_tags math_tags %}

{% block title %}Timepiece Entries{% endblock title %}

{% block bodyid %}dashboard{% endblock bodyid %}

{% block content %}
<<<<<<< HEAD
    <div class="row-fluid">
        <div class="span12">
            <h2>My Time Sheet</h2>
            <ul class="unstyled subnav">
                <li><a href="{% url timepiece-clock-in %}">Clock In</a></li>
                <li><a href="{% url timepiece-add %}">Add Entry</a></li>
            </ul>
=======
    {% if view_entries %}
        <div class="row">
            <div class="span12">
                <h2>My Time Sheet</h2>
                <ul class="unstyled subnav">
                    <li><a href="{% url timepiece-clock-in %}">Clock In</a></li>
                    <li><a href="{% url timepiece-add %}">Add Entry</a></li>
                </ul>
            </div>
>>>>>>> 568433d3
        </div>
    {% endif %}

<<<<<<< HEAD
    <div class="row-fluid">
        <div class="span12">
            <h3>My Projects</h3>
            <table class="table table-striped table-bordered table-condensed">
                <thead>
                    <tr>
                        <th>Project</th>
                        <th>My Hours</th>
                        <th>Hours Worked</th>
                        <th>Hours Remaining</th>
                        <th>Due Date</th>
                        <th></th>
                    </tr>
                </thead>
                <tbody>
            	    {% regroup assignments by contract.project.type as type_list %}
            	    {% for type in type_list %}
                	    <tr class="ledger_header">
                            <th colspan="6">{{ type.grouper }}s</th>
=======
    {% if assignments %}
        <div class="row">
            <div class="span12">
                <h3>My Projects</h3>
                <table class="table table-striped table-bordered table-condensed">
                    <thead>
                        <tr>
                            <th>Project</th>
                            <th>My Hours</th>
                            <th>Hours Worked</th>
                            <th>Hours Remaining</th>
                            <th>Due Date</th>
                            <th></th>
>>>>>>> 568433d3
                        </tr>
                    </thead>
                    <tbody>
                	    {% regroup assignments by contract.project.type as type_list %}
                	    {% for type in type_list %}
                    	    <tr class="ledger_header">
                                <th colspan="6">{{ type.grouper }}s</th>
                            </tr>
                    	    {% for assignment in type.list %}
                        	    <tr>
                        	        <td><a href="{% url timepiece-clock-in %}?project={{ assignment.contract.project.pk }}">{{ assignment.contract.project }}</a></td>
                                    <td class="hours">{{ assignment.num_hours }}</td>
                                    <td class="hours">{{ assignment.hours_worked|floatformat:2 }} ({% widthratio assignment.hours_worked assignment.num_hours 100 %}%)</td>
                                    <td class="hours">{{ assignment.hours_remaining|floatformat:2 }}</td>
                                    <td>{{ assignment.end_date }}</td>
                                    <td>
                        			    <ul class="actions">
                                            <li><a href="{% url timepiece-add %}?project={{ assignment.contract.project.pk }}">Add Entry</a></li>
                                            <li><a href="{% url view_contract assignment.contract.pk %}">Report</a></li>
                        			    </ul>
                                    </td>
                        	    </tr>
                    	    {% endfor %}
                	    {% endfor %}
                    </tbody>
                </table>
            </div>
        </div>
    {% endif %}

<<<<<<< HEAD
    <div class="row-fluid">
        <div class="span12">
            <h3>
                {% with entries.count as num_entries %}
                    My Active Entries
                {% endwith %}
            </h3>

            {% with my_active_entries as entries %}
                <div class="scroll">
                    {% include "timepiece/time-sheet/_entry_list.html" %}
                </div>
            {% endwith %}
=======
    {% if view_entries %}
        <div class="row">
            <div class="span12">
                <h3>
                    {% with entries.count as num_entries %}
                        My Active Entries
                    {% endwith %}
                </h3>

                {% with my_active_entries as entries %}
                {% include "timepiece/time-sheet/_entry_list.html" %}
                {% endwith %}
            </div>
>>>>>>> 568433d3
        </div>
    {% endif %}

    <div class="row-fluid">
        {% if allocations or project_entries %}
            <div class="span12">
                <h3>My Work This Week</h3>
                <table class="table table-bordered table-condensed">
                    <thead>
                        <tr>
                            <th>Project</th>
                            <th>Hours Worked</th>
                        </tr>
                    </thead>
                    <tbody>
                        {% for assignment in allocations %}
                            <tr>
                                <td><a href="{% url timepiece-clock-in %}?project={{ assignment.assignment.contract.project.pk }}">{{ assignment.assignment.contract.project }}</a></td>
                                <td class="hours">
                                    {% bar_graph assignment.assignment.contract.project assignment.hours_worked assignment.hours %}
                                </td>
                            </tr>
                        {% endfor %}

                        {% for entry in project_entries %}
                            <tr>
                                <td><a href="{% url timepiece-clock-in %}?project={{ entry.project__pk }}">{{ entry.project__name }}</a></td>
                                <td class="hours">{{ entry.sum }}</td>
                            </tr>
                        {% endfor %}

                        {% for row in activity_entries %}
                            <tr>
                                <th>Total {% if row.billable %}billable{% else %}non-billable{% endif %} time:</th>
                                <td class="hours">
                                    {% if row.billable %}
                                        {% ifnotequal schedule.count 0 %}
                                            {% bar_graph "" row.sum schedule.0.hours_per_week %}
                                        {% else %}
                                            {{ row.sum }}
                                        {% endifnotequal %}
                                    {% else %}
                                        {{ row.sum }}
                                    {% endif %}
                                </td>
                            </tr>
                        {% endfor %}

                        <tr>
                            <th> Total time this week: </th>
                            <td class="hours">{{ current_total }}</td>
                        </tr>
                    </tbody>
                </table>
            </div>
        {% endif %}
    </div>


    {% if allocations %}
        <div class="row-fluid">
            <div style="height: 320px; width: 320px;" id="my-weekly-hours-chart"></div>
        </div>
    {% endif %}

<<<<<<< HEAD
    <div class="row-fluid">
        <div class="span12">
            <h3>Other Active Entries</h3>
            <div class="scroll">
=======
    {% if view_entries %}
        <div class="row">
            <div class="span12">
                <h3>Other Active Entries</h3>
>>>>>>> 568433d3
                <table class="table table-striped table-bordered table-condensed">
                    <thead>
                        <tr>
                            <th>Name</th>
                            <th>Project</th>
                            <th>Activity</th>
                            <th>Since</th>
                        </tr>
                    </thead>
                    <tbody>
                        {% for entry in others_active_entries %}
                            <tr class="{% if entry.is_paused %}paused{% endif %}">
                                <td>{{ entry.user.first_name }} {{ entry.user.last_name }}</td>
<<<<<<< HEAD
                                <td class="project">{{ entry.project.name }}</td>
=======
                                <td>{{ entry.project.name }}</td>
>>>>>>> 568433d3
                                <td>{{ entry.activity.name }}</td>
                                <td>{{ entry.start_time|date:"P" }}</td>
                            </tr>
                        {% empty %}
<<<<<<< HEAD
                            <tr><td colspan="4">Currently there are no other active entries.</td></tr>
=======
                            <tr><td colspan=4>Currently there are no other active entries.</td></tr>
>>>>>>> 568433d3
                        {% endfor %}
                    </tbody>
                </table>
            </div>
        </div>

<<<<<<< HEAD
    <br style="clear: both;" />

    <div class="row-fluid">
        <div class="span12">
            <h3>
                {% with this_weeks_entries.count as num_entries %}
                    Time Detail This Week ({{ num_entries }} entr{{ num_entries|pluralize:"y,ies" }})
                {% endwith %}
            </h3>

            {% with this_weeks_entries as entries %}
                <div class="scroll">
                    {% include "timepiece/time-sheet/_entry_list.html" %}
                </div>
            {% endwith %}
=======
        <div class="row">
            <div class="span12">
                <h3>
                    {% with this_weeks_entries.count as num_entries %}
                        Time Detail This Week ({{ num_entries }} entr{{ num_entries|pluralize:"y,ies" }})
                    {% endwith %}
                </h3>

                {% with this_weeks_entries as entries %}
                    {% include "timepiece/time-sheet/_entry_list.html" %}
                {% endwith %}
            </div>
>>>>>>> 568433d3
        </div>
    {% endif %}
{% endblock %}<|MERGE_RESOLUTION|>--- conflicted
+++ resolved
@@ -6,17 +6,8 @@
 {% block bodyid %}dashboard{% endblock bodyid %}
 
 {% block content %}
-<<<<<<< HEAD
-    <div class="row-fluid">
-        <div class="span12">
-            <h2>My Time Sheet</h2>
-            <ul class="unstyled subnav">
-                <li><a href="{% url timepiece-clock-in %}">Clock In</a></li>
-                <li><a href="{% url timepiece-add %}">Add Entry</a></li>
-            </ul>
-=======
     {% if view_entries %}
-        <div class="row">
+        <div class="row-fluid">
             <div class="span12">
                 <h2>My Time Sheet</h2>
                 <ul class="unstyled subnav">
@@ -24,33 +15,12 @@
                     <li><a href="{% url timepiece-add %}">Add Entry</a></li>
                 </ul>
             </div>
->>>>>>> 568433d3
         </div>
     {% endif %}
 
-<<<<<<< HEAD
-    <div class="row-fluid">
-        <div class="span12">
-            <h3>My Projects</h3>
-            <table class="table table-striped table-bordered table-condensed">
-                <thead>
-                    <tr>
-                        <th>Project</th>
-                        <th>My Hours</th>
-                        <th>Hours Worked</th>
-                        <th>Hours Remaining</th>
-                        <th>Due Date</th>
-                        <th></th>
-                    </tr>
-                </thead>
-                <tbody>
-            	    {% regroup assignments by contract.project.type as type_list %}
-            	    {% for type in type_list %}
-                	    <tr class="ledger_header">
-                            <th colspan="6">{{ type.grouper }}s</th>
-=======
+
     {% if assignments %}
-        <div class="row">
+        <div class="row-fluid">
             <div class="span12">
                 <h3>My Projects</h3>
                 <table class="table table-striped table-bordered table-condensed">
@@ -62,7 +32,6 @@
                             <th>Hours Remaining</th>
                             <th>Due Date</th>
                             <th></th>
->>>>>>> 568433d3
                         </tr>
                     </thead>
                     <tbody>
@@ -93,23 +62,8 @@
         </div>
     {% endif %}
 
-<<<<<<< HEAD
-    <div class="row-fluid">
-        <div class="span12">
-            <h3>
-                {% with entries.count as num_entries %}
-                    My Active Entries
-                {% endwith %}
-            </h3>
-
-            {% with my_active_entries as entries %}
-                <div class="scroll">
-                    {% include "timepiece/time-sheet/_entry_list.html" %}
-                </div>
-            {% endwith %}
-=======
     {% if view_entries %}
-        <div class="row">
+        <div class="row-fluid">
             <div class="span12">
                 <h3>
                     {% with entries.count as num_entries %}
@@ -121,7 +75,6 @@
                 {% include "timepiece/time-sheet/_entry_list.html" %}
                 {% endwith %}
             </div>
->>>>>>> 568433d3
         </div>
     {% endif %}
 
@@ -187,17 +140,10 @@
         </div>
     {% endif %}
 
-<<<<<<< HEAD
-    <div class="row-fluid">
-        <div class="span12">
-            <h3>Other Active Entries</h3>
-            <div class="scroll">
-=======
     {% if view_entries %}
-        <div class="row">
+        <div class="row-fluid">
             <div class="span12">
                 <h3>Other Active Entries</h3>
->>>>>>> 568433d3
                 <table class="table table-striped table-bordered table-condensed">
                     <thead>
                         <tr>
@@ -211,44 +157,19 @@
                         {% for entry in others_active_entries %}
                             <tr class="{% if entry.is_paused %}paused{% endif %}">
                                 <td>{{ entry.user.first_name }} {{ entry.user.last_name }}</td>
-<<<<<<< HEAD
                                 <td class="project">{{ entry.project.name }}</td>
-=======
-                                <td>{{ entry.project.name }}</td>
->>>>>>> 568433d3
                                 <td>{{ entry.activity.name }}</td>
                                 <td>{{ entry.start_time|date:"P" }}</td>
                             </tr>
                         {% empty %}
-<<<<<<< HEAD
                             <tr><td colspan="4">Currently there are no other active entries.</td></tr>
-=======
-                            <tr><td colspan=4>Currently there are no other active entries.</td></tr>
->>>>>>> 568433d3
                         {% endfor %}
                     </tbody>
                 </table>
             </div>
         </div>
 
-<<<<<<< HEAD
-    <br style="clear: both;" />
-
-    <div class="row-fluid">
-        <div class="span12">
-            <h3>
-                {% with this_weeks_entries.count as num_entries %}
-                    Time Detail This Week ({{ num_entries }} entr{{ num_entries|pluralize:"y,ies" }})
-                {% endwith %}
-            </h3>
-
-            {% with this_weeks_entries as entries %}
-                <div class="scroll">
-                    {% include "timepiece/time-sheet/_entry_list.html" %}
-                </div>
-            {% endwith %}
-=======
-        <div class="row">
+        <div class="row-fluid">
             <div class="span12">
                 <h3>
                     {% with this_weeks_entries.count as num_entries %}
@@ -257,10 +178,11 @@
                 </h3>
 
                 {% with this_weeks_entries as entries %}
-                    {% include "timepiece/time-sheet/_entry_list.html" %}
+                    <div class="scroll">
+                        {% include "timepiece/time-sheet/_entry_list.html" %}
+                    </div>
                 {% endwith %}
             </div>
->>>>>>> 568433d3
         </div>
     {% endif %}
 {% endblock %}
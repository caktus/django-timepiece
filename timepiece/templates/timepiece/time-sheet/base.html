{% extends "timepiece/base.html" %}
{% load timepiece_tags %}
{% load url from future %}

{% block javascript %}{{ block.super }}
	<script src="{{ STATIC_URL }}timepiece/js/clear_form.js" type="text/javascript"></script>
{% endblock %}
{% block css %}{{ block.super }}
{% endblock %}
{% block sub_navigation %}
    <ul class='header-actions-left'>
<<<<<<< HEAD
        <li><strong><a href='{% url timepiece-entries %}'>Timepiece</a></strong></li>
=======
        <li><strong><a href="{% url 'timepiece-entries' %}">Timepiece</a></strong></li>
        {% if perms.timepiece.view_project_time_sheet %}
            <li><a href="{% url 'tracked_projects' %}">Projects</a></li>
        {% endif %}
        {% if perms.timepiece.add_project_contract %}
            <li><a href="{% url 'list_contracts' %}">Contracts</a></li>
        {% endif %}
        {% if perms.timepiece.view_person_time_sheet %}
            <li><a href="{% url 'tracked_people' %}">People</a></li>
        {% endif %}
>>>>>>> d2796c65
        {% if perms.timepiece.view_payroll_summary %}
            <li><a href="{% url 'hourly_report' %}">Reports</a></li>
        {% endif %}
        {% if perms.timepiece.edit_person_time_sheet %}
            <li><a href="{% url 'invoice_projects' %}">Invoices</a></li>
        {% endif %}
            <li><a href="{% url view_person_time_sheet request.user.pk %}">My Ledger</a></li>
    </ul>
{% endblock %}
<|MERGE_RESOLUTION|>--- conflicted
+++ resolved
@@ -9,26 +9,16 @@
 {% endblock %}
 {% block sub_navigation %}
     <ul class='header-actions-left'>
-<<<<<<< HEAD
-        <li><strong><a href='{% url timepiece-entries %}'>Timepiece</a></strong></li>
-=======
         <li><strong><a href="{% url 'timepiece-entries' %}">Timepiece</a></strong></li>
-        {% if perms.timepiece.view_project_time_sheet %}
-            <li><a href="{% url 'tracked_projects' %}">Projects</a></li>
-        {% endif %}
         {% if perms.timepiece.add_project_contract %}
             <li><a href="{% url 'list_contracts' %}">Contracts</a></li>
         {% endif %}
-        {% if perms.timepiece.view_person_time_sheet %}
-            <li><a href="{% url 'tracked_people' %}">People</a></li>
-        {% endif %}
->>>>>>> d2796c65
         {% if perms.timepiece.view_payroll_summary %}
             <li><a href="{% url 'hourly_report' %}">Reports</a></li>
         {% endif %}
         {% if perms.timepiece.edit_person_time_sheet %}
             <li><a href="{% url 'invoice_projects' %}">Invoices</a></li>
         {% endif %}
-            <li><a href="{% url view_person_time_sheet request.user.pk %}">My Ledger</a></li>
+            <li><a href="{% url 'view_person_time_sheet' request.user.pk %}">My Ledger</a></li>
     </ul>
 {% endblock %}

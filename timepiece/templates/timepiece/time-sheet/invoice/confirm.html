<<<<<<< HEAD
{% extends 'timepiece/time-sheet/invoice/base.html' %}
{% load timepiece_tags %}
=======
{% extends 'timepiece/time-sheet/base.html' %}
{% load timepiece_tags bootstrap_toolkit %}
>>>>>>> e23c71e7
{% load url from future %}

{% block title %}Invoice Hours for Time Sheet{% endblock %}

{% block crumbs %}
    {{ block.super }}
    <li><span class="divider">/</span> <a href="{% url 'confirm_invoice_project' project.pk to_date|date:'Y-m-d' %}">Confirm Invoice</a></li>
{% endblock crumbs %}

{% block content %}
    <div class="row">
        <div class="span12">
            <h2>Invoice {{ project.name }} Hours {% if from_date %}from {{ from_date.date }} to {{ to_date.date }}{% else %}through {{ to_date.date }}{% endif %}</h2>
        </div>
    </div>

    <div class="row">
        <div class="span8">
            <form class="form-horizontal" method="post">
                {% csrf_token %}
                {{ invoice_form|as_bootstrap:"horizontal" }}
                <input class="btn" type='button' value='Cancel' onclick='history.go(-1)' />
                <input class="btn" type='submit' name='submit' value='Create Invoice &rarr;' />
            </form>
        </div>

        <div class="span4">
            {% if totals %}
                <h3>Totals</h3>
                    <table class="table table-bordered">
                        <tr>
                            <th>Activity Type</th>
                            <th>Total Hours</th>
                        </tr>
                        {% for name, hours_activities in totals %}
                            <tr class="ledger_header">
                                <th>{{ name|title }}</th>
                                <td class="hours"> {{ hours_activities.0 }} </td>
                            </tr>
                            {% for name, hours in hours_activities.1 %}
                                <tr>
                                    <td>{{ name|title }}</td>
                                    <td class="hours">{{ hours }} </td>
                                </tr>
                            {% endfor %}
                        {% endfor %}
                    </table>
                <br />
            {% endif %}
        </div>
    </div>

    <div class="row">
        <div class="span12">
            <h3>Selected Entries</h3>
            {% include 'timepiece/time-sheet/_weekly_entry_list.html' %}
        </div>
    </div>
{% endblock %}<|MERGE_RESOLUTION|>--- conflicted
+++ resolved
@@ -1,10 +1,5 @@
-<<<<<<< HEAD
 {% extends 'timepiece/time-sheet/invoice/base.html' %}
-{% load timepiece_tags %}
-=======
-{% extends 'timepiece/time-sheet/base.html' %}
 {% load timepiece_tags bootstrap_toolkit %}
->>>>>>> e23c71e7
 {% load url from future %}
 
 {% block title %}Invoice Hours for Time Sheet{% endblock %}

{% extends 'timepiece/time-sheet/base.html' %}

{% block title %}Delete Entry{% endblock %}

{% block content %}
    <div class="row">
        <div class="span12">
            <h2>Delete Entry</h2>

            <br style="clear: both;" />

            <form class="form-inline" action="{% url timepiece-delete entry.id %}" method="post">
                {% csrf_token %}
                <h3>Are you sure you want to delete this entry?</h3>
<<<<<<< HEAD
                <br />
                <input class="btn" type="submit" value="Yes" />
                <input class="btn" type="button" value="No" onclick="javascript:history.go(-1)" />
                <input class="btn" type="hidden" name="key" value="{{ entry.delete_key }}" />
=======
                <input type="hidden" name="key" value="{{ entry.delete_key }}" />
                <div class="form-actions">
                    <input class="btn btn-primary" type="submit" value="Yes" />
                    <input class="btn" type="button" value="No" onclick="javascript:history.go(-1)" />
                </div>
>>>>>>> 6528173b
            </form>
        </div>
    </div>
{% endblock %}<|MERGE_RESOLUTION|>--- conflicted
+++ resolved
@@ -12,18 +12,11 @@
             <form class="form-inline" action="{% url timepiece-delete entry.id %}" method="post">
                 {% csrf_token %}
                 <h3>Are you sure you want to delete this entry?</h3>
-<<<<<<< HEAD
-                <br />
-                <input class="btn" type="submit" value="Yes" />
-                <input class="btn" type="button" value="No" onclick="javascript:history.go(-1)" />
-                <input class="btn" type="hidden" name="key" value="{{ entry.delete_key }}" />
-=======
                 <input type="hidden" name="key" value="{{ entry.delete_key }}" />
                 <div class="form-actions">
                     <input class="btn btn-primary" type="submit" value="Yes" />
                     <input class="btn" type="button" value="No" onclick="javascript:history.go(-1)" />
                 </div>
->>>>>>> 6528173b
             </form>
         </div>
     </div>

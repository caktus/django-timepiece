{% extends 'timepiece/time-sheet/base.html' %}
{% load timepiece_tags bootstrap_toolkit %}
{% load url from future %}

{% block crumbs %}
    {{ block.super }}
    <li><span class="divider">/</span> <a href="{% url 'timepiece-clock-in' %}">Clock In</a></li>
{% endblock crumbs %}

{% block title %}Clock In{% endblock %}

{% block content %}
    <div class="row-fluid">
        <div class="span12">
            <h2>Clock Into Project</h2>

            <br style="clear: both;" />

            {% if active %}
                <div class="alert">
                    <button type="button" class="close" data-dismiss="alert">x</button>
                    <h4 class="alert-heading">Switching Projects</h4>
<<<<<<< HEAD
                    <p>You are currently clocked into {{active.activity.name }} on {{ active.project.name }} with {{ active.get_total_seconds|humanize_seconds }} time clocked. Switching to a new project below will clock out of this entry and start a new one. Please enter any notes about switching below.</p>
=======
                    <p>You are currently clocked into {{active.activity.name }} on {{ active.project }} with {{ active.get_active_seconds|humanize_seconds }} time clocked. Switching to a new project below will clock out of this entry and start a new one. Please enter any notes about switching below.</p>
>>>>>>> 5d96896f
                </div>
            {% endif %}

            <form class="form-horizontal" action="{% url 'timepiece-clock-in' %}" method="post" accept-charset="utf-8">
                {% csrf_token %}
                {{ form|as_bootstrap:"horizontal" }}
                <div class="form-actions">
                    <input class="btn btn-primary" type="submit" name="submit" value="Clock In" />
                    <input class="btn cancel" type="button" value="Cancel" onclick="window.location='{% url 'dashboard' %}'" />
                </div>
            </form>
        </div>
    </div>
{% endblock %}<|MERGE_RESOLUTION|>--- conflicted
+++ resolved
@@ -20,11 +20,7 @@
                 <div class="alert">
                     <button type="button" class="close" data-dismiss="alert">x</button>
                     <h4 class="alert-heading">Switching Projects</h4>
-<<<<<<< HEAD
-                    <p>You are currently clocked into {{active.activity.name }} on {{ active.project.name }} with {{ active.get_total_seconds|humanize_seconds }} time clocked. Switching to a new project below will clock out of this entry and start a new one. Please enter any notes about switching below.</p>
-=======
-                    <p>You are currently clocked into {{active.activity.name }} on {{ active.project }} with {{ active.get_active_seconds|humanize_seconds }} time clocked. Switching to a new project below will clock out of this entry and start a new one. Please enter any notes about switching below.</p>
->>>>>>> 5d96896f
+                    <p>You are currently clocked into {{active.activity.name }} for {{ active.project }} with {{ active.get_total_seconds|humanize_seconds }} time clocked. Switching to a new project below will clock out of this entry and start a new one. Please enter any notes about switching below.</p>
                 </div>
             {% endif %}
 

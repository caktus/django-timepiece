{% extends 'timepiece/time-sheet/base.html' %}
{% load timepiece_tags %}

{% block title %}{{ person }} Time Sheet{% endblock %}

{% block content %}
<h2>{{ person.first_name }} {{ person.last_name}}'s Time Sheet ({{ window.date|date:"N j" }} &mdash; {{ window.end_date|date:"N j" }})</h2>
<ul class='header-actions-left'>
    <li><a href='{% url view_person person.pk %}'>User Information</a></li>
    <li>
        {% if window.previous %}
            <a href='{% url view_person_time_sheet person.pk,window.period.pk,window.previous.pk %}'>Previous Time Sheet</a>
        {% else %}
            Previous Time Sheet
        {% endif %}
    </li>
    <li>
        {% if window.next %}
            <a href='{% url view_person_time_sheet person.pk,window.period.pk,window.next.pk %}'>Next Time Sheet</a>
        {% else %}
            Next Time Sheet
        {% endif %}
    </li>
    {% if perms.timepiece.export_project_time_sheet %}
    {# <li><a href='{% url export_project_time_sheet project.id,window.id %}'>Export as CSV</a></li> #}
    {% endif %}
    {% if show_verify %}<li><a href='{% url time_sheet_change_status 'verify',person.id,period.id,window.id %}'>Verify Time Sheet</a></li>{% endif %}
    {% if show_approve %}<li><a href='{% url time_sheet_change_status 'approve',person.id,period.id,window.id %}'>Approve Time Sheet</a></li>{% endif %}
</ul>

{% if entries %}
    <table>    
        <tr>
            <th>Date</th>
            <th>Project</th>
            <th>Activity</th>
            <th>Location</th>
            <th>Time In</th>
            <th>Time Out</th>
            <th>Breaks</th>
            <th>Hours</th>
        </tr>    
            
        {% for entry in entries %}            
            <tr>
                <td>{{ entry.start_time|date:"m/d/Y (D)" }}</td>
                <td>{{ entry.project.name }}</td>
                <td>{{ entry.activity.name }}</td>
                <td>{{ entry.location }}</td>
                <td>{{ entry.start_time|date:"P" }}</td>
                <td>{{ entry.end_time|date:"P" }}</td>
                <td>{{ entry.seconds_paused|seconds_to_hours }}</td>
                <td>{{ entry.hours }}</td>
<<<<<<< HEAD
                {% if entry.is_editable %}<td><a href="{% url timepiece-update entry.id %}?next={{ request.path|urlencode }}">Edit</a></td>{% endif %}
            </tr>    
            {% if totals %}
                <tr>
                    <td> Billable: 
                        {% if totals.0 %} {{totals.0}} {% else %} 0 {% endif %}
                    </td>
                    <td>Non-Billable: 
                        {% if totals.1 %} {{totals.1}} {% else %} 0 {% endif %}
                    </td>
                    <td>Total: 
                        {% if totals.2 %} {{totals.2}} {% else %} 0 {% endif %}
                    </td>
                <tr>
            {% endif %}                   
=======
                {% if entry.is_editable %}<td><a href="{% url timepiece-update entry.id %}">Edit</a></td>{% endif %}
            </tr>
>>>>>>> 8c4fd019
        {% endfor %}
        <tr>
            <th colspan='7'>Total:</th>
            <td>{{ total|floatformat:2 }}</td>
        </tr>
    </table>
{% else %}
    <p>No entries exist for this time sheet.</p>
{% endif %}

{% if project_entries %}
    <table id='person-summary'>
        <caption>Project Summary</caption>
    {% for entry in project_entries %}
        <tr>
            <td>{{ entry.project__name}} </td>
            <td>{{ entry.sum }}</td>
        </tr>
    {% endfor %}        
    </table>
{% endif %}

{% if activity_entries %}
    <table id='activity-summary'>
        <caption>Billable Summary</caption>
    {% for row in activity_entries %}
        <tr>
            <td>{% if row.billable %}Billable{% else %}Non-billable{% endif %}</td>
            <td>{{ row.sum }}</td>
        </tr>
    {% endfor %}        
    </table>
{% endif %}

<br style='clear: both' />

{% endblock %}<|MERGE_RESOLUTION|>--- conflicted
+++ resolved
@@ -51,8 +51,6 @@
                 <td>{{ entry.end_time|date:"P" }}</td>
                 <td>{{ entry.seconds_paused|seconds_to_hours }}</td>
                 <td>{{ entry.hours }}</td>
-<<<<<<< HEAD
-                {% if entry.is_editable %}<td><a href="{% url timepiece-update entry.id %}?next={{ request.path|urlencode }}">Edit</a></td>{% endif %}
             </tr>    
             {% if totals %}
                 <tr>
@@ -66,11 +64,10 @@
                         {% if totals.2 %} {{totals.2}} {% else %} 0 {% endif %}
                     </td>
                 <tr>
-            {% endif %}                   
-=======
-                {% if entry.is_editable %}<td><a href="{% url timepiece-update entry.id %}">Edit</a></td>{% endif %}
+            {% endif %}
+            {% if entry.is_editable %}<td><a href="{% url timepiece-update entry.id %}?next={{ request.path|urlencode }}">Edit</a></td>{% endif %}
             </tr>
->>>>>>> 8c4fd019
+            
         {% endfor %}
         <tr>
             <th colspan='7'>Total:</th>

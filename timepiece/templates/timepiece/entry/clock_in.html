--- conflicted
+++ resolved
@@ -12,9 +12,8 @@
 {% block title %}Clock In{% endblock title %}
 
 {% block extrajs %}
-<<<<<<< HEAD
-    <script charset="utf-8" src="{{ STATIC_URL }}timepiece/js/prevent_double_click.js"></script>
-    <script charset="utf-8" src="{{ STATIC_URL }}timepiece/js/filter_activity_list.js"></script>
+    <script charset="utf-8" src="{% static "timepiece/js/prevent_double_click.js" %}"></script>
+    <script charset="utf-8" src="{% static "timepiece/js/filter_activity_list.js" %}"></script>
     <script>
         $('#id_project').change( 
             function () {
@@ -22,9 +21,6 @@
             }
         );
     </script>
-=======
-    <script charset="utf-8" src="{% static "timepiece/js/prevent_double_click.js" %}"></script>
->>>>>>> b417b3ea
 {% endblock extrajs %}
 
 {% block content %}

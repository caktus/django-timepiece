{% extends 'timepiece/schedule/base.html' %}

{% load bootstrap_toolkit %}
{% load static %}

{% block title %}Schedule for the week starting {{ period|date:'M j, Y'}}{% endblock title %}

{% block bodyid %}project-hours{% endblock bodyid %}

{% block crumbs %}
    {{ block.super }}
    <li>
        <span class="divider">/</span>
        <a href=""> Edit</a>
    </li>
{% endblock crumbs %}

{% block extrajs %}
    <script>
        var ajax_url = '{{ ajax_url }}';
    </script>

    <script charset="utf-8" src="{% static "bootstrap/js/bootstrap-typeahead.js" %}"></script>
    <script charset="utf-8" src="{% static "timepiece/js/handsontable/jquery.handsontable.js" %}"></script>
    <script charset="utf-8" src="{% static "timepiece/js/ajax.js" %}"></script>
    <script charset="utf-8" src="{% static "timepiece/js/project_hours/models.js" %}"></script>
    <script charset="utf-8" src="{% static "timepiece/js/project_hours/app.js" %}"></script>
{% endblock extrajs %}

{% block extracss %}
<<<<<<< HEAD
    <link type="text/css" rel="stylesheet" href="{{ STATIC_URL }}timepiece/js/handsontable/jquery.handsontable.css" />
=======
    <link type="text/css" rel="stylesheet"
            href="{% static "timepiece/js/handsontable/jquery.handsontable.css" %}" />
>>>>>>> b417b3ea
{% endblock extracss %}

{% block content %}
    <div class="row-fluid">
        <div class="span12">
            <h2 data-date="{{ period|date:'Y-m-d' }}">Schedule for the week starting {{ period|date:'M j, Y'}} ({{ period_hours }} hours)</h2>
        </div>
    </div>

    <div class="row-fluid">
        <div class="span4">
            <form class="form-inline" method="get">
                {{ form|as_bootstrap:"inline" }}
                <button type="submit" class="btn">Update</button>
            </form>

        </div>
        <div class="span5 offset3">
            <form class="form-inline right" method="post" action="{% url 'ajax_schedule' %}">
                {% csrf_token %}
                <input type="hidden" name="duplicate" value="duplicate" />
                <input type="hidden" name="period_update" value="{{ period|date:'Y-m-d' }}" />
                <button id="copy" type="submit" class="btn">Copy previous week</button>
            </form>
            <form class="form-inline right" method="post" action="{% url 'edit_schedule' %}">
                {% csrf_token %}
                <input type="hidden" name="period_start" value="{{ period|date:'Y-m-d' }}" />
                <button type="submit" class="btn">Publish hours</button>
            </form>
        </div>
    </div>

    <div class="row-fluid">
        <div class="span12">
            <div class="dataTable"></div>
        </div>
    </div>
{% endblock content %}<|MERGE_RESOLUTION|>--- conflicted
+++ resolved
@@ -28,12 +28,8 @@
 {% endblock extrajs %}
 
 {% block extracss %}
-<<<<<<< HEAD
-    <link type="text/css" rel="stylesheet" href="{{ STATIC_URL }}timepiece/js/handsontable/jquery.handsontable.css" />
-=======
     <link type="text/css" rel="stylesheet"
-            href="{% static "timepiece/js/handsontable/jquery.handsontable.css" %}" />
->>>>>>> b417b3ea
+        href="{% static "timepiece/js/handsontable/jquery.handsontable.css" %}" />
 {% endblock extracss %}
 
 {% block content %}

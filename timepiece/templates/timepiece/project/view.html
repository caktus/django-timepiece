--- conflicted
+++ resolved
@@ -5,15 +5,11 @@
 {% block title %}{{ object }}{% endblock title %}
 
 {% block extrajs %}
-<<<<<<< HEAD
     <link rel="stylesheet" type="text/css" href="{{ STATIC_URL }}timepiece/css/progress-bar.css">
     <script charset="utf-8" src="{{ STATIC_URL }}timepiece/js/progress-bar.js"></script>
-=======
-    <script charset="utf-8" src="{{ STATIC_URL }}timepiece/js/contract.js"></script>
     <script>
         var user_hours = {{ user_hours|safe }};
     </script>
->>>>>>> f757cfe0
 {% endblock extrajs %}
 
 {% block crumbs %}
@@ -79,19 +75,10 @@
                         {% if contract %}
                             <a href="{% url 'view_contract' contract.pk %}">{{ contract }}</a>
                             ({{ contract.start_date|date:'M j, Y'}} - {{ contract.end_date|date:'M j, Y'}})
-<<<<<<< HEAD
                             <div class="progress-bar" data-seconds-worked="{{ contract.hours_worked|hours_to_seconds }}" data-seconds-assigned="{{ contract.contracted_hours|hours_to_seconds }}"></div>
-                        {% empty %}
-                            This project is not associated with any contracts.
-                        {% endfor %}
-=======
-                            <br />
-                            <div class="project-bar" style="width: 100%" data-fraction="{{ contract.fraction_schedule }}"></div>
-                            <div class="project-bar" style="width: 100%" data-fraction="{{ contract.fraction_hours }}"></div>
                         {% else %}
                             This project is not associated with any active contracts.
                         {% endif %}
->>>>>>> f757cfe0
                     </td>
                 </tr>
             </table>

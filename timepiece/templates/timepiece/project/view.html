{% extends "timepiece/project/base.html" %}
{% load url from future %}
{% load timepiece_tags markup bootstrap_toolkit %}

{% block title %}{{ project }}{% endblock %}

{% block crumbs %}
    {{ block.super }}
    <li><span class="divider">/</span> <a href="">{{ project }}</a></li>
{% endblock crumbs %}

{% block content %}
    <div class="row-fluid">
        <div class="span12">
            <h2>{{ project }}</h2>
            <ul class="nav nav-pills">
                {% if perms.timepiece.change_project %}
                    <li><a href="{% url 'edit_project' project.id %}">Edit</a></li>
                    <li><a href="{% url 'delete_project' project.id %}">Delete</a></li>
                {% endif %}
                {% if perms.timepiece.view_project_time_sheet %}
                    <li><a href="{% url 'view_project_timesheet' project.id %}">View Time Sheet</a></li>
                {% endif %}
            </ul>
        </div>
    </div>

    <div class="row-fluid">
        <div class="span6">
            <table class="table table-bordered">
                <tr><th>Type</th><td>{{ project.type }}</td></tr>
                <tr>
                    <th>Business</th>
                    <td>
                        {% if perms.timepiece.view_business  %}
                            <a href="{% url 'view_business' project.business.pk %}">{{ project.business }}</a>
                        {% else %}
                            {{ project.business }}
                        {% endif %}
                    </td>
                </tr>
                <tr><th>Status</th><td>{{ project.status }}</td></tr>
                <tr><th>Billable</th><td>{{ project.billable }}</td></tr>
                <tr>
                    <th>Point Person</th>
                    <td>
                        {% if perms.auth.view_user %}
                            <a href="{% url 'view_user' project.point_person.pk %}">{{ project.point_person.get_name_or_username }}</a>
                        {% else %}
                            {{ project.point_person.get_name_or_username }}
                        {% endif %}
                    </td>
                </tr>
                <tr><th>Description</th><td>{{ project.description|linebreaks }}</td></tr>
                {% if project.tracker_url %}
                    <tr><th>Tracker URL</th><td>{{ project.tracker_url }}</td></tr>
                {% endif %}
                <tr>
                    <th>Contracts</th>
                    <td>
                        {% for contract in project.contracts.all %}
                            <a href="{% url 'view_contract' contract.pk %}">{{ contract }}</a>
                            ({{ contract.start_date|date:'N d, Y' }} - {{ contract.end_date|date:'N d, Y' }})
                            <br />
                        {% empty %}
                            This project is not associated with any contracts.
                        {% endfor %}
                    </td>
                </tr>
            </table>
        </div>

        <div class="span4 offset2">
            {% url 'view_project' project.id as next_url %}
            <h3>Users</h3>
            <ul class="users">
                {% for user in project.users.all %}
                    <li>
                        {{ user.get_name_or_username }}
                        {% if perms.timepiece.change_projectrelationship %}
<<<<<<< HEAD
                            {% with caption="Edit "|add:user.get_full_name|add:"'s relationship to "|add:project.name %}
                                <a title="{{ caption }}" href="{% url 'edit_relationship' %}?project_id={{ project.id}}&user_id={{ user.id }}&next={{ next_url|add_parameters:request.GET|urlencode }}"><i alt="{{ caption }}" class="icon-pencil"></i></a>
                            {% endwith %}
                        {% endif %}
                        {% if perms.timepiece.delete_projectrelationship %}
                            {% with caption="Remove "|add:user.get_full_name|add:" from "|add:project.name %}
                                <a title="{{ caption }}" href="{% url 'delete_relationship' %}?project_id={{ project.id }}&user_id={{ user.id }}&next={{ next_url|add_parameters:request.GET|urlencode }}"><i alt="{{ caption }}" class="icon-remove"></i></a>
=======
                            {% with caption="Edit "|add:user.get_name_or_username|add:"'s relationship to "|add:project.name %}
                                <a title="{{ caption }}" href="{% url 'edit_relationship' %}?project_id={{ project.id}}&user_id={{ user.id }}&next={% url 'view_project' project.id %}"><i alt="{{ caption }}" class="icon-pencil"></i></a>
                            {% endwith %}
                        {% endif %}
                        {% if perms.timepiece.delete_projectrelationship %}
                            {% with caption="Remove "|add:user.get_name_or_username|add:" from "|add:project.name %}
                                <a title="{{ caption }}" href="{% url 'delete_relationship' %}?project_id={{ project.id }}&user_id={{ user.id }}&next={% url 'view_project' project.id %}"><i alt="{{ caption }}" class="icon-remove"></i></a>
>>>>>>> 405e11cb
                            {% endwith %}
                        {% endif %}
                    </li>
                {% endfor %}
            </ul>
            {% if perms.timepiece.add_projectrelationship %}
                <form class="form-inline" action="{% url 'create_relationship' %}?project_id={{ project.id }}&next={{ next_url|add_parameters:request.GET|urlencode }}" method="post" accept-charset="utf-8">
                    {% csrf_token %}
                    {{ add_user_form|as_bootstrap:"inline" }}
                    <input class="btn" type="submit" value="Add" />
                </form>
            {% endif %}
        </div>
    </div>
{% endblock %}<|MERGE_RESOLUTION|>--- conflicted
+++ resolved
@@ -78,23 +78,13 @@
                     <li>
                         {{ user.get_name_or_username }}
                         {% if perms.timepiece.change_projectrelationship %}
-<<<<<<< HEAD
-                            {% with caption="Edit "|add:user.get_full_name|add:"'s relationship to "|add:project.name %}
+                            {% with caption="Edit "|add:user.get_name_or_username|add:"'s relationship to "|add:project.name %}
                                 <a title="{{ caption }}" href="{% url 'edit_relationship' %}?project_id={{ project.id}}&user_id={{ user.id }}&next={{ next_url|add_parameters:request.GET|urlencode }}"><i alt="{{ caption }}" class="icon-pencil"></i></a>
                             {% endwith %}
                         {% endif %}
                         {% if perms.timepiece.delete_projectrelationship %}
-                            {% with caption="Remove "|add:user.get_full_name|add:" from "|add:project.name %}
+                            {% with caption="Remove "|add:user.get_name_or_username|add:" from "|add:project.name %}
                                 <a title="{{ caption }}" href="{% url 'delete_relationship' %}?project_id={{ project.id }}&user_id={{ user.id }}&next={{ next_url|add_parameters:request.GET|urlencode }}"><i alt="{{ caption }}" class="icon-remove"></i></a>
-=======
-                            {% with caption="Edit "|add:user.get_name_or_username|add:"'s relationship to "|add:project.name %}
-                                <a title="{{ caption }}" href="{% url 'edit_relationship' %}?project_id={{ project.id}}&user_id={{ user.id }}&next={% url 'view_project' project.id %}"><i alt="{{ caption }}" class="icon-pencil"></i></a>
-                            {% endwith %}
-                        {% endif %}
-                        {% if perms.timepiece.delete_projectrelationship %}
-                            {% with caption="Remove "|add:user.get_name_or_username|add:" from "|add:project.name %}
-                                <a title="{{ caption }}" href="{% url 'delete_relationship' %}?project_id={{ project.id }}&user_id={{ user.id }}&next={% url 'view_project' project.id %}"><i alt="{{ caption }}" class="icon-remove"></i></a>
->>>>>>> 405e11cb
                             {% endwith %}
                         {% endif %}
                     </li>

--- conflicted
+++ resolved
@@ -26,9 +26,8 @@
             <h3>Contract Info</h3>
             <table class="table table-bordered">
                 <tr><th>Status</th><td>{{ contract.get_status_display }}</td></tr>
-<<<<<<< HEAD
-                <tr><th>Start Date</th><td>{{ contract.start_date|date:'N d, Y' }}</td></tr>
-                <tr><th>End Date</th><td>{{ contract.end_date|date:'N d, Y' }}</td></tr>
+                <tr><th>Start Date</th><td>{{ contract.start_date|date:'M j, Y' }}</td></tr>
+                <tr><th>End Date</th><td>{{ contract.end_date|date:'M j, Y' }}</td></tr>
                 <tr><th>Contract Hours</th>
                     <td>
                         {{ contract.contracted_hours|floatformat:2 }}
@@ -45,13 +44,6 @@
                 </tr>
                 <tr><th>Hours Remaining</th><td>{{ contract.hours_remaining|floatformat:2 }}</td></tr>
                 <tr><th>Type</th><td>{{  contract.get_type_display }}</td></tr>
-=======
-                <tr><th>Start Date</th><td>{{ contract.start_date|date:'M j, Y'}}</td></tr>
-                <tr><th>End Date</th><td>{{ contract.end_date|date:'M j, Y'}}</td></tr>
-                <tr><th>Contract Hours</th><td>{{ contract.num_hours|floatformat:2 }}</td></tr>
-                <tr><th>Hours Worked</th><td>{{ contract.hours_worked|floatformat:2 }} ({% widthratio contract.hours_worked contract.num_hours 100 %}%)</td></tr>
-                <tr><th>Hours Remaining</th><td>{{ contract.hours_assigned|floatformat:2 }}</td></tr>
->>>>>>> 394a57bd
             </table>
         </div>
         <div class="span7 offset1">

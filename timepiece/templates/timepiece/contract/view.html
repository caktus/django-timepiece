--- conflicted
+++ resolved
@@ -11,9 +11,9 @@
 
 {% block content %}
     <div class="row-fluid">
-<<<<<<< HEAD
-        <div class="span4">
-            <h2>{{ contract }}</h2>
+        <div class="span12">
+        <h1>OH PLEASE OH PLEASE FIX ME</h1>
+            <h2 class="page-title">{{ contract }}</h2>
             <ul class="nav nav-pills">
                 <li><a href="{% url 'list_contracts' %}">Contracts</a></li>
             </ul>
@@ -74,10 +74,6 @@
                     </tr>
                 {% endfor %}
             </table>
-=======
-        <div class="span12">
-            <h2 class="page-title">{{ contract }}</h2>
->>>>>>> 689d6632
         </div>
     </div>
 

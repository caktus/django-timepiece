--- conflicted
+++ resolved
@@ -71,7 +71,10 @@
                     <td>{{ contract.get_client_expense_category_display }}</td>
                 </tr>
                 <tr>
-<<<<<<< HEAD
+                    <th>Primary Contact</th>
+                    <td><a href="{% url 'view_contact' contract.primary_contact.pk %}">{{ contract.primary_contact }}</a></td>
+                </tr>
+                <tr>
                     <th>PO Number</th>
                     <td>{{ contract.po_number }}</td>
                 </tr>
@@ -81,11 +84,6 @@
                     <td>{{ contract.po_line_item }}</td>
                 </tr>
                 {% endif %}
-=======
-                    <th>Primary Contact</th>
-                    <td><a href="{% url 'view_contact' contract.primary_contact.pk %}">{{ contract.primary_contact }}</a></td>
-                </tr>
->>>>>>> 09a977a8
             </table>
         </div>
 

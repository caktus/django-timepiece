--- conflicted
+++ resolved
@@ -2,12 +2,8 @@
 {% load timepiece_tags %}
 {% load url from future %}
 
-<<<<<<< HEAD
 {% block title %}{{ contract }}{% endblock title %}
-=======
-{% block title %}{{ contract }}{% endblock %}
 {% block bodyid %}contracts{% endblock bodyid %}
->>>>>>> 5a6442dc
 
 {% block crumbs %}
     {{ block.super }}

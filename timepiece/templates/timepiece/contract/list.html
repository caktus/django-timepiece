--- conflicted
+++ resolved
@@ -2,12 +2,8 @@
 {% load timepiece_tags %}
 {% load url from future %}
 
-<<<<<<< HEAD
 {% block title %}Current Contracts{% endblock title %}
-=======
-{% block title %}Current Contracts{% endblock %}
 {% block bodyid %}contracts-list{% endblock bodyid %}
->>>>>>> 435f8bfb
 
 {% block content %}
     <div class="row-fluid">

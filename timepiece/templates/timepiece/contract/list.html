{% extends 'timepiece/contract/base.html' %}
{% load timepiece_tags %}
{% load url from future %}

{% block title %}Current Contracts{% endblock %}

{% block content %}
    <div class="row-fluid">
        <div class="span12">
            <h2 class="page-title">Current Contracts</h2>

            <table class='table table-bordered table-striped table-condensed'>
                <thead>
                    <tr>
                        <th>Name</th>
                        <th>Start Date</th>
                        <th>End Date</th>
                        <th>Contract Hours</th>
                        <th>Hours Worked</th>
                        <th>Contract Type</th>
                    </tr>
                </thead>
                <tbody>
                    {% for contract in contracts %}
                        <tr>
                            <td><a href="{% url 'view_contract' contract.id %}">{{ contract.name }}</a></td>
<<<<<<< HEAD
                            <td class="nowrap">{{ contract.start_date|date:'N d, Y' }}</td>
                            <td class="nowrap">{{ contract.end_date|date:'N d, Y' }}</td>
                            <td class="nowrap hours">
                                {{ contract.contracted_hours|floatformat:2 }}
                                {% if contract.pending_hours %}
                                    <span class="pending_hours">(+{{ contract.pending_hours|floatformat:2 }})</span>
                                {%  endif %}
                            </td>
                            <td class="nowrap hours">{{ contract.hours_worked|floatformat:2 }} ({% widthratio contract.hours_worked contract.contracted_hours 100 %}%)</td>
                            <td class="nowrap">{{ contract.get_type_display }}</td>
=======
                            <td class="nowrap">{{ contract.start_date|date:'M j, Y'}}</td>
                            <td class="nowrap">{{ contract.end_date|date:'M j, Y'}}</td>
                            <td class="nowrap hours">{{ contract.num_hours|floatformat:2 }}</td>
                            <td class="nowrap hours">{{ contract.hours_worked|floatformat:2 }}</td>
                            <td class="nowrap hours">{% widthratio contract.hours_worked contract.num_hours 100 %}%</td>
>>>>>>> 394a57bd
                        </tr>
                    {% endfor %}
                </tbody>
            </table>
        </div>
    </div>
{% endblock %}<|MERGE_RESOLUTION|>--- conflicted
+++ resolved
@@ -24,9 +24,8 @@
                     {% for contract in contracts %}
                         <tr>
                             <td><a href="{% url 'view_contract' contract.id %}">{{ contract.name }}</a></td>
-<<<<<<< HEAD
-                            <td class="nowrap">{{ contract.start_date|date:'N d, Y' }}</td>
-                            <td class="nowrap">{{ contract.end_date|date:'N d, Y' }}</td>
+                            <td class="nowrap">{{ contract.start_date|date:'M j, Y' }}</td>
+                            <td class="nowrap">{{ contract.end_date|date:'M j, Y' }}</td>
                             <td class="nowrap hours">
                                 {{ contract.contracted_hours|floatformat:2 }}
                                 {% if contract.pending_hours %}
@@ -35,13 +34,6 @@
                             </td>
                             <td class="nowrap hours">{{ contract.hours_worked|floatformat:2 }} ({% widthratio contract.hours_worked contract.contracted_hours 100 %}%)</td>
                             <td class="nowrap">{{ contract.get_type_display }}</td>
-=======
-                            <td class="nowrap">{{ contract.start_date|date:'M j, Y'}}</td>
-                            <td class="nowrap">{{ contract.end_date|date:'M j, Y'}}</td>
-                            <td class="nowrap hours">{{ contract.num_hours|floatformat:2 }}</td>
-                            <td class="nowrap hours">{{ contract.hours_worked|floatformat:2 }}</td>
-                            <td class="nowrap hours">{% widthratio contract.hours_worked contract.num_hours 100 %}%</td>
->>>>>>> 394a57bd
                         </tr>
                     {% endfor %}
                 </tbody>

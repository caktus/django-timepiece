--- conflicted
+++ resolved
@@ -56,17 +56,10 @@
                                 <td>{{ invoice.number|default:'' }}</td>
                                 <td>{{ invoice.project }}</td>
                                 <td>{{ invoice.status|capfirst }}</td>
-<<<<<<< HEAD
-                                <td>{{ invoice.user.get_full_name }}</td>
+                                <td>{{ invoice.user.get_name_or_username }}</td>
                                 <td>{{ invoice.created|date:'M j, Y P' }}</td>
                                 <td>{{ invoice.start|date:'M j, Y'}}</td>
                                 <td>{{ invoice.end|date:'M j, Y'}}</td>
-=======
-                                <td>{{ invoice.user.get_name_or_username }}</td>
-                                <td>{{ invoice.created|date:"M d Y P" }}</td>
-                                <td>{{ invoice.start|date:"M d Y" }}</td>
-                                <td>{{ invoice.end|date:"M d Y" }}</td>
->>>>>>> 215f3704
                                 <td title="{{ invoice.comments }} ">{{ invoice.comments|truncatewords:12 }}</td>
                             </tr>
                         {% endfor %}

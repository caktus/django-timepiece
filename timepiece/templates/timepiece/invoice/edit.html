--- conflicted
+++ resolved
@@ -53,13 +53,8 @@
                             {% else %}
                                 <td></td>
                             {% endifchanged %}
-<<<<<<< HEAD
-                        <td>{{ entry.user.get_full_name }} </td>
+                        <td>{{ entry.user.get_name_or_username }} </td>
                         <td>{{ entry.start_time|time }} - {{ entry.end_time|time }} </td>
-=======
-                        <td>{{ entry.user.get_name_or_username }} </td>
-                        <td>{{ entry.start_time|date:"P" }} - {{ entry.end_time|date:"P" }} </td>
->>>>>>> 215f3704
                         <td>{{ entry.project.name }}</td>
                         <td>{{ entry.activity.name }}</td>
                         <td class="hours">{{ entry.hours }}</td>

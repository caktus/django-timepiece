--- conflicted
+++ resolved
@@ -1,58 +1,56 @@
-{% load timepiece_tags %}
-
-{# FIXME: Some of those permissions don't exist #}
-{% if perms.entries.can_clock_in or perms.entries.view_entry_summary or perms.entries.view_payroll_summary or perms.contracts.change_entrygroup or user.is_staff %}
-    <li class="dropdown">
-        <a href="#" class="dropdown-toggle" data-toggle="dropdown">Management <b class="caret"></b></a>
-        <ul class="dropdown-menu">
-            {% if perms.entries.view_payroll_summary %}
-                {% if perms.crm.view_backlog %}
-                <li><a href="{% url 'report_active_projects_burnup_charts' %}">Active Projects Burnup Charts</a></li>
-                <li><a href="{% url 'report_overrun_backlog' %}">Activity Goals Overrun</a></li>
-                <li><a href="{% url 'report_backlog' %}">Backlog</a></li>
-                <li><a href="{% url 'report_all_employee_backlog' %}">Backlog Charts</a></li>
-                {% endif %}
-            {% endif %}
-
-            {% if perms.entries.view_entry_summary %}  {# FIXME: permission doesn't exist #}
-                <li><a href="{% url 'report_billable_hours' %}">Billable Hours</a></li>
-            {% endif %}
-
-            {% if perms.entries.view_entry_summary %}  {# FIXME: permission doesn't exist #}
-                <li><a href="{% url 'report_hourly' %}">Hourly</a></li>
-            {% endif %}
-
-            {% if perms.entries.view_payroll_summary %}
-                <li><a href="{% url 'report_payroll_summary' %}">Payroll Summary</a></li>
-                <li><a href="{% url 'report_productivity' %}">Productivity</a></li>
-<<<<<<< HEAD
-
-                {% if perms.crm.view_user_revenue_report %}
-                <li><a href="{% url 'report_revenue' %}">Revenue Report</a></li>
-                {% endif %}
-
-=======
-                <li><a href="{% url 'report_estimation_accuracy' %}">Estimation Accuracy</a></li>
->>>>>>> b417b3ea
-                {% if user.is_staff or perms.contracts.change_entrygroup or perms.entries.can_clock_in %}
-                    <li class="divider"></li>
-                {% endif %}
-            {% endif %}
-
-            {% if user.is_staff %}
-                <li><a href="{% url 'admin:index' %}">Admin</a></li>
-            {% endif %}
-            {% if perms.contracts.change_entrygroup %}
-                <li><a href="{% url 'list_outstanding_invoices' %}">Invoices</a></li>
-            {% endif %}
-            {% if perms.entries.can_clock_in %}
-                <li><a href="{% url 'view_schedule' %}">Weekly Schedule</a></li>
-            {% endif %}
-
-            {% if perms.crm.approve_milestone %}
-                <li class="divider"></li>
-                <li><a href="{% url 'report_pending_milestones' %}">Pending Milestones</a></li>
-            {% endif %}
-        </ul>
-    </li>
-{% endif %}
+{% load timepiece_tags %}
+
+{# FIXME: Some of those permissions don't exist #}
+{% if perms.entries.can_clock_in or perms.entries.view_entry_summary or perms.entries.view_payroll_summary or perms.contracts.change_entrygroup or user.is_staff %}
+    <li class="dropdown">
+        <a href="#" class="dropdown-toggle" data-toggle="dropdown">Management <b class="caret"></b></a>
+        <ul class="dropdown-menu">
+            {% if perms.entries.view_payroll_summary %}
+                {% if perms.crm.view_backlog %}
+                <li><a href="{% url 'report_active_projects_burnup_charts' %}">Active Projects Burnup Charts</a></li>
+                <li><a href="{% url 'report_overrun_backlog' %}">Activity Goals Overrun</a></li>
+                <li><a href="{% url 'report_backlog' %}">Backlog</a></li>
+                <li><a href="{% url 'report_all_employee_backlog' %}">Backlog Charts</a></li>
+                {% endif %}
+            {% endif %}
+
+            {% if perms.entries.view_entry_summary %}  {# FIXME: permission doesn't exist #}
+                <li><a href="{% url 'report_billable_hours' %}">Billable Hours</a></li>
+            {% endif %}
+
+            {% if perms.entries.view_entry_summary %}  {# FIXME: permission doesn't exist #}
+                <li><a href="{% url 'report_hourly' %}">Hourly</a></li>
+            {% endif %}
+
+            {% if perms.entries.view_payroll_summary %}
+                <li><a href="{% url 'report_payroll_summary' %}">Payroll Summary</a></li>
+                <li><a href="{% url 'report_productivity' %}">Productivity</a></li>
+
+                {% if perms.crm.view_user_revenue_report %}
+                <li><a href="{% url 'report_revenue' %}">Revenue Report</a></li>
+                {% endif %}
+
+                <li><a href="{% url 'report_estimation_accuracy' %}">Estimation Accuracy</a></li>
+
+                {% if user.is_staff or perms.contracts.change_entrygroup or perms.entries.can_clock_in %}
+                    <li class="divider"></li>
+                {% endif %}
+            {% endif %}
+
+            {% if user.is_staff %}
+                <li><a href="{% url 'admin:index' %}">Admin</a></li>
+            {% endif %}
+            {% if perms.contracts.change_entrygroup %}
+                <li><a href="{% url 'list_outstanding_invoices' %}">Invoices</a></li>
+            {% endif %}
+            {% if perms.entries.can_clock_in %}
+                <li><a href="{% url 'view_schedule' %}">Weekly Schedule</a></li>
+            {% endif %}
+
+            {% if perms.crm.approve_milestone %}
+                <li class="divider"></li>
+                <li><a href="{% url 'report_pending_milestones' %}">Pending Milestones</a></li>
+            {% endif %}
+        </ul>
+    </li>
+{% endif %}
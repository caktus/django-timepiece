import datetime
from dateutil.relativedelta import relativedelta

from django import forms
<<<<<<< HEAD
from django.core.urlresolvers import reverse, reverse_lazy
from django.db.models import Sum

from timepiece import utils
from timepiece.crm.models import Project
from timepiece.entries.models import Entry, Location, ProjectHours, Activity
from timepiece.forms import INPUT_FORMATS, TimepieceSplitDateTimeWidget,\
        TimepieceDateInput
=======
from django.db.models import Q


from timepiece import utils
from timepiece.crm.models import Project, ProjectRelationship
from timepiece.entries.models import Entry, Location, ProjectHours
from timepiece.forms import (
    INPUT_FORMATS, TimepieceSplitDateTimeField, TimepieceDateInput)
>>>>>>> b417b3ea


class ClockInForm(forms.ModelForm):
    active_comment = forms.CharField(
        label='Notes for the active entry', widget=forms.Textarea,
        required=False)
    start_time = TimepieceSplitDateTimeField(required=False)

    class Meta:
        model = Entry
        fields = ('active_comment', 'location', 'project', 'activity',
                  'start_time', 'comments')

    def __init__(self, *args, **kwargs):
        self.user = kwargs.pop('user')
        self.active = kwargs.pop('active', None)

        initial = kwargs.get('initial', {})
        default_loc = utils.get_setting('TIMEPIECE_DEFAULT_LOCATION_SLUG')
        if default_loc:
            try:
                loc = Location.objects.get(slug=default_loc)
            except Location.DoesNotExist:
                loc = None
            if loc:
                initial['location'] = loc.pk
        project = initial.get('project', None)
        try:
            last_project_entry = Entry.objects.filter(
                user=self.user, project=project).order_by('-end_time')[0]
        except IndexError:
            initial['activity'] = None
        else:
            initial['activity'] = last_project_entry.activity.pk

        super(ClockInForm, self).__init__(*args, **kwargs)

<<<<<<< HEAD
        self.fields['start_time'].required = False
        self.fields['start_time'].read_only = True
=======
>>>>>>> b417b3ea
        self.fields['start_time'].initial = datetime.datetime.now()
        self.fields['project'].queryset = Project.trackable.filter(
<<<<<<< HEAD
                users=self.user)
        
        # TODO: seems there must be a better way to do this
        if args[0] and args[0].get('project', 0):
            p = Project.objects.get(id=int(args[0].get('project', 0)))
            if p.activity_group:
                self.fields['activity'].queryset = Activity.objects.filter(
                    id__in=[v['id'] for v in p.activity_group.activities.values()])
            else:
                self.fields['activity'].queryset = Activity.objects.filter()
        
=======
            users=self.user)
>>>>>>> b417b3ea
        if not self.active:
            self.fields.pop('active_comment')
        else:
            self.fields['active_comment'].initial = self.active.comments
        self.instance.user = self.user

    def clean_start_time(self):
        """
        Make sure that the start time doesn't come before the active entry
        """
        start = self.cleaned_data.get('start_time')
        if not start:
            return start
<<<<<<< HEAD
        # DISABLED FOR NOW SINCE WE DO NOT CARE ABOUT OVERLAPPING
        # active_entries = self.user.timepiece_entries.filter(
        #     start_time__gte=start, end_time__isnull=True)
        # for entry in active_entries:
        #     output = 'The start time is on or before the current entry: ' + \
        #     '%s - %s starting at %s' % (entry.project, entry.activity,
        #         entry.start_time.strftime('%H:%M:%S'))
        #     raise forms.ValidationError(output)
        if start > datetime.datetime.now():
            raise forms.ValidationError('The start time cannot be in the future.')
=======
        active_entries = self.user.timepiece_entries.filter(
            start_time__gte=start, end_time__isnull=True)
        for entry in active_entries:
            output = ('The start time is on or before the current entry: '
                      '%s - %s starting at %s' % (entry.project, entry.activity,
                                                  entry.start_time.strftime('%H:%M:%S')))
            raise forms.ValidationError(output)
>>>>>>> b417b3ea
        return start

    def clean(self):
        start_time = self.clean_start_time()
        data = self.cleaned_data
        if not start_time:
            return data
        if self.active:
            self.active.unpause()
            self.active.comments = data['active_comment']
            self.active.end_time = start_time - relativedelta(seconds=1)
            if not self.active.clean():
                raise forms.ValidationError(data)
        return data

    def save(self, commit=True):
        self.instance.hours = 0
        entry = super(ClockInForm, self).save(commit=commit)
        if self.active and commit:
            self.active.save()

            # TODO: think of a better, cleaner integration
            try:
                if hasattr(self.active,'generaltask_set'):
                    from workflow.general_task import emails
                    gt = self.active.generaltask_set.all()[0]
                    if gt.hours_spent >= gt.effort:
                        emails.overspent(gt,
                            reverse('view_general_task', args=(gt.id,)),
                            reverse('edit_general_task', args=(gt.id,)))
            except:
                pass

        return entry


class ClockOutForm(forms.ModelForm):
    start_time = TimepieceSplitDateTimeField()
    end_time = TimepieceSplitDateTimeField()

    class Meta:
        model = Entry
        fields = ('location', 'start_time', 'end_time', 'comments')

    def __init__(self, *args, **kwargs):
        kwargs['initial'] = kwargs.get('initial', None) or {}
        kwargs['initial']['end_time'] = datetime.datetime.now()
        super(ClockOutForm, self).__init__(*args, **kwargs)

    def save(self, commit=True):
        entry = super(ClockOutForm, self).save(commit=False)
        entry.unpause(entry.end_time)
        if commit:
            entry.save()
        return entry


class AddUpdateEntryForm(forms.ModelForm):
<<<<<<< HEAD
    start_time = forms.DateTimeField(widget=TimepieceSplitDateTimeWidget(),
            required=True)
    end_time = forms.DateTimeField(widget=TimepieceSplitDateTimeWidget())
    hours_paused = forms.FloatField(required=False, label='Hours Paused')
=======
    start_time = TimepieceSplitDateTimeField()
    end_time = TimepieceSplitDateTimeField()
>>>>>>> b417b3ea

    class Meta:
        model = Entry
        exclude = ('user', 'pause_time', 'site', 'hours', 'status',
                   'entry_group', 'seconds_paused')
        fields = ('project', 'activity', 'location', 'start_time',
                  'end_time', 'hours_paused', 'comments')

    def __init__(self, *args, **kwargs):
        self.user = kwargs.pop('user')
        self.acting_user = kwargs.pop('acting_user')
        super(AddUpdateEntryForm, self).__init__(*args, **kwargs)
        self.instance.user = self.user
        self.fields['project'].queryset = Project.trackable.filter(
<<<<<<< HEAD
                users=self.user)
        
        self.fields['activity'].queryset = Activity.objects.filter()
        if self.instance:
            try:
                proj = self.instance.project
                if proj and proj.activity_group:
                    self.fields['activity'].queryset = Activity.objects.filter(
                        id__in=[v['id'] for v in proj.activity_group.activities.values()])
            except:
                pass
            
            # If editing the active entry, remove the end_time field.
            if self.instance.start_time and not self.instance.end_time:
                self.fields.pop('end_time')

            self.fields['hours_paused'].initial = self.instance.seconds_paused / 3600.
=======
            users=self.user)
        # If editing the active entry, remove the end_time field.
        if self.instance.start_time and not self.instance.end_time:
            self.fields.pop('end_time')
>>>>>>> b417b3ea

    def clean(self):
        """
        If we're not editing the active entry, ensure that this entry doesn't
        conflict with or come after the active entry.
        """
        active = utils.get_active_entry(self.user)
<<<<<<< HEAD
        end_time = None
=======
        start_time = self.cleaned_data.get('start_time', None)
        end_time = self.cleaned_data.get('end_time', None)

>>>>>>> b417b3ea
        if active and active.pk != self.instance.pk:
            if (start_time and start_time > active.start_time) or \
                    (end_time and end_time > active.start_time):
<<<<<<< HEAD
                raise forms.ValidationError('The start time or end time '
                        'conflict with the active entry: {activity} on '
                        '{project} starting at {start_time}.'.format(**{
                            'project': active.project,
                            'activity': active.activity,
                            'start_time': active.start_time.strftime('%H:%M:%S'),
                        }))
        hours_paused = self.cleaned_data.get('hours_paused', 0)
        if type(hours_paused) != float and type(hours_paused) != int:
            self.cleaned_data['hours_paused'] = 0
            hours_paused = 0
        if hours_paused < 0:
            raise forms.ValidationError('The hours paused must be >= 0.')

        total_time = (self.cleaned_data.get('end_time', 
            datetime.datetime.now()) - self.cleaned_data.get(
            'start_time', datetime.datetime.now())
            ).seconds / 3600.0 + hours_paused
        if total_time  > 20.0:
            raise forms.ValidationError('The total time entry, '
                'including paused time, must be less than 20.0 hours.  '
                'Ensure that you entered the pause time in hours.')
=======
                raise forms.ValidationError(
                    'The start time or end time conflict with the active '
                    'entry: {activity} on {project} starting at '
                    '{start_time}.'.format(
                        project=active.project,
                        activity=active.activity,
                        start_time=active.start_time.strftime('%H:%M:%S'),
                    ))

        month_start = utils.get_month_start(start_time)
        next_month = month_start + relativedelta(months=1)
        entries = self.instance.user.timepiece_entries.filter(
            Q(status=Entry.APPROVED) | Q(status=Entry.INVOICED),
            start_time__gte=month_start,
            end_time__lt=next_month
        )
        entry = self.instance

        if not self.acting_user.is_superuser:
            if (entries.exists() and not entry.id or entry.id and entry.status == Entry.INVOICED):
                message = 'You cannot add/edit entries after a timesheet has been ' \
                    'approved or invoiced. Please correct the start and end times.'
                raise forms.ValidationError(message)

>>>>>>> b417b3ea
        return self.cleaned_data

    def save(self, commit=True):
        entry = super(AddUpdateEntryForm, self).save(commit=False)
        entry.seconds_paused = int(self.cleaned_data.get('hours_paused', 0) * 3600)
        if commit:
            entry.save()
        return entry


class WritedownEntryForm(forms.Form):
    hours = forms.FloatField(required=True)
    writedown = forms.BooleanField(required=True, initial=False, label='Writedown')
    comments = forms.CharField(label='Note for writedown entry.',
            widget=forms.Textarea, required=False)

    def __init__(self, *args, **kwargs):
        self.orig_entry = kwargs.pop('orig_entry')
        super(WritedownEntryForm, self).__init__(*args, **kwargs)

    def clean(self):
        cleaned_data = super(WritedownEntryForm, self).clean()
        if not self.orig_entry.project.billable:
            raise forms.ValidationError("You can only writedown time entries "
                "that were charged against a billable project.")
        if not self.orig_entry.activity.billable:
            raise forms.ValidationError("You can only writedown time entries "
                "that were charged against a billable activity.")

        hours = cleaned_data.get('hours', 0.0)
        # other_writedown_hours = Entry.objects.filter(writedown=True, 
        #     writedown_entry=self.orig_entry).aggregate(
        #     Sum('hours'))['hours__sum'] or 0.0
        # these hours would be negative, so subtract to add
        total_hours = float(hours)+float(self.orig_entry.written_down_hours)
        if total_hours > float(self.orig_entry.hours):
            raise forms.ValidationError("You cannot writedown more hours than"
                "the original time entry.  You may need to writedown multiple"
                "time entries.")
        return cleaned_data



class ProjectHoursForm(forms.ModelForm):

    class Meta:
        model = ProjectHours
        fields = ['week_start', 'project', 'user', 'hours', 'published']

    def save(self, commit=True):
        ph = super(ProjectHoursForm, self).save()
        # since hours are being assigned to a user, add the user
        # to the project if they are not already in it so they can track time
        ProjectRelationship.objects.get_or_create(user=self.cleaned_data['user'],
                                                  project=self.cleaned_data['project'])
        return ph


class ProjectHoursSearchForm(forms.Form):
<<<<<<< HEAD
    week_start = forms.DateField(label='Enter Date: ', required=False,
            input_formats=INPUT_FORMATS, widget=TimepieceDateInput())
=======
    week_start = forms.DateField(
        label='Week of', required=False,
        input_formats=INPUT_FORMATS, widget=TimepieceDateInput())
>>>>>>> b417b3ea

    def clean_week_start(self):
        week_start = self.cleaned_data.get('week_start', None)
        return utils.get_period_start(week_start, False) if week_start else None<|MERGE_RESOLUTION|>--- conflicted
+++ resolved
@@ -2,25 +2,14 @@
 from dateutil.relativedelta import relativedelta
 
 from django import forms
-<<<<<<< HEAD
 from django.core.urlresolvers import reverse, reverse_lazy
-from django.db.models import Sum
-
-from timepiece import utils
-from timepiece.crm.models import Project
-from timepiece.entries.models import Entry, Location, ProjectHours, Activity
-from timepiece.forms import INPUT_FORMATS, TimepieceSplitDateTimeWidget,\
-        TimepieceDateInput
-=======
-from django.db.models import Q
-
+from django.db.models import Q, Sum
 
 from timepiece import utils
 from timepiece.crm.models import Project, ProjectRelationship
-from timepiece.entries.models import Entry, Location, ProjectHours
-from timepiece.forms import (
-    INPUT_FORMATS, TimepieceSplitDateTimeField, TimepieceDateInput)
->>>>>>> b417b3ea
+from timepiece.entries.models import Entry, Location, ProjectHours, Activity
+from timepiece.forms import INPUT_FORMATS, TimepieceSplitDateTimeField,\
+        TimepieceDateInput
 
 
 class ClockInForm(forms.ModelForm):
@@ -58,14 +47,12 @@
 
         super(ClockInForm, self).__init__(*args, **kwargs)
 
-<<<<<<< HEAD
+        # TODO: Danny - WHY DID I ADD THESE TWO LINES?
         self.fields['start_time'].required = False
         self.fields['start_time'].read_only = True
-=======
->>>>>>> b417b3ea
+
         self.fields['start_time'].initial = datetime.datetime.now()
         self.fields['project'].queryset = Project.trackable.filter(
-<<<<<<< HEAD
                 users=self.user)
         
         # TODO: seems there must be a better way to do this
@@ -77,9 +64,6 @@
             else:
                 self.fields['activity'].queryset = Activity.objects.filter()
         
-=======
-            users=self.user)
->>>>>>> b417b3ea
         if not self.active:
             self.fields.pop('active_comment')
         else:
@@ -93,7 +77,6 @@
         start = self.cleaned_data.get('start_time')
         if not start:
             return start
-<<<<<<< HEAD
         # DISABLED FOR NOW SINCE WE DO NOT CARE ABOUT OVERLAPPING
         # active_entries = self.user.timepiece_entries.filter(
         #     start_time__gte=start, end_time__isnull=True)
@@ -104,15 +87,6 @@
         #     raise forms.ValidationError(output)
         if start > datetime.datetime.now():
             raise forms.ValidationError('The start time cannot be in the future.')
-=======
-        active_entries = self.user.timepiece_entries.filter(
-            start_time__gte=start, end_time__isnull=True)
-        for entry in active_entries:
-            output = ('The start time is on or before the current entry: '
-                      '%s - %s starting at %s' % (entry.project, entry.activity,
-                                                  entry.start_time.strftime('%H:%M:%S')))
-            raise forms.ValidationError(output)
->>>>>>> b417b3ea
         return start
 
     def clean(self):
@@ -171,15 +145,9 @@
 
 
 class AddUpdateEntryForm(forms.ModelForm):
-<<<<<<< HEAD
-    start_time = forms.DateTimeField(widget=TimepieceSplitDateTimeWidget(),
-            required=True)
-    end_time = forms.DateTimeField(widget=TimepieceSplitDateTimeWidget())
-    hours_paused = forms.FloatField(required=False, label='Hours Paused')
-=======
     start_time = TimepieceSplitDateTimeField()
     end_time = TimepieceSplitDateTimeField()
->>>>>>> b417b3ea
+    hours_paused = forms.FloatField(required=False, label='Hours Paused')
 
     class Meta:
         model = Entry
@@ -194,7 +162,6 @@
         super(AddUpdateEntryForm, self).__init__(*args, **kwargs)
         self.instance.user = self.user
         self.fields['project'].queryset = Project.trackable.filter(
-<<<<<<< HEAD
                 users=self.user)
         
         self.fields['activity'].queryset = Activity.objects.filter()
@@ -212,12 +179,6 @@
                 self.fields.pop('end_time')
 
             self.fields['hours_paused'].initial = self.instance.seconds_paused / 3600.
-=======
-            users=self.user)
-        # If editing the active entry, remove the end_time field.
-        if self.instance.start_time and not self.instance.end_time:
-            self.fields.pop('end_time')
->>>>>>> b417b3ea
 
     def clean(self):
         """
@@ -225,24 +186,19 @@
         conflict with or come after the active entry.
         """
         active = utils.get_active_entry(self.user)
-<<<<<<< HEAD
-        end_time = None
-=======
         start_time = self.cleaned_data.get('start_time', None)
         end_time = self.cleaned_data.get('end_time', None)
 
->>>>>>> b417b3ea
         if active and active.pk != self.instance.pk:
             if (start_time and start_time > active.start_time) or \
                     (end_time and end_time > active.start_time):
-<<<<<<< HEAD
                 raise forms.ValidationError('The start time or end time '
                         'conflict with the active entry: {activity} on '
-                        '{project} starting at {start_time}.'.format(**{
-                            'project': active.project,
-                            'activity': active.activity,
-                            'start_time': active.start_time.strftime('%H:%M:%S'),
-                        }))
+                        '{project} starting at {start_time}.'.format(
+                            project=active.project,
+                            activity=active.activity,
+                            start_time=active.start_time.strftime('%H:%M:%S'),
+                        ))
         hours_paused = self.cleaned_data.get('hours_paused', 0)
         if type(hours_paused) != float and type(hours_paused) != int:
             self.cleaned_data['hours_paused'] = 0
@@ -258,23 +214,21 @@
             raise forms.ValidationError('The total time entry, '
                 'including paused time, must be less than 20.0 hours.  '
                 'Ensure that you entered the pause time in hours.')
-=======
-                raise forms.ValidationError(
-                    'The start time or end time conflict with the active '
-                    'entry: {activity} on {project} starting at '
-                    '{start_time}.'.format(
-                        project=active.project,
-                        activity=active.activity,
-                        start_time=active.start_time.strftime('%H:%M:%S'),
-                    ))
-
-        month_start = utils.get_month_start(start_time)
-        next_month = month_start + relativedelta(months=1)
+
+        # month_start = utils.get_month_start(start_time)
+        # next_month = month_start + relativedelta(months=1)
+        # entries = self.instance.user.timepiece_entries.filter(
+        #     Q(status=Entry.APPROVED) | Q(status=Entry.INVOICED),
+        #     start_time__gte=month_start,
+        #     end_time__lt=next_month
+        # )
+        period_start, period_end = utils.get_bimonthly_dates(start_time)
         entries = self.instance.user.timepiece_entries.filter(
             Q(status=Entry.APPROVED) | Q(status=Entry.INVOICED),
-            start_time__gte=month_start,
-            end_time__lt=next_month
+            start_time__gte=period_start,
+            end_time__lt=period_end
         )
+
         entry = self.instance
 
         if not self.acting_user.is_superuser:
@@ -283,7 +237,6 @@
                     'approved or invoiced. Please correct the start and end times.'
                 raise forms.ValidationError(message)
 
->>>>>>> b417b3ea
         return self.cleaned_data
 
     def save(self, commit=True):
@@ -343,14 +296,8 @@
 
 
 class ProjectHoursSearchForm(forms.Form):
-<<<<<<< HEAD
     week_start = forms.DateField(label='Enter Date: ', required=False,
             input_formats=INPUT_FORMATS, widget=TimepieceDateInput())
-=======
-    week_start = forms.DateField(
-        label='Week of', required=False,
-        input_formats=INPUT_FORMATS, widget=TimepieceDateInput())
->>>>>>> b417b3ea
 
     def clean_week_start(self):
         week_start = self.cleaned_data.get('week_start', None)

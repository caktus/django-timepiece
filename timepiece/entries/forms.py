import datetime
from dateutil.relativedelta import relativedelta

from django import forms
<<<<<<< HEAD
from django.db.models import Q
=======
>>>>>>> 640ac470

from timepiece import utils
from timepiece.crm.models import Project, ProjectRelationship
from timepiece.entries.models import Entry, Location, ProjectHours
from timepiece.forms import (
    INPUT_FORMATS, TimepieceSplitDateTimeField, TimepieceDateInput)


class ClockInForm(forms.ModelForm):
    active_comment = forms.CharField(
        label='Notes for the active entry', widget=forms.Textarea,
        required=False)
    start_time = TimepieceSplitDateTimeField(required=False)

    class Meta:
        model = Entry
        fields = ('active_comment', 'location', 'project', 'activity',
                  'start_time', 'comments')

    def __init__(self, *args, **kwargs):
        self.user = kwargs.pop('user')
        self.active = kwargs.pop('active', None)

        initial = kwargs.get('initial', {})
        default_loc = utils.get_setting('TIMEPIECE_DEFAULT_LOCATION_SLUG')
        if default_loc:
            try:
                loc = Location.objects.get(slug=default_loc)
            except Location.DoesNotExist:
                loc = None
            if loc:
                initial['location'] = loc.pk
        project = initial.get('project', None)
        try:
            last_project_entry = Entry.objects.filter(
                user=self.user, project=project).order_by('-end_time')[0]
        except IndexError:
            initial['activity'] = None
        else:
            initial['activity'] = last_project_entry.activity.pk

        super(ClockInForm, self).__init__(*args, **kwargs)

        self.fields['start_time'].initial = datetime.datetime.now()
        self.fields['project'].queryset = Project.trackable.filter(
            users=self.user)
        if not self.active:
            self.fields.pop('active_comment')
        else:
            self.fields['active_comment'].initial = self.active.comments
        self.instance.user = self.user

    def clean_start_time(self):
        """
        Make sure that the start time doesn't come before the active entry
        """
        start = self.cleaned_data.get('start_time')
        if not start:
            return start
        active_entries = self.user.timepiece_entries.filter(
            start_time__gte=start, end_time__isnull=True)
        for entry in active_entries:
            output = ('The start time is on or before the current entry: '
                      '%s - %s starting at %s' % (entry.project, entry.activity,
                                                  entry.start_time.strftime('%H:%M:%S')))
            raise forms.ValidationError(output)
        return start

    def clean(self):
        start_time = self.clean_start_time()
        data = self.cleaned_data
        if not start_time:
            return data
        if self.active:
            self.active.unpause()
            self.active.comments = data['active_comment']
            self.active.end_time = start_time - relativedelta(seconds=1)
            if not self.active.clean():
                raise forms.ValidationError(data)
        return data

    def save(self, commit=True):
        self.instance.hours = 0
        entry = super(ClockInForm, self).save(commit=commit)
        if self.active and commit:
            self.active.save()
        return entry


class ClockOutForm(forms.ModelForm):
    start_time = TimepieceSplitDateTimeField()
    end_time = TimepieceSplitDateTimeField()

    class Meta:
        model = Entry
        fields = ('location', 'start_time', 'end_time', 'comments')

    def __init__(self, *args, **kwargs):
        kwargs['initial'] = kwargs.get('initial', None) or {}
        kwargs['initial']['end_time'] = datetime.datetime.now()
        super(ClockOutForm, self).__init__(*args, **kwargs)

    def save(self, commit=True):
        entry = super(ClockOutForm, self).save(commit=False)
        entry.unpause(entry.end_time)
        if commit:
            entry.save()
        return entry


class AddUpdateEntryForm(forms.ModelForm):
    start_time = TimepieceSplitDateTimeField()
    end_time = TimepieceSplitDateTimeField()

    class Meta:
        model = Entry
        exclude = ('user', 'pause_time', 'site', 'hours', 'status',
                   'entry_group')

    def __init__(self, *args, **kwargs):
        self.user = kwargs.pop('user')
        self.acting_user = kwargs.pop('acting_user')
        super(AddUpdateEntryForm, self).__init__(*args, **kwargs)
        self.instance.user = self.user
        self.fields['project'].queryset = Project.trackable.filter(
            users=self.user)
        # If editing the active entry, remove the end_time field.
        if self.instance.start_time and not self.instance.end_time:
            self.fields.pop('end_time')

    def clean(self):
        """
        If we're not editing the active entry, ensure that this entry doesn't
        conflict with or come after the active entry.
        """
        active = utils.get_active_entry(self.user)
        start_time = self.cleaned_data.get('start_time', None)
        end_time = self.cleaned_data.get('end_time', None)

        if active and active.pk != self.instance.pk:
            if (start_time and start_time > active.start_time) or \
                    (end_time and end_time > active.start_time):
                raise forms.ValidationError(
                    'The start time or end time conflict with the active '
                    'entry: {activity} on {project} starting at '
                    '{start_time}.'.format(
                        project=active.project,
                        activity=active.activity,
                        start_time=active.start_time.strftime('%H:%M:%S'),
                    ))

        month_start = utils.get_month_start(start_time)
        next_month = month_start + relativedelta(months=1)
        entries = self.instance.user.timepiece_entries.filter(
            Q(status=Entry.APPROVED) | Q(status=Entry.INVOICED),
            start_time__gte=month_start,
            end_time__lt=next_month
        )
        entry = self.instance

        if not self.acting_user.is_superuser:
            if (entries.exists() and not entry.id or entry.id and entry.status == Entry.INVOICED):
                message = 'You cannot add/edit entries after a timesheet has been ' \
                    'approved or invoiced. Please correct the start and end times.'
                raise forms.ValidationError(message)

        return self.cleaned_data


class ProjectHoursForm(forms.ModelForm):

    class Meta:
        model = ProjectHours
        fields = ['week_start', 'project', 'user', 'hours', 'published']

    def save(self, commit=True):
        ph = super(ProjectHoursForm, self).save()
        # since hours are being assigned to a user, add the user
        # to the project if they are not already in it so they can track time
        ProjectRelationship.objects.get_or_create(user=self.cleaned_data['user'],
                                                  project=self.cleaned_data['project'])
        return ph


class ProjectHoursSearchForm(forms.Form):
    week_start = forms.DateField(
        label='Week of', required=False,
        input_formats=INPUT_FORMATS, widget=TimepieceDateInput())

    def clean_week_start(self):
        week_start = self.cleaned_data.get('week_start', None)
        return utils.get_week_start(week_start, False) if week_start else None<|MERGE_RESOLUTION|>--- conflicted
+++ resolved
@@ -2,10 +2,8 @@
 from dateutil.relativedelta import relativedelta
 
 from django import forms
-<<<<<<< HEAD
 from django.db.models import Q
-=======
->>>>>>> 640ac470
+
 
 from timepiece import utils
 from timepiece.crm.models import Project, ProjectRelationship

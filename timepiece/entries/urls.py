--- conflicted
+++ resolved
@@ -55,12 +55,8 @@
     url(r'^schedule/ajax/(?P<assignment_id>\d+)/$',
         views.ScheduleDetailView.as_view(),
         name='ajax_schedule_detail'),
-<<<<<<< HEAD
 
     url(r'^activity/cheat-sheet$',
         views.activity_cheat_sheet,
         name='activity_cheat_sheet'),
-)
-=======
-]
->>>>>>> b417b3ea
+]
import datetime
from dateutil.relativedelta import relativedelta
from decimal import Decimal
import logging
from django.conf import settings

from django.contrib.auth.models import User
from django.contrib.sites.models import Site
from django.core.exceptions import ValidationError
from django.core.mail import send_mail
from django.db import models
from django.db.models import Q, Sum, Max, Min
from django.template import Context
from django.template.loader import get_template


try:
    from django.utils import timezone
except ImportError:
    from timepiece import timezone

from timepiece import utils


class Attribute(models.Model):
    ATTRIBUTE_TYPES = (
        ('project-type', 'Project Type'),
        ('project-status', 'Project Status'),
    )
    SORT_ORDER_CHOICES = [(x, x) for x in xrange(-20, 21)]
    type = models.CharField(max_length=32, choices=ATTRIBUTE_TYPES)
    label = models.CharField(max_length=255)
    sort_order = models.SmallIntegerField(
        null=True,
        blank=True,
        choices=SORT_ORDER_CHOICES,
    )
    enable_timetracking = models.BooleanField(default=False,
        help_text='Enable time tracking functionality for projects with this '
                  'type or status.',
    )
    billable = models.BooleanField(default=False)

    class Meta:
        unique_together = ('type', 'label')
        ordering = ('sort_order',)

    def __unicode__(self):
        return self.label


class Business(models.Model):
    name = models.CharField(max_length=255)
    slug = models.SlugField(max_length=255, unique=True, blank=True)
    short_name = models.CharField(max_length=255, blank=True)
    email = models.EmailField(blank=True)
    description = models.TextField(blank=True)
    notes = models.TextField(blank=True)
    external_id = models.CharField(max_length=32, blank=True)

    def get_display_name(self):
        return self.short_name or self.name

    def save(self, *args, **kwargs):
        queryset = Business.objects.all()
        if not self.slug:
            if self.id:
                queryset = queryset.exclude(id__exact=self.id)
            self.slug = utils.slugify_uniquely(self.name, queryset, 'slug')
        super(Business, self).save(*args, **kwargs)

    def __unicode__(self):
        return self.get_display_name()

    class Meta:
        ordering = ('name',)
        verbose_name_plural = 'Businesses'


class Project(models.Model):
    name = models.CharField(max_length=255)
    tracker_url = models.CharField(max_length=255, blank=True, null=False,
            default="")
    business = models.ForeignKey(
        Business,
        related_name='new_business_projects',
    )
    point_person = models.ForeignKey(User, limit_choices_to={'is_staff': True})
    users = models.ManyToManyField(
        User,
        related_name='user_projects',
        through='ProjectRelationship',
    )
    activity_group = models.ForeignKey(
        'ActivityGroup',
        related_name='activity_group',
        null=True,
        blank=True,
        verbose_name="restrict activities to",
    )
    type = models.ForeignKey(
        Attribute,
        limit_choices_to={'type': 'project-type'},
        related_name='projects_with_type',
    )
    status = models.ForeignKey(
        Attribute,
        limit_choices_to={'type': 'project-status'},
        related_name='projects_with_status',
    )
    description = models.TextField()

    class Meta:
        ordering = ('name', 'status', 'type',)
        permissions = (
            ('view_project', 'Can view project'),
            ('email_project_report', 'Can email project report'),
            ('view_project_time_sheet', 'Can view project time sheet'),
            ('export_project_time_sheet', 'Can export project time sheet'),
            ('generate_project_invoice', 'Can generate project invoice'),
        )

    def __unicode__(self):
        return '{0} ({1})'.format(self.name, self.business.get_display_name())


class RelationshipType(models.Model):
    name = models.CharField(max_length=255, unique=True)
    slug = models.CharField(max_length=255, unique=True, editable=False)

    def save(self, *args, **kwargs):
        queryset = RelationshipType.objects.all()
        if self.id:
            queryset = queryset.exclude(id__exact=self.id)
        self.slug = utils.slugify_uniquely(self.name, queryset, 'slug')
        super(RelationshipType, self).save(*args, **kwargs)

    def __unicode__(self):
        return self.name


class ProjectRelationship(models.Model):
    types = models.ManyToManyField(
        RelationshipType,
        related_name='project_relationships',
        blank=True,
    )
    user = models.ForeignKey(
        User,
        related_name='project_relationships',
    )
    project = models.ForeignKey(
        Project,
        related_name='project_relationships',
    )

    class Meta:
        unique_together = ('user', 'project')

    def __unicode__(self):
        return "%s's relationship to %s" % (
            self.project.name,
            self.user.get_full_name(),
        )


class Activity(models.Model):
    """
    Represents different types of activity: debugging, developing,
    brainstorming, QA, etc...
    """
    code = models.CharField(
        max_length=5,
        unique=True,
        help_text='Enter a short code to describe the type of ' + \
            'activity that took place.'
    )
    name = models.CharField(
        max_length=50,
        help_text="""Now enter a more meaningful name for the activity.""",
    )
    billable = models.BooleanField(default=True)

    def __unicode__(self):
        return self.name

    class Meta:
        ordering = ('name',)
        verbose_name_plural = 'activities'


class HourGroupManager(models.Manager):
    def summaries(self, entries):
        #Get the list of bundle names and hour sums
        bundled_entries = entries.values('activity__activity_bundle',
                                         'activity__activity_bundle__name')
        bundled_entries = bundled_entries.annotate(Sum('hours'))
        bundled_entries = bundled_entries.order_by(
                                            'activity__activity_bundle__order',
                                            'activity__activity_bundle__name'
        )
        bundled_totals = list(bundled_entries.values_list(
                                             'activity__activity_bundle__name',
                                             'activity__activity_bundle',
                                             'hours__sum')
        )
        #Get the list of activity names and hour sums
        activity_entries = entries.values('activity', 'activity__name',
                                          'activity__activity_bundle')
        activity_entries = activity_entries.annotate(Sum('hours'))
        activity_entries = activity_entries.order_by('activity')
        activity_totals = list(activity_entries.values_list(
                                                   'activity__name',
                                                   'activity__activity_bundle',
                                                   'hours__sum')
        )
        totals = {}
        other_values = ()
        for bundle in bundled_totals:
            bundle_key, bundle_value = bundle[0], bundle[2]
            act_values = [(act[0], act[2]) for act in activity_totals \
                          if act[1] == bundle[1]]
            if bundle_key is not None:
                totals[bundle_key] = (bundle_value, act_values)
            else:
                other_values = (bundle_value, act_values)
        totals = sorted(totals.items())
        if other_values:
            totals.append(('Other', other_values))
        all_totals = sum([bt[2] for bt in bundled_totals])
        totals.append(('Total', (all_totals, [])))
        return totals


class HourGroup(models.Model):
    """Activities that are bundled together for billing"""

    name = models.CharField(max_length=255, unique=True)
    activities = models.ManyToManyField(
        Activity,
        related_name='activity_bundle',
    )
    order = models.PositiveIntegerField(unique=True, blank=True, null=True)

    objects = HourGroupManager()

    def __unicode__(self):
        return self.name


class ActivityGroup(models.Model):
    """Activities that are allowed for a project"""

    name = models.CharField(max_length=255, unique=True)
    activities = models.ManyToManyField(
        Activity,
        related_name='activity_group',
    )

    def __unicode__(self):
        return self.name


class Location(models.Model):
    name = models.CharField(max_length=255, unique=True)
    slug = models.CharField(max_length=255, unique=True)

    def __unicode__(self):
        return self.name


ENTRY_STATUS = (
    ('unverified', 'Unverified',),
    ('verified', 'Verified',),
    ('approved', 'Approved',),
    ('invoiced', 'Invoiced',),
    ('not-invoiced', 'Not Invoiced',),
)


class EntryQuerySet(models.query.QuerySet):
    """QuerySet extension to provide filtering by billable status"""

    def date_trunc(self, key='month', extra_values=None):
        select = {"day": {"date": """DATE_TRUNC('day', end_time)"""},
                  "week": {"date": """DATE_TRUNC('week', end_time)"""},
                  "month": {"date": """DATE_TRUNC('month', end_time)"""},
        }
        basic_values = (
            'user', 'date', 'user__first_name', 'user__last_name', 'billable',
        )
        extra_values = extra_values or ()
        qs = self.extra(select=select[key])
        qs = qs.values(*basic_values + extra_values)
        qs = qs.annotate(hours=Sum('hours')).order_by('user__last_name',
                                                      'date')
        return qs

    def timespan(self, from_date, to_date=None, span=None, current=False):
        """
        Takes a beginning date a filters entries. An optional to_date can be
        specified, or a span, which is one of ('month', 'week', 'day').
        N.B. - If given a to_date, it does not include that date, only before.
        """
        if span and not to_date:
            diff = None
            if span == 'month':
                diff = relativedelta(months=1)
            elif span == 'week':
                diff = relativedelta(days=7)
            elif span == 'day':
                diff = relativedelta(days=1)
            if diff is not None:
                to_date = from_date + diff
        datesQ = Q(end_time__gte=from_date)
        datesQ &= Q(end_time__lt=to_date) if to_date else Q()
        datesQ |= Q(end_time__isnull=True) if current else Q()
        return self.filter(datesQ)


class EntryManager(models.Manager):

    def get_query_set(self):
        qs = EntryQuerySet(self.model)
        qs = qs.select_related('activity', 'project__type')

        # ensure our select_related are added.  Without this line later calls
        # to select_related will void ours (not sure why - probably a bug
        # in Django)
        # in other words: do not remove!
        str(qs.query)

        qs = qs.extra({'billable': 'timepiece_activity.billable AND '
                                   'timepiece_attribute.billable'})
        return qs

    def date_trunc(self, key='month', extra_values=()):
        return self.get_query_set().date_trunc(key, extra_values)

    def timespan(self, from_date, to_date=None, span='month'):
        return self.get_query_set().timespan(from_date, to_date, span)


class EntryWorkedManager(models.Manager):

    def get_query_set(self):
        qs = EntryQuerySet(self.model)
        projects = utils.get_setting('TIMEPIECE_PAID_LEAVE_PROJECTS')
        return qs.exclude(project__in=projects.values())


class Entry(models.Model):
    """
    This class is where all of the time logs are taken care of
    """

    user = models.ForeignKey(User, related_name='timepiece_entries')
    project = models.ForeignKey(Project, related_name='entries')
    activity = models.ForeignKey(Activity, related_name='entries')
    location = models.ForeignKey(Location, related_name='entries')
    entry_group = models.ForeignKey(
       'EntryGroup',
        related_name='entries',
        blank=True, null=True,
        on_delete=models.SET_NULL,
    )
    status = models.CharField(
        max_length=24,
        choices=ENTRY_STATUS,
        default='unverified',
    )

    start_time = models.DateTimeField()
    end_time = models.DateTimeField(blank=True, null=True, db_index=True)
    seconds_paused = models.PositiveIntegerField(default=0)
    pause_time = models.DateTimeField(blank=True, null=True)
    comments = models.TextField(blank=True)
    date_updated = models.DateTimeField(auto_now=True)

    hours = models.DecimalField(max_digits=8, decimal_places=2, default=0)

    objects = EntryManager()
    worked = EntryWorkedManager()
    no_join = models.Manager()

    def check_overlap(self, entry_b, **kwargs):
        """
        Given two entries, return True if they overlap, otherwise return False
        """
        consider_pause = kwargs.get('pause', True)
        entry_a = self
        #if entries are open, consider them to be closed right now
        if not entry_a.end_time or not entry_b.end_time:
            return False
        #Check the two entries against each other
        start_inside = entry_a.start_time > entry_b.start_time \
            and entry_a.start_time < entry_b.end_time
        end_inside = entry_a.end_time > entry_b.start_time \
            and entry_a.end_time < entry_b.end_time
        a_is_inside = entry_a.start_time > entry_b.start_time \
            and entry_a.end_time < entry_b.end_time
        b_is_inside = entry_a.start_time < entry_b.start_time \
            and entry_a.end_time > entry_b.end_time
        overlap = start_inside or end_inside or a_is_inside or b_is_inside
        if not consider_pause:
            return overlap
        else:
            if overlap:
                max_end = max(entry_a.end_time, entry_b.end_time)
                min_start = min(entry_a.start_time, entry_b.start_time)
                diff = max_end - min_start
                diff = diff.seconds + diff.days * 86400
                total = entry_a.get_total_seconds() + \
                        entry_b.get_total_seconds() - 1
                if total >= diff:
                    return True
            return False

    def is_overlapping(self):
        if self.start_time and self.end_time:
            entries = self.user.timepiece_entries.filter(
            Q(end_time__range=(self.start_time, self.end_time)) | \
            Q(start_time__range=(self.start_time, self.end_time)) | \
            Q(start_time__lte=self.start_time, end_time__gte=self.end_time))

            totals = entries.aggregate(
            max=Max('end_time'), min=Min('start_time'))

            totals['total'] = 0
            for entry in entries:
                totals['total'] = totals['total'] + entry.get_total_seconds()

            totals['diff'] = totals['max'] - totals['min']
            totals['diff'] = totals['diff'].seconds + \
                totals['diff'].days * 86400

            if totals['total'] > totals['diff']:
                return True
            else:
                return False
        else:
            return None

    def clean(self):
        if not self.user_id:
            raise ValidationError('An unexpected error has occured')
        if not self.start_time:
            raise ValidationError('Please enter a valid start time')
        start = self.start_time
        if self.end_time:
            end = self.end_time
        #Current entries have no end_time
        else:
            end = start + datetime.timedelta(seconds=1)
        entries = self.user.timepiece_entries.filter(
            Q(end_time__range=(start, end)) | \
            Q(start_time__range=(start, end)) | \
            Q(start_time__lte=start, end_time__gte=end))
        #An entry can not conflict with itself so remove it from the list
        if self.id:
            entries = entries.exclude(pk=self.id)
        for entry in entries:
            entry_data = {
                'project': entry.project,
                'activity': entry.activity,
                'start_time': entry.start_time,
                'end_time': entry.end_time
            }
            #Conflicting saved entries
            if entry.end_time:
                if entry.start_time.date() == start.date() \
                and entry.end_time.date() == end.date():
                    entry_data['start_time'] = entry.start_time.strftime(
                        '%H:%M:%S')
                    entry_data['end_time'] = entry.end_time.strftime(
                        '%H:%M:%S')
                    output = 'Start time overlaps with: ' + \
                    '%(project)s - %(activity)s - ' % entry_data + \
                    'from %(start_time)s to %(end_time)s' % entry_data
                    raise ValidationError(output)
                else:
                    entry_data['start_time'] = entry.start_time.strftime(
                        '%H:%M:%S on %m\%d\%Y')
                    entry_data['end_time'] = entry.end_time.strftime(
                        '%H:%M:%S on %m\%d\%Y')
                    output = 'Start time overlaps with: ' + \
                    '%(project)s - %(activity)s - ' % entry_data + \
                    'from %(start_time)s to %(end_time)s' % entry_data
                    raise ValidationError(output)
        try:
            act_group = self.project.activity_group
            if act_group:
                activity = self.activity
                if not act_group.activities.filter(pk=activity.pk).exists():
                    name = activity.name
                    err_msg = '%s is not allowed for this project. ' % name
                    allowed = act_group.activities.filter()
                    allowed = allowed.values_list('name', flat=True)
                    allowed_names = ['among ']
                    if len(allowed) > 1:
                        for index, activity in enumerate(allowed):
                            allowed_names += activity
                            if index < len(allowed) - 2:
                                allowed_names += ', '
                            elif index < len(allowed) - 1:
                                allowed_names += ', and '
                        allowed_activities = ''.join(allowed_names)
                    else:
                        allowed_activities = allowed[0]
                    err_msg += 'Please choose %s' % allowed_activities
                    raise ValidationError(err_msg)
        except (Project.DoesNotExist, Activity.DoesNotExist):
            # Will be caught by field requirements
            pass
        if end <= start:
            raise ValidationError('Ending time must exceed the starting time')
        delta = (end - start)
        delta_secs = (delta.seconds + delta.days * 24 * 60 * 60)
        limit_secs = 60 * 60 * 12
        if delta_secs > limit_secs or self.seconds_paused > limit_secs:
            err_msg = 'Ending time exceeds starting time by 12 hours or more '\
                'for {0} on {1} at {2} to {3} at {4}.'.format(
                    self.project,
                    start.strftime('%m/%d/%Y'),
                    start.strftime('%H:%M:%S'),
                    end.strftime('%m/%d/%Y'),
                    end.strftime('%H:%M:%S')
                )
            raise ValidationError(err_msg)
        month_start = utils.get_month_start(start)
        next_month = month_start + relativedelta(months=1)
        entries = self.user.timepiece_entries.filter(
            Q(status='approved') | Q(status='invoiced'),
            start_time__gte=month_start,
            end_time__lt=next_month
        )
        if (entries.exists() and not self.id
                or self.id and self.status == 'invoiced'):
            msg = 'You cannot add/edit entries after a timesheet has been ' \
                'approved or invoiced. Please correct the start and end times.'
            raise ValidationError(msg)
        return True

    def save(self, *args, **kwargs):
        self.hours = Decimal('%.2f' % round(self.total_hours, 2))
        super(Entry, self).save(*args, **kwargs)

    def get_total_seconds(self):
        """
        Determines the total number of seconds between the starting and
        ending times of this entry. If the entry is paused, the end_time is
        assumed to be the pause time. If the entry is active but not paused,
        the end_time is assumed to be now.
        """
        start = self.start_time
        end = self.end_time
        if not end:
            end = self.pause_time if self.is_paused else timezone.now()
        delta = end - start
        seconds = delta.seconds - self.get_paused_seconds()
        return seconds + (delta.days * 86400)

    def get_paused_seconds(self):
        """
        Returns the total seconds that this entry has been paused. If the
        entry is currently paused, then the additional seconds between
        pause_time and now are added to seconds_paused. If pause_time is in
        the future, no extra pause time is added.
        """
        if self.is_paused:
            date = timezone.now()
            delta = date - self.pause_time
            extra_pause = max(0, delta.seconds + (delta.days * 24 * 60 * 60))
            return self.seconds_paused + extra_pause
        return self.seconds_paused

    @property
    def total_hours(self):
        """
        Determined the total number of hours worked in this entry
        """
        total = self.get_total_seconds() / 3600.0
        #in case seconds paused are greater than the elapsed time
        if total < 0:
            total = 0
        return total

    @property
    def is_paused(self):
        """
        Determine whether or not this entry is paused
        """
        return bool(self.pause_time)

    def pause(self):
        """
        If this entry is not paused, pause it.
        """
        if not self.is_paused:
            self.pause_time = timezone.now()

    def pause_all(self):
        """
        Pause all open entries
        """
        entries = self.user.timepiece_entries.filter(
        end_time__isnull=True).all()
        for entry in entries:
            entry.pause()
            entry.save()

    def unpause(self, date=None):
        if self.is_paused:
            if not date:
                date = timezone.now()
            delta = date - self.pause_time
            self.seconds_paused += delta.seconds
            self.pause_time = None

    def toggle_paused(self):
        """
        Toggle the paused state of this entry.  If the entry is already paused,
        it will be unpaused; if it is not paused, it will be paused.
        """
        if self.is_paused:
            self.unpause()
        else:
            self.pause()

    @property
    def is_closed(self):
        """
        Determine whether this entry has been closed or not
        """
        return bool(self.end_time)

    def clock_in(self, user, project):
        """
        Set this entry up for saving the first time, as an open entry.
        """
        if not self.is_closed:
            self.user = user
            self.project = project
            if not self.start_time:
                self.start_time = timezone.now()

    @property
    def is_editable(self):
        return self.status == 'unverified'

    @property
    def delete_key(self):
        """
        Make it a little more interesting for deleting logs
        """
        salt = '%i-%i-apple-%s-sauce' \
            % (self.id, self.is_paused, self.is_closed)
        try:
            import hashlib
        except ImportError:
            import sha
            key = sha.new(salt).hexdigest()
        else:
            key = hashlib.sha1(salt).hexdigest()
        return key

    @staticmethod
    def summary(user, date, end_date):
        """
        Returns a summary of hours worked in the given time frame, for this
        user.  The setting TIMEPIECE_PAID_LEAVE_PROJECTS can be used to
        separate out hours for paid leave that should not be included in the
        total worked (e.g., sick time, vacation time, etc.).  Those hours will
        be added to the summary separately using the dictionary key set in
        TIMEPIECE_PAID_LEAVE_PROJECTS.
        """
        projects = utils.get_setting('TIMEPIECE_PAID_LEAVE_PROJECTS')
        entries = user.timepiece_entries.filter(
            end_time__gt=date, end_time__lt=end_date)
        data = {
            'billable': Decimal('0'), 'non_billable': Decimal('0'),
            'invoiced': Decimal('0'), 'uninvoiced': Decimal('0'),
            'total': Decimal('0')
            }
        invoiced = entries.filter(
            status='invoiced').aggregate(i=Sum('hours'))['i']
        uninvoiced = entries.exclude(
            status='invoiced').aggregate(uninv=Sum('hours'))['uninv']
        total = entries.aggregate(s=Sum('hours'))['s']
        if invoiced:
            data['invoiced'] = invoiced
        if uninvoiced:
            data['uninvoiced'] = uninvoiced
        if total:
            data['total'] = total
        billable = entries.exclude(project__in=projects.values())
        billable = billable.values(
            'billable',
        ).annotate(s=Sum('hours'))
        for row in billable:
            if row['billable']:
                data['billable'] += row['s']
            else:
                data['non_billable'] += row['s']
        data['total_worked'] = data['billable'] + data['non_billable']
        data['paid_leave'] = {}
        for name, pk in projects.iteritems():
            qs = entries.filter(project=projects[name])
            data['paid_leave'][name] = qs.aggregate(s=Sum('hours'))['s']
        return data

    def __unicode__(self):
        """
        The string representation of an instance of this class
        """
        return '%s on %s' % (self.user, self.project)

    class Meta:
        ordering = ('-start_time',)
        verbose_name_plural = 'entries'
        permissions = (
            ('can_clock_in', 'Can use Pendulum to clock in'),
            ('can_pause', 'Can pause and unpause log entries'),
            ('can_clock_out', 'Can use Pendulum to clock out'),
            ('view_entry_summary', 'Can view entry summary page'),
            ('view_payroll_summary', 'Can view payroll summary page'),
            ('approve_timesheet', 'Can approve a verified timesheet'),
        )


class EntryGroup(models.Model):
    VALID_STATUS = ('invoiced', 'not-invoiced')
    STATUS_CHOICES = [status for status in ENTRY_STATUS \
                      if status[0] in VALID_STATUS]
    user = models.ForeignKey(User, related_name='entry_group')
    project = models.ForeignKey(Project, related_name='entry_group')
    status = models.CharField(max_length=24, choices=STATUS_CHOICES,
                              default='invoiced')
    number = models.CharField("Reference #", max_length=50, blank=True,
                              null=True)
    comments = models.TextField(blank=True, null=True)
    created = models.DateTimeField(auto_now_add=True)
    modified = models.DateTimeField(auto_now=True)
    start = models.DateField(blank=True, null=True)
    end = models.DateField()

    def delete(self):
        self.entries.update(status='approved')
        super(EntryGroup, self).delete()

    def __unicode__(self):
        invoice_data = {
            'number': self.number,
            'status': self.status,
            'project': self.project,
            'end': self.end.strftime('%b %Y'),
        }
        return u'Entry Group ' + \
               u'%(number)s: %(status)s - %(project)s - %(end)s' % invoice_data


# Add a utility method to the User class that will tell whether or not a
# particular user has any unclosed entries
User.clocked_in = property(lambda user: user.timepiece_entries.filter(
    end_time__isnull=True).count() > 0)


class ProjectContract(models.Model):
    CONTRACT_STATUS = (
        ('upcoming', 'Upcoming'),
        ('current', 'Current'),
        ('complete', 'Complete'),
    )

<<<<<<< HEAD
    PROJECT_UNSET = 0  # Have to set existing contracts to something...
    PROJECT_FIXED = 1
    PROJECT_PRE_PAID_HOURLY = 2
    PROJECT_POST_PAID_HOURLY = 3
    PROJECT_TYPE = (
        (PROJECT_UNSET, 'Unset'),
        (PROJECT_FIXED, 'Fixed'),
        (PROJECT_PRE_PAID_HOURLY, 'Pre-paid Hourly'),
        (PROJECT_POST_PAID_HOURLY, 'Post-paid Hourly')
    )

    project = models.ForeignKey(Project, related_name='contracts')
    start_date = models.DateField()
    end_date = models.DateField()
    num_hours = models.DecimalField(max_digits=8, decimal_places=2,
                                    default=0)
=======
    name = models.CharField(max_length=255)
    projects = models.ManyToManyField(Project, related_name='contracts')
    start_date = models.DateField()
    end_date = models.DateField()
    num_hours = models.DecimalField(max_digits=8, decimal_places=2, default=0)
>>>>>>> 689d6632
    status = models.CharField(choices=CONTRACT_STATUS, default='upcoming',
                              max_length=32)
    type = models.IntegerField(choices=PROJECT_TYPE, default=PROJECT_UNSET)  # FIXME - we really shouldn't let them save it with this unset, it's just what we'll use in the migration initially

    def contracted_hours(self, approved_only=True):
        """Compute the hours contracted for this contract.
        (This replaces the old `num_hours` field.)

        :param boolean approved_only: If true, only include approved contract hours; if false, include pending ones too.
        :returns: The sum of the contracted hours, subject to the `approved_only` parameter.
        :rtype: Decimal
        """

        qset = self.contract_hours
        if approved_only:
            qset = qset.filter(status=ContractHour.APPROVED_STATUS)
        result = qset.aggregate(sum=Sum('hours'))['sum']
        return result or 0

    def pending_hours(self):
        """Compute the contract hours still in pending status for this contract"""
        qset = self.contract_hours.filter(status=ContractHour.PENDING_STATUS)
        result = qset.aggregate(sum=Sum('hours'))['sum']
        return result or 0

    class Meta:
        ordering = ('-end_date',)
        verbose_name = 'contract'

    def __unicode__(self):
        return unicode(self.name)

    @property
    def entries(self):
        """
        All Entries worked on projects in this contract during the contract
        period.
        """
        return Entry.objects.filter(project__in=self.projects.all(),
                start_time__gte=self.start_date,
                end_time__lt=self.end_date + datetime.timedelta(days=1))

    @property
    def hours_assigned(self):
        """Total assigned hours for this contract."""
        if not hasattr(self, '_assigned'):
            # TODO put this in a .extra w/a subselect
            assignments = self.assignments.aggregate(s=Sum('num_hours'))
            self._assigned = assignments['s'] or 0
        return self._assigned or 0

    @property
    def hours_remaining(self):
<<<<<<< HEAD
        return self.contracted_hours() - self.hours_worked()

    @property
    def weeks_remaining(self):
        return utils.generate_dates(end=self.end_date, by='week')

    def __unicode__(self):
        return unicode(self.project)


class ContractHour(models.Model):
    PENDING_STATUS = 1
    APPROVED_STATUS = 2
    CONTRACT_HOUR_STATUS = (
        (PENDING_STATUS, 'pending'), # default
        (APPROVED_STATUS, 'approved')
        )

    hours = models.DecimalField(max_digits=8, decimal_places=2,
        default=0)
    contract = models.ForeignKey(ProjectContract, related_name='contract_hours')
    date_requested = models.DateField()
    date_approved = models.DateField(blank=True, null=True)
    status = models.IntegerField(choices=CONTRACT_HOUR_STATUS,
        default=PENDING_STATUS)
    notes = models.TextField(blank=True)

    def __init__(self, *args, **kwargs):
        super(ContractHour, self).__init__(*args, **kwargs)
        # Save the current values so we can report changes later
        self._original = {
            'hours': self.hours,
            'notes': self.notes,
            'status': self.status,
            'get_status_display': self.get_status_display(),
            'date_requested': self.date_requested,
            'date_approved': self.date_approved,
            'contract': self.contract if self.contract_id else None,
        }

    @models.permalink
    def get_absolute_url(self):
        return ('admin:timepiece_contracthour_change', [self.pk])

    def clean(self):
        # Note: this is called when editing in the admin, but not otherwise
        if self.status == self.PENDING_STATUS and self.date_approved:
            raise ValidationError("Pending contracthours should not have an approved date, did you mean to change status to approved?")

    def _send_mail(self, subject, ctx):
        # Don't go to the work unless we have a place to send it
        if not hasattr(settings, 'ACCOUNTING_EMAIL') or not settings.ACCOUNTING_EMAIL:
            return
        template = get_template('timepiece/contract/hours_email.txt')
        context = Context(ctx)
        msg = template.render(context)
        send_mail(
            subject=subject,
            message=msg,
            from_email=settings.DEFAULT_FROM_EMAIL,
            recipient_list=[settings.ACCOUNTING_EMAIL]
        )

    def save(self, *args, **kwargs):
        # Let the date_approved default to today if it's been set approved and doesn't have one
        if self.status == self.APPROVED_STATUS and not self.date_approved:
            self.date_approved = datetime.date.today()

        # If we have an email address to send to, and this record was or is in pending status,
        # we'll send an email about the change.
        if ContractHour.PENDING_STATUS in (self.status, self._original['status']):
            is_new = self.pk is None
        super(ContractHour, self).save(*args, **kwargs)
        if ContractHour.PENDING_STATUS in (self.status, self._original['status']):
            ctx = {
                'new': is_new,
                'changed': not is_new,
                'deleted': False,
                'current': self,
                'previous': self._original,
                'link': 'https://%s%s' % (Site.objects.get_current().domain, self.get_absolute_url())
            }
            prefix = "New" if is_new else "Changed"
            subject = "%s pending ContractHour for %s" % (prefix, self.contract)
            self._send_mail(subject, ctx)

    def delete(self, *args, **kwargs):
        # Note: this gets called when you delete a single item using the red Delete button at the
        # bottom while editing it in the admin - but not when you delete one or more from the change
        # list using the admin action.
        super(ContractHour, self).delete(*args, **kwargs)
        # If we have an email address to send to, and this record was in pending status,
        # we'll send an email about the change.
        if ContractHour.PENDING_STATUS in (self.status, self._original['status']):
            ctx = {
                'deleted': True,
                'new': False,
                'changed': False,
                'previous': self._original
            }
            subject = "Deleted pending ContractHour for %s" % self._original['contract']
            self._send_mail(subject, ctx)

class ContractMilestone(models.Model):
    contract = models.ForeignKey(ProjectContract, related_name='milestones')
    name = models.CharField(max_length=255)
    start_date = models.DateField()
    end_date = models.DateField()
    hours = models.DecimalField(max_digits=8, decimal_places=2,
                                default=0)

    class Meta(object):
        ordering = ('end_date',)

=======
        """Number of hours remaining on the contract."""
        return self.num_hours - self.hours_worked

    @property
>>>>>>> 689d6632
    def hours_worked(self):
        """Number of hours worked on the contract."""
        if not hasattr(self, '_worked'):
            # TODO put this in a .extra w/a subselect
            self._worked = self.entries.aggregate(s=Sum('hours'))['s'] or 0
        return self._worked or 0


class ContractAssignment(models.Model):
    contract = models.ForeignKey(ProjectContract, related_name='assignments')
    user = models.ForeignKey(User, related_name='assignments')
    start_date = models.DateField()
    end_date = models.DateField()
    num_hours = models.DecimalField(max_digits=8, decimal_places=2, default=0)
    min_hours_per_week = models.IntegerField(default=0)

    class Meta:
        unique_together = (('contract', 'user'),)

    def __unicode__(self):
        return u'{0} / {1}'.format(self.user, self.contract)

    @property
    def entries(self):
        return Entry.objects.filter(project__in=self.contract.projects.all(),
                user=self.user, start_time__gte=self.start_date,
                end_time__lt=self.end_date + datetime.timedelta(days=1))

    @property
    def hours_remaining(self):
        return self.num_hours - self.hours_worked

    @property
    def hours_worked(self):
        if not hasattr(self, '_worked'):
            self._worked = self.entries.aggregate(s=Sum('hours'))['s'] or 0
        return self._worked or 0


class UserProfile(models.Model):
    user = models.OneToOneField(User, unique=True, related_name='profile')
    hours_per_week = models.DecimalField(max_digits=8, decimal_places=2,
                                         default=40)

    def __unicode__(self):
        return unicode(self.user)


class ProjectHours(models.Model):
    week_start = models.DateField(verbose_name='start of week')
    project = models.ForeignKey(Project)
    user = models.ForeignKey(User)
    hours = models.DecimalField(max_digits=8, decimal_places=2, default=0)
    published = models.BooleanField(default=False)

    def __unicode__(self):
        return "{0} on {1} for Week of {2}".format(self.user.get_full_name(),
                self.project, self.week_start.strftime('%B %d, %Y'))

    def save(self, *args, **kwargs):
        # Ensure that week_start is the Monday of a given week.
        self.week_start = utils.get_week_start(self.week_start)
        return super(ProjectHours, self).save(*args, **kwargs)

    class Meta:
        verbose_name = 'project hours entry'
        verbose_name_plural = 'project hours entries'
        unique_together = ('week_start', 'project', 'user')<|MERGE_RESOLUTION|>--- conflicted
+++ resolved
@@ -12,7 +12,6 @@
 from django.db.models import Q, Sum, Max, Min
 from django.template import Context
 from django.template.loader import get_template
-
 
 try:
     from django.utils import timezone
@@ -772,7 +771,6 @@
         ('complete', 'Complete'),
     )
 
-<<<<<<< HEAD
     PROJECT_UNSET = 0  # Have to set existing contracts to something...
     PROJECT_FIXED = 1
     PROJECT_PRE_PAID_HOURLY = 2
@@ -784,21 +782,31 @@
         (PROJECT_POST_PAID_HOURLY, 'Post-paid Hourly')
     )
 
-    project = models.ForeignKey(Project, related_name='contracts')
-    start_date = models.DateField()
-    end_date = models.DateField()
-    num_hours = models.DecimalField(max_digits=8, decimal_places=2,
-                                    default=0)
-=======
     name = models.CharField(max_length=255)
     projects = models.ManyToManyField(Project, related_name='contracts')
     start_date = models.DateField()
     end_date = models.DateField()
     num_hours = models.DecimalField(max_digits=8, decimal_places=2, default=0)
->>>>>>> 689d6632
     status = models.CharField(choices=CONTRACT_STATUS, default='upcoming',
                               max_length=32)
     type = models.IntegerField(choices=PROJECT_TYPE, default=PROJECT_UNSET)  # FIXME - we really shouldn't let them save it with this unset, it's just what we'll use in the migration initially
+
+    class Meta:
+        ordering = ('-end_date',)
+        verbose_name = 'contract'
+
+    def __unicode__(self):
+        return unicode(self.name)
+
+    @property
+    def entries(self):
+        """
+        All Entries worked on projects in this contract during the contract
+        period.
+        """
+        return Entry.objects.filter(project__in=self.projects.all(),
+                start_time__gte=self.start_date,
+                end_time__lt=self.end_date + datetime.timedelta(days=1))
 
     def contracted_hours(self, approved_only=True):
         """Compute the hours contracted for this contract.
@@ -820,23 +828,6 @@
         qset = self.contract_hours.filter(status=ContractHour.PENDING_STATUS)
         result = qset.aggregate(sum=Sum('hours'))['sum']
         return result or 0
-
-    class Meta:
-        ordering = ('-end_date',)
-        verbose_name = 'contract'
-
-    def __unicode__(self):
-        return unicode(self.name)
-
-    @property
-    def entries(self):
-        """
-        All Entries worked on projects in this contract during the contract
-        period.
-        """
-        return Entry.objects.filter(project__in=self.projects.all(),
-                start_time__gte=self.start_date,
-                end_time__lt=self.end_date + datetime.timedelta(days=1))
 
     @property
     def hours_assigned(self):
@@ -849,133 +840,22 @@
 
     @property
     def hours_remaining(self):
-<<<<<<< HEAD
         return self.contracted_hours() - self.hours_worked()
 
     @property
-    def weeks_remaining(self):
-        return utils.generate_dates(end=self.end_date, by='week')
-
-    def __unicode__(self):
-        return unicode(self.project)
-
-
-class ContractHour(models.Model):
-    PENDING_STATUS = 1
-    APPROVED_STATUS = 2
-    CONTRACT_HOUR_STATUS = (
-        (PENDING_STATUS, 'pending'), # default
-        (APPROVED_STATUS, 'approved')
-        )
-
-    hours = models.DecimalField(max_digits=8, decimal_places=2,
-        default=0)
-    contract = models.ForeignKey(ProjectContract, related_name='contract_hours')
-    date_requested = models.DateField()
-    date_approved = models.DateField(blank=True, null=True)
-    status = models.IntegerField(choices=CONTRACT_HOUR_STATUS,
-        default=PENDING_STATUS)
-    notes = models.TextField(blank=True)
-
-    def __init__(self, *args, **kwargs):
-        super(ContractHour, self).__init__(*args, **kwargs)
-        # Save the current values so we can report changes later
-        self._original = {
-            'hours': self.hours,
-            'notes': self.notes,
-            'status': self.status,
-            'get_status_display': self.get_status_display(),
-            'date_requested': self.date_requested,
-            'date_approved': self.date_approved,
-            'contract': self.contract if self.contract_id else None,
-        }
-
-    @models.permalink
-    def get_absolute_url(self):
-        return ('admin:timepiece_contracthour_change', [self.pk])
-
-    def clean(self):
-        # Note: this is called when editing in the admin, but not otherwise
-        if self.status == self.PENDING_STATUS and self.date_approved:
-            raise ValidationError("Pending contracthours should not have an approved date, did you mean to change status to approved?")
-
-    def _send_mail(self, subject, ctx):
-        # Don't go to the work unless we have a place to send it
-        if not hasattr(settings, 'ACCOUNTING_EMAIL') or not settings.ACCOUNTING_EMAIL:
-            return
-        template = get_template('timepiece/contract/hours_email.txt')
-        context = Context(ctx)
-        msg = template.render(context)
-        send_mail(
-            subject=subject,
-            message=msg,
-            from_email=settings.DEFAULT_FROM_EMAIL,
-            recipient_list=[settings.ACCOUNTING_EMAIL]
-        )
-
-    def save(self, *args, **kwargs):
-        # Let the date_approved default to today if it's been set approved and doesn't have one
-        if self.status == self.APPROVED_STATUS and not self.date_approved:
-            self.date_approved = datetime.date.today()
-
-        # If we have an email address to send to, and this record was or is in pending status,
-        # we'll send an email about the change.
-        if ContractHour.PENDING_STATUS in (self.status, self._original['status']):
-            is_new = self.pk is None
-        super(ContractHour, self).save(*args, **kwargs)
-        if ContractHour.PENDING_STATUS in (self.status, self._original['status']):
-            ctx = {
-                'new': is_new,
-                'changed': not is_new,
-                'deleted': False,
-                'current': self,
-                'previous': self._original,
-                'link': 'https://%s%s' % (Site.objects.get_current().domain, self.get_absolute_url())
-            }
-            prefix = "New" if is_new else "Changed"
-            subject = "%s pending ContractHour for %s" % (prefix, self.contract)
-            self._send_mail(subject, ctx)
-
-    def delete(self, *args, **kwargs):
-        # Note: this gets called when you delete a single item using the red Delete button at the
-        # bottom while editing it in the admin - but not when you delete one or more from the change
-        # list using the admin action.
-        super(ContractHour, self).delete(*args, **kwargs)
-        # If we have an email address to send to, and this record was in pending status,
-        # we'll send an email about the change.
-        if ContractHour.PENDING_STATUS in (self.status, self._original['status']):
-            ctx = {
-                'deleted': True,
-                'new': False,
-                'changed': False,
-                'previous': self._original
-            }
-            subject = "Deleted pending ContractHour for %s" % self._original['contract']
-            self._send_mail(subject, ctx)
-
-class ContractMilestone(models.Model):
-    contract = models.ForeignKey(ProjectContract, related_name='milestones')
-    name = models.CharField(max_length=255)
-    start_date = models.DateField()
-    end_date = models.DateField()
-    hours = models.DecimalField(max_digits=8, decimal_places=2,
-                                default=0)
-
-    class Meta(object):
-        ordering = ('end_date',)
-
-=======
-        """Number of hours remaining on the contract."""
-        return self.num_hours - self.hours_worked
-
-    @property
->>>>>>> 689d6632
     def hours_worked(self):
         """Number of hours worked on the contract."""
         if not hasattr(self, '_worked'):
             # TODO put this in a .extra w/a subselect
             self._worked = self.entries.aggregate(s=Sum('hours'))['s'] or 0
         return self._worked or 0
+
+    @property
+    def weeks_remaining(self):
+        return utils.generate_dates(end=self.end_date, by='week')
+
+    def __unicode__(self):
+        return unicode(self.project)
 
 
 class ContractAssignment(models.Model):

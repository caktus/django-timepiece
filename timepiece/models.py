--- conflicted
+++ resolved
@@ -68,12 +68,8 @@
 
 class Project(models.Model):
     name = models.CharField(max_length=255)
-<<<<<<< HEAD
-    tracker_url = models.CharField(max_length=255, blank=True, null=False, default="")
-=======
     tracker_url = models.CharField(max_length=255, blank=True, null=False,
         default="")
->>>>>>> 516bd349
     business = models.ForeignKey(
         Business,
         related_name='new_business_projects',

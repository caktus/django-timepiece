import datetime
from dateutil import rrule
from dateutil.relativedelta import relativedelta
from decimal import Decimal
from itertools import groupby

from django.conf import settings
from django.core.urlresolvers import reverse
from django.db.models import Sum, get_model, Q
from django.template.defaultfilters import slugify
from django.utils.functional import lazy

try:
    from django.utils import timezone
except ImportError:
    from timepiece import timezone

from timepiece.defaults import TimepieceDefaults


reverse_lazy = lazy(reverse, str)


defaults = TimepieceDefaults()
def get_setting(name, **kwargs):
    if hasattr(settings, name):
        return getattr(settings, name)
    if hasattr(kwargs, 'default'):
        return kwargs['default']
    if hasattr(defaults, name):
        return getattr(defaults, name)
    msg = '{0} must be specified in your project settings.'.format(name)
    raise AttributeError(msg)


def slugify_uniquely(s, queryset=None, field='slug'):
    """
    Returns a slug based on 's' that is unique for all instances of the given
    field in the given queryset.

    If no string is given or the given string contains no slugify-able
    characters, default to the given field name + N where N is the number of
    default slugs already in the database.
    """
    new_slug = new_slug_base = slugify(s)
    if queryset:
        queryset = queryset.filter(**{'%s__startswith' % field: new_slug_base})
        similar_slugs = [value[0] for value in queryset.values_list(field)]
        i = 1
        while new_slug in similar_slugs:
            new_slug = "%s%d" % (new_slug_base, i)
            i += 1
    return new_slug


def add_timezone(value, tz=None):
    """If the value is naive, then the timezone is added to it.

    If no timezone is given, timezone.get_current_timezone() is used.
    """
    if tz == None:
        tz = timezone.get_current_timezone()
    try:
        if timezone.is_naive(value):
            return timezone.make_aware(value, tz)
    except AttributeError:  # 'datetime.date' object has no attribute 'tzinfo'
        dt = datetime.datetime.combine(value, datetime.time())
        return timezone.make_aware(dt, tz)
    return value


def get_total_time(seconds):
    """
    Returns the specified number of seconds in an easy-to-read HH:MM:SS format
    """
    hours = int(seconds / 3600)
    seconds %= 3600
    minutes = int(seconds / 60)
    seconds %= 60

    return u'%02i:%02i:%02i' % (hours, minutes, seconds)


def get_month_start(from_day=None):
    if not from_day:
        from_day = datetime.date.today()
    from_day = add_timezone(from_day)
    return from_day.replace(day=1)


def get_week_start(day=None):
    if not day:
        day = datetime.date.today()
    days_since_monday = day.weekday()
    if days_since_monday != 0:
        day = day - datetime.timedelta(days=days_since_monday)
    day = add_timezone(day)
    return day


def get_last_billable_day(day=None):
    if not day:
        day = datetime.date.today()
    day += relativedelta(months=1)
    return get_week_start(get_month_start(day)) - datetime.timedelta(days=1)


def generate_dates(start=None, end=None, by='week'):
    if start:
        start = add_timezone(start)
    if end:
        end = add_timezone(end)
    if by == 'month':
        start = get_month_start(start)
        return rrule.rrule(rrule.MONTHLY, dtstart=start, until=end)
    if by == 'week':
        start = get_week_start(start)
        return rrule.rrule(rrule.WEEKLY, dtstart=start, until=end, byweekday=0)
    if by == 'day':
        return rrule.rrule(rrule.DAILY, dtstart=start, until=end)


def get_week_window(day):
    start = get_week_start(day)
    end = start + datetime.timedelta(weeks=1)
    weeks = generate_dates(end=end, start=start, by='week')
    return list(weeks)


def get_hours(entries):
    hours = {
        'total': 0,
        'billable': 0,
        'non_billable': 0
    }
    for entry in entries:
        hours['total'] += entry['hours']
        if entry['billable']:
            hours['billable'] += entry['hours']
        else:
            hours['non_billable'] += entry['hours']
    return hours


def daily_summary(day_entries):
    projects = {}
    all_day = {}
    for name, entries in groupby(day_entries, lambda x: x['project__name']):
        hours = get_hours(entries)
        projects[name] = hours
        for key in hours.keys():
            if key in all_day:
                all_day[key] += hours[key]
            else:
                all_day[key] = hours[key]

    return (all_day, projects)


def grouped_totals(entries):
    select = {"day": {"date": """DATE_TRUNC('day', end_time)"""},
              "week": {"date": """DATE_TRUNC('week', end_time)"""}}
    weekly = entries.extra(select=select["week"]).values('date', 'billable')
    weekly = weekly.annotate(hours=Sum('hours')).order_by('date')
    daily = entries.extra(select=select["day"]).values('date', 'project__name',
                                                       'billable')
    daily = daily.annotate(hours=Sum('hours')).order_by('date',
                                                        'project__name')
    weeks = {}
    for week, week_entries in groupby(weekly, lambda x: x['date']):
        if week is not None:
            week = add_timezone(week)
        weeks[week] = get_hours(week_entries)
    days = []
    last_week = None
    for day, day_entries in groupby(daily, lambda x: x['date']):
        week = get_week_start(day)
        if last_week and week > last_week:
            yield last_week, weeks.get(last_week, {}), days
            days = []
        days.append((day, daily_summary(day_entries)))
        last_week = week
    yield week, weeks.get(week, {}), days


def find_overtime(dates):
    """Given a list of weekly summaries, return the overtime for each week"""
    return sum([day - 40 for day in dates if day > 40])


def get_hour_summaries(hours):
    """
    Coerce totals dictionary or list into a list of ordered tuples with %'s
    """
    if hasattr(hours, 'get'):
        billable = hours.get('billable', 0)
        non_billable = hours.get('non_billable', 0)
        worked = hours.get('total', 0)
    else:
        billable, non_billable, worked = hours
    if worked > 0:
        return [
            (billable, round(billable / worked * 100, 2)),
            (non_billable, round(non_billable / worked * 100, 2)),
            worked,
        ]
    else:
        return [(0, 0), (0, 0), 0]


def user_date_totals(user_entries):
    """Yield a user's name and a dictionary of their hours"""
    date_dict = {}
    for date, date_entries in groupby(user_entries, lambda x: x['date']):
        if isinstance(date, datetime.datetime):
            date = date.date()
        d_entries = list(date_entries)
        name = ' '.join((d_entries[0]['user__first_name'],
                        d_entries[0]['user__last_name']))
        user_id = d_entries[0]['user']
        hours = get_hours(d_entries)
        date_dict[date] = hours
    return name, user_id, date_dict


def project_totals(entries, date_headers, hour_type=None, overtime=False,
                   total_column=False):
    """
    Yield hour totals grouped by user and date. Optionally including overtime.
    """
    totals = [0 for date in date_headers]
    rows = []
    for user, user_entries in groupby(entries, lambda x: x['user']):
        name, user_id, date_dict = user_date_totals(user_entries)
        dates = []
        for index, day in enumerate(date_headers):
            if isinstance(day, datetime.datetime):
                day = day.date()
            if hour_type:
                total = date_dict.get(day, {}).get(hour_type, 0)
                dates.append(total)
            else:
                billable = date_dict.get(day, {}).get('billable', 0)
                nonbillable = date_dict.get(day, {}).get('non_billable', 0)
                total = billable + nonbillable
                dates.append({
                    'day': day,
                    'billable': billable,
                    'nonbillable': nonbillable,
                    'total': total
                })
            totals[index] += total
        if total_column:
            dates.append(sum(dates))
        if overtime:
            dates.append(find_overtime(dates))
        dates = [date or '' for date in dates]
        rows.append((name, user_id, dates))
    if total_column:
        totals.append(sum(totals))
    totals = [total or '' for total in totals]
    yield (rows, totals)


def payroll_totals(month_work_entries, month_leave_entries):
    """Summarizes monthly work and leave totals, grouped by user.

    Returns (labels, rows).
        labels -> {'billable': [proj_labels], 'nonbillable': [proj_labels]}
        rows -> [{
            name: name of user,
            billable, nonbillable, leave: [
                {'hours': hours for label, 'percent': % of work or leave total}
            ],
            work_total: sum of billable and nonbillable hours,
            leave_total: sum of leave hours
            grand_total: sum of work_total and leave_total
        }]

    The last entry in each of the billable/nonbillable/leave lists contains a
    summary of the status. The last row contains sum totals for all other rows.
    """
    def _get_user_info(entries):
        """Helper for getting the associated user's first and last name."""
        fname = entries[0].get('user__first_name', '') if entries else ''
        lname = entries[0].get('user__last_name', '') if entries else ''
        name = '{0} {1}'.format(fname, lname).strip()
        user_id = entries[0].get('user', None) if entries else None
        return {'name': name, 'user_id': user_id}

    def _get_index(status, label):
        """
        Returns the index in row[status] (where row is the row corresponding
        to the current user) where hours for the project label should be
        recorded.

        If the label does not exist, then it is added to the labels list.
        Each row and the totals row is updated accordingly.

        Requires that labels, rows, and totals are in scope.
        """
        if label in labels[status]:
            return labels[status].index(label)
        # Otherwise: update labels, rows, and totals to reflect the addition.
        labels[status].append(label)
        for row in rows:
            row[status].insert(-1, {'hours': Decimal(), 'percent': Decimal()})
        totals[status].insert(-1, {'hours': Decimal(), 'percent': Decimal()})
        return len(labels[status]) - 1

    def _construct_row(name, user_id=None):
        """Constructs an empty row for the given name."""
        row = {'name': name, 'user_id': user_id}
        for status in labels.keys():
            # Include an extra entry for summary.
            row[status] = [{'hours': Decimal(), 'percent': Decimal()}
                    for i in range(len(labels[status]) + 1)]
        row['work_total'] = Decimal()
        row['grand_total'] = Decimal()
        return row

    def _add_percentages(row, statuses, total):
        """For each entry in each status, percent = hours / total"""
        if total:
            for status in statuses:
                for i in range(len(row[status])):
                    p = row[status][i]['hours'] / total * 100
                    row[status][i]['percent'] = p

    def _get_sum(row, statuses):
        """Sum the number of hours worked in given statuses."""
        return sum([row[status][-1]['hours'] for status in statuses])

    work_statuses = ('billable', 'nonbillable')
    leave_statuses = ('leave', )
    labels = dict([(status, []) for status in work_statuses + leave_statuses])
    rows = []
    totals = _construct_row('Totals')
    for user, work_entries in groupby(month_work_entries, lambda e: e['user']):

        work_entries = list(work_entries)
        row = _construct_row(**_get_user_info(work_entries))
        rows.append(row)
        for entry in work_entries:
            status = 'billable' if entry['billable'] else 'nonbillable'
            label = entry['project__type__label']
            index = _get_index(status, label)
            hours = entry['hours']
            row[status][index]['hours'] += hours
            row[status][-1]['hours'] += hours
            totals[status][index]['hours'] += hours
            totals[status][-1]['hours'] += hours

        leave_entries = month_leave_entries.filter(user=user)
        status = 'leave'
        for entry in leave_entries:
            label = entry.get('project__name')
            index = _get_index(status, label)
            hours = entry.get('hours')
            row[status][index]['hours'] += hours
            row[status][-1]['hours'] += hours
            totals[status][index]['hours'] += hours
            totals[status][-1]['hours'] += hours

        row['work_total'] = _get_sum(row, work_statuses)
        _add_percentages(row, work_statuses, row['work_total'])
        row['leave_total'] = _get_sum(row, leave_statuses)
        _add_percentages(row, leave_statuses, row['leave_total'])
        row['grand_total'] = row['work_total'] + row['leave_total']

    totals['work_total'] = _get_sum(totals, work_statuses)
    _add_percentages(totals, work_statuses, totals['work_total'])
    totals['leave_total'] = _get_sum(totals, leave_statuses)
    _add_percentages(totals, leave_statuses, totals['leave_total'])
    totals['grand_total'] = totals['work_total'] + totals['leave_total']

    if rows:
        rows.append(totals)
    return labels, rows


def get_project_hours_for_week(week_start):
    """
    Gets all ProjectHours entries in the 7-day period beginning on week_start.

    Returns a values set, ordered by the project id.
    """
    week_end = week_start + relativedelta(days=7)
    ProjectHours = get_model('timepiece', 'ProjectHours')
    qs = ProjectHours.objects.filter(week_start__gte=week_start,
            week_start__lt=week_end)
    qs = qs.values('project__id', 'project__name', 'user__id',
            'user__first_name', 'user__last_name', 'hours')
    qs = qs.order_by('-project__type__billable', 'project__name',)
    return qs


def get_people_from_project_hours(project_hours):
    """
    Gets a list of the distinct people included in the project hours entries,
    ordered by name.
    """
    people = project_hours.values_list('user__id', 'user__first_name',
            'user__last_name').distinct().order_by('user__first_name',
            'user__last_name')
    return people


def process_dates(dates, start=None, end=None):
    """
    A helper function to grab date strings from a dictionary
    or set detaults
    """
    from_date = dates.get('from_date', None)
    to_date = dates.get('to_date', None)

    from_date = datetime.datetime.strptime(from_date, '%m/%d/%Y') \
        if from_date else start
    to_date = datetime.datetime.strptime(to_date, '%m/%d/%Y') \
        if to_date else end

    return from_date, to_date


def get_total_seconds(td):
    """
    The equivalent for datetime.timedelta.total_seconds() for Python 2.6
    """
    if hasattr(td, 'total_seconds'):
        return td.total_seconds()
    return (td.microseconds + (td.seconds + td.days * 24 * 3600) * 1e6) / 1e6


def get_hours_per_week(user):
    """Retrieves the number of hours the user should work per week."""
    UserProfile = get_model('timepiece', 'UserProfile')
    try:
        profile = UserProfile.objects.get(user=user)
    except UserProfile.DoesNotExist:
        profile = None
    return profile.hours_per_week if profile else Decimal('40.00')


def process_progress(entries, assignments):
    """
    Returns a list of progress summary data (pk, name, hours worked, hours
    assigned, and hours remaining) for each project either worked or assigned.
    The list is ordered by project name.
    """
    Project = get_model('timepiece', 'Project')
    ProjectHours = get_model('timepiece', 'ProjectHours')

    # Determine all projects either worked or assigned.
    project_q = Q(id__in=assignments.values_list('project__id', flat=True))
    project_q |= Q(id__in=entries.values_list('project__id', flat=True))
    projects = Project.objects.filter(project_q).values('pk', 'name')

    # Worked/remaining hours per project.
    project_data = {}
    for project in projects:
        try:
            assigned = assignments.get(project__id=project['pk']).hours
        except ProjectHours.DoesNotExist:
            assigned = Decimal('0.00')
        project_data[project['pk']] = {
            'pk': project['pk'],
            'name': project['name'],
            'assigned': assigned,
            'remaining': assigned,
            'worked': Decimal('0.00'),
        }

    for entry in entries:
        pk = entry.project_id
<<<<<<< HEAD
        hours = get_active_hours(entry)
=======
        hours = Decimal('%.2f' % round(entry.get_active_seconds() / 3600.0, 2))
        all_worked += hours
>>>>>>> 53fc903b
        project_data[pk]['worked'] += hours
        project_data[pk]['remaining'] -= hours

    # Sort by maximum of worked or assigned hours (highest first).
    key = lambda x: x['name'].lower()
    project_progress = sorted(project_data.values(), key=key)

    return project_progress<|MERGE_RESOLUTION|>--- conflicted
+++ resolved
@@ -472,12 +472,7 @@
 
     for entry in entries:
         pk = entry.project_id
-<<<<<<< HEAD
-        hours = get_active_hours(entry)
-=======
         hours = Decimal('%.2f' % round(entry.get_active_seconds() / 3600.0, 2))
-        all_worked += hours
->>>>>>> 53fc903b
         project_data[pk]['worked'] += hours
         project_data[pk]['remaining'] -= hours
 

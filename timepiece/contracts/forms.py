--- conflicted
+++ resolved
@@ -40,18 +40,11 @@
 
 
 class OutstandingHoursFilterForm(DateForm):
-<<<<<<< HEAD
-
     CHOICES=[('by_contract','By Contract'),
              ('by_project','By Project')]
 
     statuses = forms.ModelMultipleChoiceField(queryset=Attribute.objects.none(),
             required=False, widget=forms.CheckboxSelectMultiple())
-=======
-    statuses = forms.ModelMultipleChoiceField(
-        queryset=Attribute.objects.none(), required=False,
-        widget=forms.CheckboxSelectMultiple())
->>>>>>> b417b3ea
 
     invoice_grouping = forms.ChoiceField(choices=CHOICES,widget=forms.RadioSelect())
 

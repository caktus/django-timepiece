import datetime
from dateutil.relativedelta import relativedelta
import json
import math

import os.path

from reportlab.pdfgen import canvas
from reportlab.lib.pagesizes import letter
from reportlab.lib.units import inch
from reportlab.lib.styles import getSampleStyleSheet
from reportlab.pdfbase import pdfmetrics, ttfonts
from reportlab.platypus import SimpleDocTemplate, Paragraph, Spacer, Image, Frame, Table, TableStyle
from reportlab.lib import colors

from django.contrib.auth.decorators import login_required, permission_required
from django.contrib.auth.models import User
from django.views.decorators.csrf import csrf_exempt
from django.contrib import messages
from django.core.urlresolvers import reverse, reverse_lazy
from django.db import transaction, DatabaseError
from django.db.models import Sum, Q
from django.forms import widgets
from django.http import HttpResponseRedirect, Http404, HttpResponseForbidden, HttpResponse
from django.shortcuts import get_object_or_404, redirect, render
from django.views.generic import (ListView, DetailView, CreateView,
    UpdateView, DeleteView, View)

from django.contrib.staticfiles.templatetags.staticfiles import static

from django.utils import formats

from timepiece import utils
from timepiece.crm.models import Business
from timepiece.templatetags.timepiece_tags import seconds_to_hours
from timepiece.utils.csv import CSVViewMixin
from timepiece.utils.search import SearchListView
from timepiece.utils.views import cbv_decorator

from timepiece.contracts.forms import (InvoiceForm,
    OutstandingHoursFilterForm, CreateEditContractRateForm,
    CreateEditContractForm, CreateEditContractBudgetForm,
    CreateEditContractHourForm, ContractSearchForm, CreateEditInvoiceAdjustmentForm,
    AddContractNoteForm)
from timepiece.contracts.models import (ProjectContract, HourGroup,
    EntryGroup, ContractRate, ProjectContract, ContractAttachment,InvoiceAdjustment,
    ContractBudget, ContractHour, ContractNote)
from timepiece.entries.models import Project, Entry, Activity

from ajaxuploader.views import AjaxFileUploader
from ajaxuploader.backends.mongodb import MongoDBUploadBackend

try:
    from workflow.general_task.forms import SelectGeneralTaskForm
    from workflow.models import GeneralTask
except:
    pass

@cbv_decorator(permission_required('contracts.add_projectcontract'))
class CreateContract(CreateView):
    model = ProjectContract
    form_class = CreateEditContractForm
    template_name = 'timepiece/contract/create_edit.html'

@cbv_decorator(permission_required('contracts.change_projectcontract'))
class EditContract(UpdateView):
    model = ProjectContract
    form_class = CreateEditContractForm
    template_name = 'timepiece/contract/create_edit.html'
    pk_url_kwarg = 'contract_id'

@cbv_decorator(permission_required('contracts.delete_projectcontract'))
class DeleteContract(DeleteView):
    model = ProjectContract
    success_url = reverse_lazy('list_contracts')
    pk_url_kwarg = 'contract_id'
    template_name = 'timepiece/delete_object.html'

@cbv_decorator(permission_required('contracts.add_projectcontract'))
class ContractDetail(DetailView):
    template_name = 'timepiece/contract/view.html'
    model = ProjectContract
    context_object_name = 'contract'
    pk_url_kwarg = 'contract_id'

    def get_context_data(self, *args, **kwargs):
        if 'today' not in kwargs:
            kwargs['today'] = datetime.date.today()
        if 'warning_date' not in kwargs:
            kwargs['warning_date'] = datetime.date.today() + relativedelta(weeks=2)
        context = super(ContractDetail, self).get_context_data(*args, **kwargs)
        context['add_contract_note_form'] = AddContractNoteForm()

        try:
            context['add_general_task_form'] = SelectGeneralTaskForm()
        except:
            pass

        return context


@cbv_decorator(permission_required('contracts.add_projectcontract'))
class ContractList(SearchListView, CSVViewMixin):
    model = ProjectContract
    form_class = ContractSearchForm
    redirect_if_one_result = True
    search_fields = ['name__icontains']
    context_object_name = 'contracts'
<<<<<<< HEAD
    template_name = 'timepiece/contract/list.html'

    def get(self, request, *args, **kwargs):
        if len(request.GET.keys()) == 0:
            return HttpResponseRedirect(reverse('list_contracts') \
                + '?status=' + ProjectContract.STATUS_CURRENT)
        self.export_contract_list = request.GET.get(
            'export_contract_list', False)
        if self.export_contract_list:
            kls = CSVViewMixin

            form_class = self.get_form_class()
            self.form = self.get_form(form_class)
            self.object_list = self.get_queryset()
            self.object_list = self.filter_results(self.form, self.object_list)

            # allow_empty = self.get_allow_empty()
            # if not allow_empty and len(self.object_list) == 0:
            #     raise Http404("No results found.")

            context = self.get_context_data(form=self.form,
                object_list=self.object_list)

            return kls.render_to_response(self, context)
        else:
            return super(ContractList, self).get(request, *args, **kwargs)

    def filter_form_valid(self, form, queryset):
        queryset = super(ContractList, self).filter_form_valid(form, queryset)
        status = form.cleaned_data['status']
        if status:
            queryset = queryset.filter(status=status)
        return queryset.order_by('name')

    def get_filename(self, context):
        request = self.request.GET.copy()
        status = request.get('status', 'all') or 'all'
        search = request.get('search', '(empty)') or '(empty)'
        return 'contract_list_{0}_{1}_{2}'.format(
            datetime.datetime.now().strftime('%Y%m%d_%H%M%S'),
            status, search)
=======
    queryset = ProjectContract.objects.filter(
        status=ProjectContract.STATUS_CURRENT).order_by('name')
>>>>>>> b417b3ea

    def get_context_data(self, *args, **kwargs):
        if 'today' not in kwargs:
            kwargs['today'] = datetime.date.today()
        if 'warning_date' not in kwargs:
            kwargs['warning_date'] = datetime.date.today() + relativedelta(weeks=2)
        kwargs['max_work_fraction'] = max(
            [0.0] + [c.fraction_value for c in self.object_list])
        kwargs['max_schedule_fraction'] = max(
            [0.0] + [c.fraction_schedule for c in self.object_list])
        return super(ContractList, self).get_context_data(*args, **kwargs)

    def convert_context_to_csv(self, context):
        """Convert the context dictionary into a CSV file."""
        content = []
        contracts = context['contracts']
        if self.export_contract_list:
            headers = ['Contract Name', 'Start Date', 'End Date',
                       'Contract Value', 'Contract Value Unit',
                       'Billable Hours Works', 'Non-Billable Hours Worked',
                       'Schedule Progress', 'Ceiling Progress',
                       'Contract Type', 'Client Expense Category',
                       'Tags', 'Projects -->']
            content.append(headers)
            for contract in contracts:
                row = [contract.name, contract.start_date, contract.end_date,
                       contract.contract_value(),
                       contract.get_ceiling_type_display(),
                       contract.hours_worked,
                       contract.nonbillable_hours_worked,
                       contract.fraction_schedule, contract.fraction_value,
                       contract.get_type_display(),
                       contract.get_client_expense_category_display(),
                       ', '.join(
                        [t.name.strip() for t in contract.tags.all()])]
                for project in contract.projects.all():
                    row.append(str(project))
                content.append(row)
        return content

@cbv_decorator(permission_required('contracts.change_projectcontract'))
class AddContractGeneralTask(View):

    def get(self, request, *args, **kwargs):
        return HttpResponse(status=501)

    def post(self, request, *args, **kwargs):
        try:
            contract = ProjectContract.objects.get(id=int(kwargs['contract_id']))
            general_task = SelectGeneralTaskForm(request.POST).get_general_task()
            if general_task.contract is None:
                general_task.contract = contract
                general_task.save()
            else:
                msg = '%s already belongs to Contract <a href="' + \
                reverse('view_contract', args=(general_task.contract.id,)) + \
                '">%s.  Please remove it from that Contract before ' + \
                'associating with this one.' % (
                    general_task.form_id, general_task.contract.code)
                messages.error(request, msg)
        except:
            print sys.exc_info(), traceback.format_exc()
        finally:
            return HttpResponseRedirect(request.GET.get('next', None)
                or reverse_lazy('view_project', args=(contract.id,)))

@cbv_decorator(permission_required('contracts.change_projectcontract'))
class RemoveContractGeneralTask(View):

    def get(self, request, *args, **kwargs):
        try:
            contract = ProjectContract.objects.get(id=int(kwargs['contract_id']))
            general_task_id = request.GET.get('general_task_id')
            general_task = GeneralTask.objects.get(id=int(general_task_id))
            general_task.contract = None
            general_task.save()
        except:
            print sys.exc_info(), traceback.format_exc()
        finally:
            return HttpResponseRedirect(request.GET.get('next', None)
                or reverse_lazy('view_contract', args=(contract.id,)))

@permission_required('contracts.add_contractincrement')
def add_contract_increment(request, contract_id):
    contract = ProjectContract.objects.get(id=contract_id)
    if contract.ceiling_type == contract.HOURS:
        return HttpResponseRedirect(reverse('add_contract_hours', args=(contract.id,)))
    elif contract.ceiling_type == contract.BUDGET:
        return HttpResponseRedirect(reverse('add_contract_budget', args=(contract.id,)))
    else:
        return HttpResponseRedirect(reverse('dashboard'))

@cbv_decorator(permission_required('crm.change_projectcontract'))
class ContractTags(View):

    def get(self, request, *args, **kwargs):
        return HttpResponse(status=200)

    def post(self, request, *args, **kwargs):
        contract = ProjectContract.objects.get(id=int(kwargs['contract_id']))
        tag = request.POST.get('tag')
        for t in tag.split(','):
            if len(t):
                contract.tags.add(t)
        tags = [{'id': t.id,
                 'url': reverse('similar_items', args=(t.id,)),
                 'name':t.name} for t in contract.tags.all()]
        return HttpResponse(json.dumps({'tags': tags}),
                            content_type="application/json",
                            status=200)

@cbv_decorator(permission_required('crm.change_projectcontract'))
class RemoveContractTag(View):

    def get(self, request, *args, **kwargs):
        return HttpResponse(status=501)

    def post(self, request, *args, **kwargs):
        if request.user.is_superuser or \
            bool(len(request.user.groups.filter(id=8))):
            contract = ProjectContract.objects.get(
                id=int(kwargs['contract_id']))
            tag = request.POST.get('tag')
            if len(tag):
                contract.tags.remove(tag)
        tags = [{'id': t.id,
                 'url': reverse('similar_items', args=(t.id,)),
                 'name':t.name} for t in contract.tags.all()]
        return HttpResponse(json.dumps({'tags': tags}),
                            content_type="application/json",
                            status=200)

@cbv_decorator(permission_required('contracts.add_contractbudget'))
class AddContractBudget(CreateView):
    model = ContractBudget
    form_class = CreateEditContractBudgetForm
    template_name = 'timepiece/contract/hour/create_edit.html'

    def get_form(self, *args, **kwargs):
        form = super(AddContractBudget, self).get_form(*args, **kwargs)
        form.fields['contract'].widget = widgets.HiddenInput()
        contract = ProjectContract.objects.get(
            id=int(self.kwargs['contract_id']))
        form.fields['contract'].initial = contract
        return form

    def get_context_data(self, *args, **kwargs):
        kwargs['contract'] = ProjectContract.objects.get(id=int(self.kwargs['contract_id']))
        return super(AddContractBudget, self).get_context_data(*args, **kwargs)

    def get_success_url(self):
        return reverse('view_contract', args=(int(self.kwargs['contract_id']), ))

@cbv_decorator(permission_required('contracts.change_contractbudget'))
class EditContractBudget(UpdateView):
    model = ContractBudget
    form_class = CreateEditContractBudgetForm
    template_name = 'timepiece/contract/hour/create_edit.html'
    pk_url_kwarg = 'contract_budget_id'

    def get_form(self, *args, **kwargs):
        form = super(EditContractBudget, self).get_form(*args, **kwargs)
        form.fields['contract'].widget = widgets.HiddenInput()
        return form

    def get_context_data(self, *args, **kwargs):
        kwargs['contract'] = ProjectContract.objects.get(id=int(self.kwargs['contract_id']))
        return super(EditContractBudget, self).get_context_data(*args, **kwargs)

    def get_success_url(self):
        return reverse('view_contract', args=(int(self.kwargs['contract_id']), ))

@cbv_decorator(permission_required('contracts.delete_contractbudget'))
class DeleteContractBudget(DeleteView):
    model = ContractBudget
    template_name = 'timepiece/delete_object.html'
    pk_url_kwarg = 'contract_budget_id'

    def get_success_url(self):
        return reverse('view_contract', args=(int(self.kwargs['contract_id']), ))

@cbv_decorator(permission_required('contracts.add_contracthour'))
class AddContractHour(CreateView):
    model = ContractHour
    form_class = CreateEditContractHourForm
    template_name = 'timepiece/contract/hour/create_edit.html'

    def get_form(self, *args, **kwargs):
        form = super(AddContractHour, self).get_form(*args, **kwargs)
        form.fields['contract'].widget = widgets.HiddenInput()
        contract = ProjectContract.objects.get(
            id=int(self.kwargs['contract_id']))
        form.fields['contract'].initial = contract
        return form

    def get_context_data(self, *args, **kwargs):
        kwargs['contract'] = ProjectContract.objects.get(id=int(self.kwargs['contract_id']))
        return super(AddContractHour, self).get_context_data(*args, **kwargs)

    def get_success_url(self):
        return reverse('view_contract', args=(int(self.kwargs['contract_id']), ))

@cbv_decorator(permission_required('contracts.change_contracthour'))
class EditContractHour(UpdateView):
    model = ContractHour
    form_class = CreateEditContractHourForm
    template_name = 'timepiece/contract/hour/create_edit.html'
    pk_url_kwarg = 'contract_hours_id'

    def get_form(self, *args, **kwargs):
        form = super(EditContractHour, self).get_form(*args, **kwargs)
        form.fields['contract'].widget = widgets.HiddenInput()
        return form

    def get_context_data(self, *args, **kwargs):
        kwargs['contract'] = ProjectContract.objects.get(id=int(self.kwargs['contract_id']))
        return super(EditContractHour, self).get_context_data(*args, **kwargs)

    def get_success_url(self):
        return reverse('view_contract', args=(int(self.kwargs['contract_id']), ))

@cbv_decorator(permission_required('contracts.delete_contracthour'))
class DeleteContractHour(DeleteView):
    model = ContractHour
    template_name = 'timepiece/delete_object.html'
    pk_url_kwarg = 'contract_hours_id'

    def get_success_url(self):
        return reverse('view_contract', args=(int(self.kwargs['contract_id']), ))

@cbv_decorator(permission_required('contracts.add_contractrate'))
class AddContractRate(CreateView):
    model = ContractRate
    form_class = CreateEditContractRateForm
    template_name = 'timepiece/contract/rate/create_edit.html'

    def get_form(self, *args, **kwargs):
        form = super(AddContractRate, self).get_form(*args, **kwargs)
        form.fields['contract'].widget = widgets.HiddenInput()
        contract = ProjectContract.objects.get(
            id=int(self.kwargs['contract_id']))
        form.fields['contract'].initial = contract

        activity_id = self.request.GET.get('activity', None)
        if activity_id:
            form.fields['activity'].initial = Activity.objects.get(
                id=activity_id)

        form.fields['rate'].initial = contract.min_rate

        return form

    def get_context_data(self, *args, **kwargs):
        kwargs['contract'] = ProjectContract.objects.get(id=int(self.kwargs['contract_id']))
        return super(AddContractRate, self).get_context_data(*args, **kwargs)

    def get_success_url(self):
        return reverse('view_contract', args=(int(self.kwargs['contract_id']), ))

@cbv_decorator(permission_required('contracts.change_contractrate'))
class EditContractRate(UpdateView):
    model = ContractRate
    form_class = CreateEditContractRateForm
    template_name = 'timepiece/contract/rate/create_edit.html'
    pk_url_kwarg = 'contract_rate_id'

    def get_form(self, *args, **kwargs):
        form = super(EditContractRate, self).get_form(*args, **kwargs)
        form.fields['contract'].widget = widgets.HiddenInput()
        return form

    def get_context_data(self, *args, **kwargs):
        kwargs['contract'] = ProjectContract.objects.get(id=int(self.kwargs['contract_id']))
        return super(EditContractRate, self).get_context_data(*args, **kwargs)

    def get_success_url(self):
        return reverse('view_contract', args=(int(self.kwargs['contract_id']), ))

@cbv_decorator(permission_required('contracts.delete_contractrate'))
class DeleteContractRate(DeleteView):
    model = ContractRate
    template_name = 'timepiece/delete_object.html'
    pk_url_kwarg = 'contract_rate_id'

    def get_success_url(self):
        return reverse('view_contract', args=(int(self.kwargs['contract_id']), ))

@cbv_decorator(permission_required('contracts.add_contractnote'))
class AddContractNote(View):

    def post(self, request, *args, **kwargs):
        user = self.request.user
        contract = ProjectContract.objects.get(id=int(kwargs['contract_id']))
        note = ContractNote(contract=contract,
                            author=user,
                            text=request.POST.get('text', ''))
        if len(note.text):
            note.save()
        return HttpResponseRedirect(request.GET.get('next', None) or \
            reverse('view_contract', args=(contract.id,)))



@cbv_decorator(permission_required('contracts.change_entrygroup')) #TODO correct permissions
class AddInvoiceAdjustment(CreateView):
    model = InvoiceAdjustment
    form_class = CreateEditInvoiceAdjustmentForm
    template_name = 'timepiece/invoice/adjustment_create_edit.html'

    def get_form(self, *args, **kwargs):
        form = super(AddInvoiceAdjustment, self).get_form(*args, **kwargs)
        form.fields['invoice'].widget = widgets.HiddenInput()
        invoice = EntryGroup.objects.get(
            id=int(self.kwargs['invoice_id']))
        form.fields['invoice'].initial = invoice
        return form

    def get_context_data(self, *args, **kwargs):
        kwargs['invoice'] = invoice = EntryGroup.objects.get(id=int(self.kwargs['invoice_id']))
        return super(AddInvoiceAdjustment, self).get_context_data(*args, **kwargs)

    def get_success_url(self):
        return reverse('view_invoice', args=(int(self.kwargs['invoice_id']), ))

@cbv_decorator(permission_required('contracts.change_entrygroup')) #TODO correct permissions
class EditInvoiceAdjustment(UpdateView):
    model = InvoiceAdjustment
    form_class = CreateEditInvoiceAdjustmentForm
    template_name = 'timepiece/invoice/adjustment_create_edit.html'
    pk_url_kwarg = 'invoice_adjustment_id'

    def get_form(self, *args, **kwargs):
        form = super(EditInvoiceAdjustment, self).get_form(*args, **kwargs)
        form.fields['invoice'].widget = widgets.HiddenInput()
        return form

    def get_context_data(self, *args, **kwargs):
        kwargs['invoice'] = EntryGroup.objects.get(id=int(self.kwargs['invoice_id']))
        return super(EditInvoiceAdjustment, self).get_context_data(*args, **kwargs)

    def get_success_url(self):
        return reverse('view_invoice', args=(int(self.kwargs['invoice_id']), ))

@cbv_decorator(permission_required('contracts.change_entrygroup'))
class DeleteInvoiceAdjustment(DeleteView):
    model = InvoiceAdjustment
    template_name = 'timepiece/delete_object.html'
    pk_url_kwarg = 'invoice_adjustment_id'

    def get_success_url(self):
        return reverse('view_invoice', args=(int(self.kwargs['invoice_id']), ))


@login_required #TODO correct permissions
def view_invoice_pdf(request, invoice_id):
    response = HttpResponse(content_type='application/pdf')
    response['Content-Disposition'] = 'attachment; filename="invoice.pdf"'
    styles = getSampleStyleSheet()

    invoice = EntryGroup.objects.get(pk=invoice_id)

    entries = invoice.entries
    contract = invoice.contract
    projects = contract.projects.all()
    project_0 = projects[0]
    client = project_0.business
    client_dept = project_0.business_department
    if not client_dept:
        client_dept=''
    else:
        client_dept=client_dept.name
    aac = Business.objects.get(short_name = 'AAC')

    if invoice.override_invoice_date:
        invoice_date = formats.date_format(invoice.override_invoice_date, "SHORT_DATE_FORMAT")
    else:
        invoice_date = formats.date_format(invoice.end, "SHORT_DATE_FORMAT")

    billable_entries = invoice.entries.filter(activity__billable=True)\
                                      .order_by('start_time')\
                                      .select_related()
    all_items = []

    total_bill = 0.00

    for p in projects:
        for r in contract.get_rates:
            ents = entries.filter(activity=r.activity, project=p)
            hours=ents.aggregate(tot_hours=Sum('hours'))['tot_hours'] #TODO this is dumb / ugly
            if not hours:
                continue

            last_ent_date = formats.date_format(ents.latest('end_time').end_time,"SHORT_DATE_FORMAT")
            rate=r.rate
            item_bill = hours*rate
            total_bill += float(item_bill)
            new_item = [last_ent_date,contract.po_line_item, p.name+"\n"+r.activity.name,"{0:,.2f}".format(hours),"${0:,.2f}".format(rate),"${0:,.2f}".format(item_bill)]
            all_items.append(new_item)

    total_adjust = 0.00
    for ex in invoice.get_adjustments:
        fd=formats.date_format(ex.date, "SHORT_DATE_FORMAT")
        new_item = [fd,ex.line_item, ex.description,"{0:,.2f}".format(ex.quantity),"${0:,.2f}".format(ex.rate),"${0:,.2f}".format(ex.quantity*ex.rate)]
        all_items.append(new_item)

        if ex.is_payment:
            total_adjust += float(ex.quantity*ex.rate)
        else:
            total_bill += float(ex.quantity*ex.rate)

    split_items=utils.chunk_list(all_items,9)




    ## find arial font ## todo file location static?
    font_path = os.path.join(os.path.dirname(os.path.abspath(__file__)), 'Arial.ttf')
    pdfmetrics.registerFont(ttfonts.TTFont("Arial", font_path))

    c=canvas.Canvas(response, pagesize=letter)
    width, height = letter
    margin=inch/4
    width = width - margin
    height = height - margin



    pg_num =0
    for dummy_items in split_items:
        pg_num += 1
        #upper left logo
        img_w=2.27*inch
        img_h=1.38*inch

        # logo_path = static('images/aac_logo.jpg') # TODO why doesn't this work?
        logo_path = os.path.join(os.path.dirname(os.path.abspath(__file__)), 'aac_logo.jpg')
        c.drawImage(logo_path,margin,height-img_h, width = img_w, height=img_h)

        #invoice upper right
        invoice_font_size=72
        invoice_x = width
        invoice_y = height - img_h

        c.setFont("Arial",invoice_font_size)
        c.setFillColorRGB(0.5,0.5,0.5)
        c.drawRightString(invoice_x,invoice_y,"INVOICE")

        #table upper right
        ur_table_data = [["INVOICE", invoice.auto_number],["PAGE","%d of %d" % (pg_num,len(split_items))],["DATE",invoice_date],["TERMS",contract.get_payment_terms_display()],["PURCHASE ORDER",contract.po_number]]
        ur_table_font_size = 12

        ur_table = Table(data=ur_table_data)
        ur_table.setStyle(TableStyle([
                ('INNERGRID', (0,0), (-1,-1), 0.25, colors.black),
                ('BOX', (0,0), (-1,-1), 0.25, colors.black),
                ('ALIGN',(0,0),(-1,-1),'RIGHT')
            ]))
        ur_table.wrapOn(c,width, height)
        ur_table_w,ur_table_h = ur_table.wrap(0,0)

        ur_table_x = width-ur_table_w
        ur_table_y = invoice_y - ur_table_h - 0.25*inch

        ur_table.drawOn(c,ur_table_x,ur_table_y)

        c.setFont("Arial",ur_table_font_size)


        # AAC Address TABLE
        add_table_data = [[aac.name],[aac.billing_street],[aac.billing_city+", "+aac.billing_state+" "+aac.billing_postalcode],["AR@aacengineering.com"],["(888) 290-5878"],[" "],["TAX ID: 27-0673181"]]
        add_table_font_size = 12

        add_table = Table(data=add_table_data)
        add_table.setStyle(TableStyle([
                ('ALIGN',(0,0),(-1,-1),'RIGHT')
            ]))

        add_table.wrapOn(c,width, height)
        add_table_w,add_table_h = add_table.wrap(0,0)

        add_table_x = margin
        add_table_y = invoice_y - add_table_h - 0.25*inch

        add_table.drawOn(c,add_table_x,add_table_y)

        c.setFont("Arial",add_table_font_size)


        # divider line between aac and customer Address
        div_add_x = add_table_x + add_table_w + 0.25*inch
        div_shift = 0.125*inch
        c.line(div_add_x, add_table_y-div_shift, div_add_x, invoice_y-div_shift)


        # client address
        add_client_table_data = [[""]]
        add_client_table_data.append([client.name])
        if client_dept != '':
            add_client_table_data.append([client_dept])
        add_client_table_data.append([client.billing_street])
        if client.billing_street_2:
            add_client_table_data.append([client.billing_street_2])
        add_client_table_data.append([client.billing_city+", "+client.billing_state+" "+client.billing_postalcode])
        add_client_table_data.append([" "])

        add_client_table_font_size = 12

        add_client_table = Table(data=add_client_table_data)
        add_client_table.setStyle(TableStyle([
                ('ALIGN',(0,0),(-1,-1),'LEFT')
            ]))

        add_client_table.wrapOn(c,width, height)
        add_client_table_w,add_client_table_h = add_client_table.wrap(0,0)

        add_client_table_x = div_add_x + 0.25*inch
        add_client_table_y = invoice_y - add_client_table_h - 0.25*inch

        add_client_table.drawOn(c,add_client_table_x,add_client_table_y)

        c.setFont("Arial",add_client_table_font_size)


        #table lowerright
        lr_table_data = [["TOTAL", "${0:,.2f}".format(total_bill)],["PAYMENTS/CREDITS","${0:,.2f}".format(total_adjust)],["BALANCE DUE","${0:,.2f}".format(total_bill+total_adjust)]]
        lr_table_font_size = 12

        lr_table = Table(data=lr_table_data)
        lr_table.setStyle(TableStyle([
                ('INNERGRID', (0,0), (-1,-1), 0.25, colors.black),
                ('BOX', (0,0), (-1,-1), 0.25, colors.black),
                ('ALIGN',(0,0),(-1,-1),'RIGHT')
            ]))
        lr_table.wrapOn(c,width, height)
        lr_table_w,lr_table_h = lr_table.wrap(0,0)

        lr_table_x = width-lr_table_w
        lr_table_y = margin

        lr_table.drawOn(c,lr_table_x,lr_table_y)

        c.setFont("Arial",lr_table_font_size)

        #table lowerleft
        ll_table_data = [["Please make all checks payable to: AAC Engineering"],["We greatly appreciate your business!"]]
        ll_table_font_size = 12

        ll_table = Table(data=ll_table_data)
        ll_table.setStyle(TableStyle([
                ('ALIGN',(0,0),(-1,-1),'LEFT')
            ]))
        ll_table.wrapOn(c,width, height)
        ll_table_w,ll_table_h = ll_table.wrap(0,0)

        ll_table_x = margin
        ll_table_y = margin

        ll_table.drawOn(c,ll_table_x,ll_table_y)

        c.setFont("Arial",ll_table_font_size)


        # invoice items
        invoice_items_table_data = [["Date","Line Item","Description","Quantity","Rate","Amount"]]

        # dummy_items = [["12/12/12","1",Paragraph("We did lots! Something Great That you should pay lots of money for",styles['Normal']),"999999","$125.00","$9,999,999.99"],
        #                 ["12/12/12","2",Paragraph("We Did more!. Something Great That you should pay lots of money for",styles['Normal']),"999999","$125.00","$9,999,999.99"]]




        for item in dummy_items:
            invoice_items_table_data.append(item)


        invoice_items_table_font_size = 12
        c.setFont("Arial",invoice_items_table_font_size)

        space_h = (add_table_y) - (margin + lr_table_h + 0.25*inch)
        cww=width-margin
        it_cw_ratio=[3,3,11,3,3,4]
        it_cw_d=sum(it_cw_ratio)*1.0

        it_cw = []
        for zz in it_cw_ratio:
            it_cw.append(int(round(cww*zz/it_cw_d)))

        # it_cw = [cww*3/25.0,width*1/25.0,width*9/25.0,width*3/25.0,width*3/25.0,width*6/25.0]
        hh=invoice_items_table_font_size+10
        rh=invoice_items_table_font_size*2+10
        rows_to_add = int(math.floor((space_h-hh)/(rh*1.0)))-len(invoice_items_table_data)


        invoice_items_table_data.extend([[""]*len(invoice_items_table_data[0])]*rows_to_add)
        it_rh = [hh]+[rh]*(len(invoice_items_table_data)-1)


        invoice_items_table = Table(data=invoice_items_table_data,colWidths = it_cw, rowHeights=it_rh)
        invoice_items_table.setStyle(TableStyle([
                ('BOX', (0,0), (-1,0), 0.25, colors.black),
                ('BOX', (0,0), (-1,-1), 0.25, colors.black),
                ('ALIGN',(0,0),(-1,-1),'RIGHT')
            ]))

        invoice_items_table.wrap(width, height)
        #invoice_items_table_w,invoice_items_table_h = invoice_items_table.wrap(0,0)

        invoice_items_table_x = margin
        invoice_items_table_y = margin + lr_table_h + 0.25*inch

        invoice_items_table.drawOn(c,invoice_items_table_x,invoice_items_table_y)

        c.setFont("Arial",invoice_items_table_font_size)

        #generate and save
        c.showPage()




    c.save()

    return response




@login_required
@transaction.atomic
def create_invoice(request):
    pk = request.GET.get('project', None)
    single_project=True
    if not pk:
        single_project=False
        pk = request.GET.get('contract', None)

    to_date = request.GET.get('to_date', None)
    if not (pk and to_date):
        raise Http404
    from_date = request.GET.get('from_date', None)
    if not request.user.has_perm('crm.generate_project_invoice'):
        return HttpResponseForbidden('Forbidden')
    try:
        to_date = utils.add_timezone(
            datetime.datetime.strptime(to_date, '%Y-%m-%d'))
        if from_date:
            from_date = utils.add_timezone(
                datetime.datetime.strptime(from_date, '%Y-%m-%d'))
    except (ValueError, OverflowError):
        raise Http404


    initial = {
        'user': request.user,
        'from_date': from_date,
        'to_date': to_date,
    }
    entries_query = {
        'status': Entry.APPROVED,
        'end_time__lt': to_date + relativedelta(days=1),
    }

    if single_project:
        project = get_object_or_404(Project, pk=pk)
        initial.update({'project': project,'single_project': single_project})
        entries_query.update({'project__id': project.id})
    else:
        contract = get_object_or_404(ProjectContract, pk=pk)
        initial.update({'contract': contract,'single_project': single_project})
        entries_query.update({'project__in': contract.projects.all})

    if from_date:
        entries_query.update({'end_time__gte': from_date})
    invoice_form = InvoiceForm(request.POST or None, initial=initial)
    if request.POST and invoice_form.is_valid():
        entries = Entry.no_join.filter(**entries_query)
        if entries.exists():
            # LOCK the entries until our transaction completes - nobody
            # else will be able to lock or change them - see
            # https://docs.djangoproject.com/en/1.4/ref/models/querysets/#select-for-update
            # (This feature requires Django 1.4.)
            # If more than one request is trying to create an invoice from
            # these same entries, then the second one to get to this line will
            # throw a DatabaseError.  That can happen if someone double-clicks
            # the Create Invoice button.
            try:
                entries.select_for_update(nowait=True)
            except DatabaseError:
                # Whoops, we lost the race
                messages.add_message(request, messages.ERROR,
                                     "Lock error trying to get entries")
            else:
                # We got the lock, we can carry on
                invoice = invoice_form.save()
                Entry.no_join.filter(pk__in=entries).update(
                    status=invoice.status, entry_group=invoice)
                messages.add_message(request, messages.INFO,
                                     "Invoice created")
                return HttpResponseRedirect(reverse('view_invoice',
                                                    args=[invoice.pk]))
        else:
            messages.add_message(request, messages.ERROR,
                                 "No entries for invoice")
    else:
        entries = Entry.objects.filter(**entries_query)
        entries = entries.order_by('start_time')
        if not entries:
            raise Http404

    billable_entries = entries.filter(activity__billable=True) \
        .select_related()
    nonbillable_entries = entries.filter(activity__billable=False) \
        .select_related()

    context = {
        'invoice_form': invoice_form,
        'billable_entries': billable_entries,
        'nonbillable_entries': nonbillable_entries,
<<<<<<< HEAD
        'billable_totals': HourGroup.objects
            .summaries(billable_entries),
        'nonbillable_totals': HourGroup.objects
            .summaries(nonbillable_entries),
=======
        'project': project,
        'billable_totals': HourGroup.objects.summaries(billable_entries),
        'nonbillable_totals': HourGroup.objects.summaries(nonbillable_entries),
>>>>>>> b417b3ea
        'from_date': from_date,
        'to_date': to_date,
    }

    if single_project:
        context.update({'single_project':True,'project': project})
    else:
        context.update({'single_project':False,'contract':contract})

    return render(request, 'timepiece/invoice/create.html', context)


@permission_required('contracts.change_entrygroup')
def list_outstanding_invoices(request):
    form = OutstandingHoursFilterForm(request.GET or None)
    # Determine the query to make based on the form
    if form.is_valid() or not form.is_bound:
        form_data = form.get_form_data()
        # Adjust to_date so the query includes all of the last day
        to_date = form_data['to_date'] + relativedelta(days=1)
        from_date = form_data['from_date']
        statuses = form_data['statuses']
        grouping = form_data['invoice_grouping']
        dates = Q()
        dates &= Q(end_time__gte=from_date) if from_date else Q()
        dates &= Q(end_time__lt=to_date) if to_date else Q()

        billable = Q(project__type__billable=True, project__status__billable=True)
        entry_status = Q(status=Entry.APPROVED)
        project_status = Q(project__status__in=statuses) if statuses is not None else Q()
        # Calculate hours for each project
<<<<<<< HEAD
        if grouping == 'by_project':
            ordering = ('project__type__label', 'project__status__label',
                    'project__code', 'status')
        else:
            ordering = ('project__type__label', 'project__code',
                    'project__contracts__name', 'status')
=======
        ordering = ('project__type__label', 'project__status__label',
                    'project__business__name', 'project__name', 'status')
>>>>>>> b417b3ea
        project_totals = Entry.objects.filter(
            dates, billable, entry_status, project_status).order_by(*ordering)
        # Find users with unverified/unapproved entries to warn invoice creator
        date_range_entries = Entry.objects.filter(dates)
        user_values = ['user__pk', 'user__first_name', 'user__last_name']
        unverified = date_range_entries.filter(status=Entry.UNVERIFIED)
        unverified = unverified.values_list(*user_values).order_by('user__first_name').distinct()
        unapproved = date_range_entries.filter(status=Entry.VERIFIED)
        unapproved = unapproved.values_list(*user_values).order_by('user__first_name').distinct()
    else:
        project_totals = unverified = unapproved = Entry.objects.none()
    return render(request, 'timepiece/invoice/outstanding.html', {
        'date_form': form,
        'project_totals': project_totals,
        'unverified': unverified,
        'unapproved': unapproved,
        'to_date': form.get_to_date(),
        'from_date': form.get_from_date(),
        'invoice_grouping':form.get_invoice_grouping(),
    })


@cbv_decorator(permission_required('contracts.add_entrygroup'))
class ListInvoices(SearchListView):
    model = EntryGroup
    paginate_by = 20
    search_fields = ['user__username__icontains', 'project__name__icontains',
<<<<<<< HEAD
            'comments__icontains', 'number__icontains','contract__name__icontains','auto_number__icontains']
=======
                     'comments__icontains', 'number__icontains']
>>>>>>> b417b3ea
    template_name = 'timepiece/invoice/list.html'

    def get_queryset(self):
        qs = super(ListInvoices, self).get_queryset()
        return qs.order_by('-end', '-id')


    def get_queryset(self):
        qs = super(ListInvoices, self).get_queryset().order_by('-id')
        return qs


@cbv_decorator(permission_required('contracts.change_entrygroup'))
class InvoiceDetail(DetailView):
    template_name = 'timepiece/invoice/view.html'
    model = EntryGroup
    context_object_name = 'invoice'
    pk_url_kwarg = 'invoice_id'

    def get_context_data(self, **kwargs):
        context = super(InvoiceDetail, self).get_context_data(**kwargs)
        invoice = context['invoice']
        billable_entries = invoice.entries.filter(activity__billable=True)\
                                          .order_by('start_time')\
                                          .select_related()
        nonbillable_entries = invoice.entries.filter(activity__billable=False)\
                                             .order_by('start_time')\
                                             .select_related()
        return {
            'invoice': invoice,
            'billable_entries': billable_entries,
            'billable_totals': HourGroup.objects
                                        .summaries(billable_entries),
            'nonbillable_entries': nonbillable_entries,
            'nonbillable_totals': HourGroup.objects
                                           .summaries(nonbillable_entries),
            'from_date': invoice.start,
            'to_date': invoice.end,
            'project': invoice.project,
            'contract': invoice.contract,
            'single_project': invoice.single_project,
        }


class InvoiceEntriesDetail(InvoiceDetail):
    template_name = 'timepiece/invoice/view_entries.html'

    def get_context_data(self, **kwargs):
        context = super(InvoiceEntriesDetail, self).get_context_data(**kwargs)
        billable_entries = context['billable_entries']
        nonbillable_entries = context['nonbillable_entries']
        context.update({
            'billable_total': billable_entries.aggregate(hours=Sum('hours'))['hours'],
            'nonbillable_total': nonbillable_entries.aggregate(hours=Sum('hours'))['hours'],
        })
        return context


class InvoiceDetailCSV(CSVViewMixin, InvoiceDetail):

    def get_filename(self, context):
        invoice = context['invoice']
        project = str(invoice.project).replace(' ', '_')
        end_day = invoice.end.strftime('%m-%d-%Y')
        return 'Invoice-{0}-{1}'.format(project, end_day)

    def convert_context_to_csv(self, context):
        rows = []
        rows.append([
            'Date',
            'Weekday',
            'Name',
            'Location',
            'Time In',
            'Time Out',
            'Breaks',
            'Hours',
        ])
        for entry in context['billable_entries']:
            data = [
                entry.start_time.strftime('%x'),
                entry.start_time.strftime('%A'),
                entry.user.get_name_or_username(),
                entry.location,
                entry.start_time.strftime('%X'),
                entry.end_time.strftime('%X'),
                seconds_to_hours(entry.seconds_paused),
                entry.hours,
            ]
            rows.append(data)
        total = context['billable_entries'].aggregate(hours=Sum('hours'))['hours']
        rows.append(('', '', '', '', '', '', 'Total:', total))
        return rows


class InvoiceEdit(InvoiceDetail):
    template_name = 'timepiece/invoice/edit.html'

    def get_context_data(self, **kwargs):
        context = super(InvoiceEdit, self).get_context_data(**kwargs)
        invoice_form = InvoiceForm(instance=self.object)
        context.update({
            'invoice_form': invoice_form,
        })
        return context

    def post(self, request, **kwargs):
        pk = kwargs.get(self.pk_url_kwarg)
        invoice = get_object_or_404(EntryGroup, pk=pk)
        self.object = invoice
        initial = {
            'single_project':invoice.single_project,
            'user': request.user,
            'from_date': invoice.start,
            'to_date': invoice.end,
        }

        if invoice.single_project:
            initial.update({'project': invoice.project})
        else:
            initial.update({'contract': invoice.contract})

        invoice_form = InvoiceForm(request.POST,
                                   initial=initial,
                                   instance=invoice)
        if invoice_form.is_valid():
            invoice_form.save()
            return HttpResponseRedirect(reverse('view_invoice', kwargs=kwargs))
        else:
            context = super(InvoiceEdit, self).get_context_data(**kwargs)
            context.update({
                'invoice_form': invoice_form,
            })
            return self.render_to_response(context)


class InvoiceDelete(InvoiceDetail):
    template_name = 'timepiece/invoice/delete.html'

    def post(self, request, **kwargs):
        pk = kwargs.get(self.pk_url_kwarg)
        invoice = get_object_or_404(EntryGroup, pk=pk)
        if 'delete' in request.POST:
            invoice.delete()
            return HttpResponseRedirect(reverse('list_invoices'))
        else:
            return redirect(reverse('edit_invoice', kwargs=kwargs))


@permission_required('contracts.change_entrygroup')
def delete_invoice_entry(request, invoice_id, entry_id):
    invoice = get_object_or_404(EntryGroup, pk=invoice_id)
    entry = get_object_or_404(Entry, pk=entry_id)
    if request.POST:
        entry.status = Entry.APPROVED
        entry.entry_group = None
        entry.save()
        url = reverse('edit_invoice', args=(invoice_id,))
        return HttpResponseRedirect(url)
    return render(request, 'timepiece/invoice/delete_entry.html', {
        'invoice': invoice,
        'entry': entry,
    })

import sys, traceback
@csrf_exempt
# @permission_required('contracts.add_contractattachment')
def contract_s3_attachment(request, contract_id):
    bucket = request.POST.get('bucket', None)
    uuid = request.POST.get('key', None)
    userid = int(request.POST.get('firmbase-userid', 4))
    filename = request.POST.get('name', '')

    attachment = ContractAttachment(
        contract=ProjectContract.objects.get(id=int(contract_id)),
        bucket=bucket,
        uuid=uuid,
        filename=filename,
        uploader=User.objects.get(id=userid))
    attachment.save()

    return HttpResponse(status=200)

@permission_required('contracts.add_contractattachment')
def contract_upload_attachment(request, contract_id):
    try:
        afu = AjaxFileUploader(MongoDBUploadBackend, db='contract_attachments')
        hr = afu(request)
        content = json.loads(hr.content)
        memo = {'uploader': str(request.user),
                'file_id': str(content['_id']),
                'upload_time': str(datetime.datetime.now()),
                'filename': content['filename']}
        memo.update(content)

        # save attachment to ticket
        attachment = ContractAttachment(
            contract=ProjectContract.objects.get(id=int(contract_id)),
            file_id=str(content['_id']),
            filename=content['filename'],
            upload_datetime=datetime.datetime.now(),
            uploader=request.user,
            description='n/a')
        attachment.save()
        return HttpResponse(json.dumps(memo),
                            content_type="application/json")
    except:
        print sys.exc_info(), traceback.format_exc()
    return hr

@permission_required('contracts.view_contractattachment')
def contract_download_attachment(request, contract_id, attachment_id):
    print 'download contract attachment?', contract_id, attachment_id
    try:
        print 'hello world 1'
        contract_attachment = ContractAttachment.objects.get(
            contract_id=contract_id, id=attachment_id)
        print 'ca', contract_attachment
        return HttpResponseRedirect(contract_attachment.get_download_url())
    except:
        print sys.exc_info(), traceback.format_exc()
        return HttpResponse('Contract attachment could not be found.')

@permission_required('contracts.delete_contractattachment')
def contract_delete_attachment(request, contract_id, attachment_id):
    try:
        contract_attachment = ContractAttachment.objects.get(
            contract_id=int(contract_id), uuid=attachment_id)
        contract_attachment.delete()
        return HttpResponse(status=204)
    except:
        return HttpResponse('Attachment could not be found.')<|MERGE_RESOLUTION|>--- conflicted
+++ resolved
@@ -106,7 +106,8 @@
     redirect_if_one_result = True
     search_fields = ['name__icontains']
     context_object_name = 'contracts'
-<<<<<<< HEAD
+    # queryset = ProjectContract.objects.filter(
+    #     status=ProjectContract.STATUS_CURRENT).order_by('name')
     template_name = 'timepiece/contract/list.html'
 
     def get(self, request, *args, **kwargs):
@@ -148,10 +149,6 @@
         return 'contract_list_{0}_{1}_{2}'.format(
             datetime.datetime.now().strftime('%Y%m%d_%H%M%S'),
             status, search)
-=======
-    queryset = ProjectContract.objects.filter(
-        status=ProjectContract.STATUS_CURRENT).order_by('name')
->>>>>>> b417b3ea
 
     def get_context_data(self, *args, **kwargs):
         if 'today' not in kwargs:
@@ -870,16 +867,11 @@
         'invoice_form': invoice_form,
         'billable_entries': billable_entries,
         'nonbillable_entries': nonbillable_entries,
-<<<<<<< HEAD
         'billable_totals': HourGroup.objects
             .summaries(billable_entries),
         'nonbillable_totals': HourGroup.objects
             .summaries(nonbillable_entries),
-=======
         'project': project,
-        'billable_totals': HourGroup.objects.summaries(billable_entries),
-        'nonbillable_totals': HourGroup.objects.summaries(nonbillable_entries),
->>>>>>> b417b3ea
         'from_date': from_date,
         'to_date': to_date,
     }
@@ -911,17 +903,12 @@
         entry_status = Q(status=Entry.APPROVED)
         project_status = Q(project__status__in=statuses) if statuses is not None else Q()
         # Calculate hours for each project
-<<<<<<< HEAD
         if grouping == 'by_project':
             ordering = ('project__type__label', 'project__status__label',
                     'project__code', 'status')
         else:
             ordering = ('project__type__label', 'project__code',
                     'project__contracts__name', 'status')
-=======
-        ordering = ('project__type__label', 'project__status__label',
-                    'project__business__name', 'project__name', 'status')
->>>>>>> b417b3ea
         project_totals = Entry.objects.filter(
             dates, billable, entry_status, project_status).order_by(*ordering)
         # Find users with unverified/unapproved entries to warn invoice creator
@@ -949,11 +936,8 @@
     model = EntryGroup
     paginate_by = 20
     search_fields = ['user__username__icontains', 'project__name__icontains',
-<<<<<<< HEAD
-            'comments__icontains', 'number__icontains','contract__name__icontains','auto_number__icontains']
-=======
-                     'comments__icontains', 'number__icontains']
->>>>>>> b417b3ea
+            'comments__icontains', 'number__icontains',
+            'contract__name__icontains','auto_number__icontains']
     template_name = 'timepiece/invoice/list.html'
 
     def get_queryset(self):

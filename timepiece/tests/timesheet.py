--- conflicted
+++ resolved
@@ -97,7 +97,6 @@
             response = self.client.get(self.url)
         except Exception, e:
             self.fail(e)
-<<<<<<< HEAD
             
     def testMyLedgerWeeklyTotals(self):
         """
@@ -175,8 +174,6 @@
         }
         response = self.client.post(edit_entry_url + get_str, data, follow=True)
         self.assertEqual(response.request['PATH_INFO'], my_ledger_url)
-=======
->>>>>>> 8c4fd019
 
 
 class ClockInTest(TimepieceDataTestCase):

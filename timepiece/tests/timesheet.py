import time
import datetime
import random
import itertools
import urllib
from decimal import Decimal

from django.core.urlresolvers import reverse

from django.contrib.auth.models import User, Permission
from django.core.exceptions import ValidationError
from django.forms import model_to_dict

try:
    from django.utils import timezone
except ImportError:
    from timepiece import timezone

from timepiece.tests.base import TimepieceDataTestCase

from timepiece import models as timepiece
from timepiece import forms as timepiece_forms
from timepiece import utils

from dateutil.relativedelta import relativedelta


class EditableTest(TimepieceDataTestCase):
    def setUp(self):
        super(EditableTest, self).setUp()
        self.entry = self.create_entry({
            'user': self.user,
            'project': self.project,
            'start_time': timezone.now() - datetime.timedelta(days=6),
            'end_time':  timezone.now() - datetime.timedelta(days=6),
            'seconds_paused': 0,
            'status': 'verified',
        })
        self.entry2 = self.create_entry({
            'user': self.user,
            'project': self.project,
            'start_time': timezone.now() - datetime.timedelta(days=2),
            'end_time':  timezone.now() - datetime.timedelta(days=2),
            'seconds_paused': 0,
            'status': 'unverified',
        })

    def testUnEditable(self):
        self.assertFalse(self.entry.is_editable)

    def testEditable(self):
        self.assertTrue(self.entry2.is_editable)


class MyLedgerTest(TimepieceDataTestCase):
    def setUp(self):
        super(MyLedgerTest, self).setUp()
        self.url = reverse('view_person_time_sheet',
                           kwargs={'user_id': self.user.pk}
        )

    def login_with_permissions(self):
        view_entry_summary = Permission.objects.get(
            codename='view_entry_summary')
        user = User.objects.create_user('perm', 'e@e.com', 'abc')
        user.user_permissions.add(view_entry_summary)
        user.save()

        self.client.login(username='perm', password='abc')

    def test_timesheet_view_permission(self):
        """A user with the correct permissions should see the menu"""
        self.login_with_permissions()
        response = self.client.get(self.url)
        self.assertEquals(response.status_code, 200)
        self.assertTrue('user' in response.context['year_month_form'].fields)

    def test_timesheet_view_no_permission(self):
        """A regular user should not see the user menu"""
        self.client.login(username='user', password='abc')
        response = self.client.get(self.url)
        self.assertTrue(response.status_code, 200)
        self.assertFalse('user' in response.context['year_month_form'].fields)

    def testEmptyTimeSheet(self):
        self.client.login(username='user', password='abc')
        response = self.client.get(self.url)
        self.assertEquals(response.status_code, 200)
        self.assertEquals(list(response.context['entries']), [])

    def testEmptyHourlySummary(self):
        self.client.login(username='user', password='abc')
        now = timezone.now()
        empty_month = now + relativedelta(months=1)
        data = {
            'year': empty_month.year,
            'month': empty_month.month,
        }
        url = reverse('view_person_time_sheet', args=[self.user.pk])
        response = self.client.get(url, data)
        self.assertEquals(response.status_code, 200)
        self.assertEquals(response.context['grouped_totals'], '')

    def testNotMyLedger(self):
        self.client.login(username='user2', password='abc')
        response = self.client.get(self.url)
        self.assertEquals(response.status_code, 403)

    def testNoLedger(self):
        self.client.login(username='user2', password='abc')
        self.url = reverse('timepiece-entries')
        try:
            response = self.client.get(self.url)
        except Exception, e:
            self.fail(e)

    def make_entries(self):
        self.p1 = self.create_project(billable=True, name='1')
        self.p2 = self.create_project(billable=False, name='2')
        self.p4 = self.create_project(billable=True, name='4')
        self.p3 = self.create_project(billable=False, name='1')
        days = [
            utils.add_timezone(datetime.datetime(2011, 1, 1)),
            utils.add_timezone(datetime.datetime(2011, 1, 28)),
            utils.add_timezone(datetime.datetime(2011, 1, 31)),
            utils.add_timezone(datetime.datetime(2011, 2, 1)),
            timezone.now(),
        ]
        self.log_time(project=self.p1, start=days[0], delta=(1, 0))
        self.log_time(project=self.p2, start=days[0], delta=(1, 0))
        self.log_time(project=self.p4, start=days[0], delta=(1, 0))
        self.log_time(project=self.p1, start=days[1], delta=(1, 0))
        self.log_time(project=self.p3, start=days[1], delta=(1, 0))
        self.log_time(project=self.p4, start=days[1], delta=(1, 0))
        self.log_time(project=self.p1, start=days[2], delta=(1, 0))
        self.log_time(project=self.p2, start=days[2], delta=(1, 0))
        self.log_time(project=self.p4, start=days[2], delta=(1, 0))
        self.log_time(project=self.p1, start=days[3], delta=(1, 0))
        self.log_time(project=self.p3, start=days[3], delta=(1, 0))
        self.log_time(project=self.p4, start=days[3], delta=(1, 0))
        self.log_time(project=self.p1, start=days[4], delta=(1, 0))
        self.log_time(project=self.p3, start=days[4], delta=(1, 0))
        self.log_time(project=self.p4, start=days[4], delta=(1, 0))

    def testCurrentTimeSheet(self):
        self.client.login(username='user', password='abc')
        self.make_entries()
        response = self.client.get(self.url)
        self.assertEquals(response.status_code, 200)
        self.assertEqual(len(response.context['entries']), 3)
        self.assertEqual(response.context['summary']['total'], Decimal(3))

    def testOldTimeSheet(self):
        self.client.login(username='user', password='abc')
        self.make_entries()
        data = {
            'month': 1,
            'year': 2011,
        }
        response = self.client.get(self.url, data)
        self.assertEquals(response.status_code, 200)
        self.assertEqual(len(response.context['entries']), 9)
        self.assertEqual(response.context['summary']['total'], Decimal(9))


class ClockInTest(TimepieceDataTestCase):
    def setUp(self):
        super(ClockInTest, self).setUp()
        self.url = reverse('timepiece-clock-in')
        self.now = timezone.now()
        self.ten_min_ago = self.now - datetime.timedelta(minutes=10)
        self.clock_in_form = {
            'project': self.project.pk,
            'location': self.location.pk,
            'activity': self.devl_activity.pk,
            'start_time_0': self.ten_min_ago.strftime('%m/%d/%Y'),
            'start_time_1': self.ten_min_ago.strftime('%H:%M:%S'),
        }

    def testClockIn(self):
        """Test the simplest clock in scenario"""
        self.client.login(username='user', password='abc')
        data = self.clock_in_form
        response = self.client.post(self.url, data, follow=True)
        # Clock in form submission leads to the dashboard page
        # with one active entry
        self.assertRedirects(response, reverse('timepiece-entries'),
                             status_code=302, target_status_code=200)
        self.assertContains(response, 'You have clocked into', count=1)
        self.assertEquals(len(response.context['my_active_entries']), 1)

    def testClockInAutoOut(self):
        """
        Clocking in during an active entry automatically clocks out the current
        entry one second before the new entry.
        """
        self.client.login(username='user', password='abc')
        entry1 = self.create_entry({
            'start_time': self.ten_min_ago,
        })
        data = self.clock_in_form
        data.update({
            'start_time_0': self.now.strftime('%m/%d/%Y'),
            'start_time_1': self.now.strftime('%H:%M:%S'),
        })
        response = self.client.post(self.url, data)
        entries = timepiece.Entry.objects.all()
        #These clock in times do not overlap
        for entry in entries:
            if entry.is_overlapping():
                self.fail('Overlapping Times')
        #There is one closed entry and open current entry
        closed_entry = entries.get(end_time__isnull=False)
        current_entry = entries.get(end_time__isnull=True)
        #The current start time is one second after the closed entry's end time
        self.assertEqual(closed_entry.end_time + datetime.timedelta(seconds=1),
                         current_entry.start_time)

    def testClockInManyActive(self):
        """
        There should never be more than one active entry. If this happens,
        there is not a clean way to auto-clock out. Redirect to dashboard.
        """
        self.client.login(username='user', password='abc')
        entry1 = self.create_entry({
            'start_time': self.ten_min_ago,
        })
        entry2 = self.create_entry({
            'start_time': self.now - datetime.timedelta(minutes=20),
        })
        data = self.clock_in_form
        data.update({
            'start_time_0': self.now.strftime('%m/%d/%Y'),
            'start_time_1': self.now.strftime('%H:%M:%S'),
        })
        response = self.client.post(self.url, data, follow=True)
        self.assertRedirects(response, reverse('timepiece-entries'),
                             status_code=302, target_status_code=200)
        message = response.context['messages']._loaded_messages[0].message
        self.assertTrue(message.startswith('You have more than one active'))

    def testClockInCurrentStatus(self):
        """Verify the status of the current entry shows what is expected"""
        self.client.login(username='user', password='abc')
        entry1 = self.create_entry({
            'start_time': self.ten_min_ago,
        })
        data = self.clock_in_form
        data.update({
            'start_time_0': self.now.strftime('%m/%d/%Y'),
            'start_time_1': self.now.strftime('%H:%M:%S'),
        })
        response = self.client.get(self.url, data)
        self.assertEqual(response.context['active'], entry1)

    def testClockInPause(self):
        """
        Test that the user can clock in while the current entry is paused.
        The current entry will be clocked out.
        """
        self.client.login(username='user', password='abc')
        entry1 = self.create_entry({
            'start_time': self.ten_min_ago,
        })
        e_id = timepiece.Entry.objects.get(pk=entry1.id)
        e_id.pause()
        data = self.clock_in_form
        data.update({
            'start_time_0': self.now.strftime('%m/%d/%Y'),
            'start_time_1': self.now.strftime('%H:%M:%S'),
            'active_comment': 'test comment',
        })
        response = self.client.post(self.url, data, follow=True)
        #obtain entry1 now that it is closed. The hours should be recorded
        e_id = timepiece.Entry.objects.get(pk=entry1.id)
        self.assertTrue(e_id.is_closed)
        self.assertTrue(e_id.hours)
        self.assertEqual(e_id.comments, 'test comment')

    def testClockInBlock(self):
        """
        The user cannot clock in to a time that is already logged
        """
        self.client.login(username='user', password='abc')
        entry1_data = {
            'project': self.project,
            'activity': self.devl_activity,
            'start_time': self.ten_min_ago,
            'end_time': self.now,
        }
        entry1 = self.create_entry(entry1_data)
        entry1_data.update({
            'st_str': self.ten_min_ago.strftime('%H:%M:%S'),
            'end_str': self.now.strftime('%H:%M:%S'),
        })
        blocked_start_time = entry1.start_time + datetime.timedelta(minutes=5)
        data = self.clock_in_form
        data.update({
            'start_time_0': blocked_start_time.strftime('%m/%d/%Y'),
            'start_time_1': blocked_start_time.strftime('%H:%M:%S'),
        })
        #This clock in attempt should be blocked by entry1
        response = self.client.post(self.url, data)
        self.assertFormError(response, 'form', None, \
            'Start time overlaps with: ' + \
            '%(project)s - %(activity)s - from %(st_str)s to %(end_str)s' % \
            entry1_data)

    def testClockInSameTime(self):
        """
        Test that the user cannot clock in with the same start time as the
        active entry
        """
        self.client.login(username='user', password='abc')
        entry1_data = {
            'start_time': self.now,
            'project': self.project,
            'activity': self.devl_activity,
        }
        entry1 = self.create_entry(entry1_data)
        entry1_data.update({
            'st_str': self.now.strftime('%H:%M:%S')
        })
        data = self.clock_in_form
        data.update({
            'start_time_0': entry1.start_time.strftime('%m/%d/%Y'),
            'start_time_1': entry1.start_time.strftime('%H:%M:%S'),
        })
        #This clock in attempt should be blocked by entry1 (same start time)
        response = self.client.post(self.url, data)
        self.assertFormError(response, 'form', None, \
            'Please enter a valid start time')
        self.assertFormError(response, 'form', 'start_time', \
            'The start time is on or before the current entry: ' + \
            '%(project)s - %(activity)s starting at %(st_str)s' % entry1_data)

    def testClockInBeforeCurrent(self):
        """
        Test that the user cannot clock in with a start time before the active
        entry
        """
        self.client.login(username='user', password='abc')
        entry1_data = {
            'project': self.project,
            'activity': self.devl_activity,
            'start_time': self.ten_min_ago,
        }
        entry1 = self.create_entry(entry1_data)
        entry1_data.update({
            'st_str': self.ten_min_ago.strftime('%H:%M:%S')
        })
        before_entry1 = entry1.start_time - datetime.timedelta(minutes=5)
        data = self.clock_in_form
        data.update({
            'start_time_0': before_entry1.strftime('%m/%d/%Y'),
            'start_time_1': before_entry1.strftime('%H:%M:%S'),
        })
        #This clock in attempt should be blocked by entry1
        #(It is before the start time of the current entry)
        response = self.client.post(self.url, data)
        self.assertFormError(response, 'form', None, \
            'Please enter a valid start time')
        self.assertFormError(response, 'form', 'start_time', \
            'The start time is on or before the current entry: ' + \
            '%(project)s - %(activity)s starting at %(st_str)s' % entry1_data)

    def testClockInActiveTooLong(self):
        """
        Test that if the active entry is too long, the clock in form will
        invalidate
        """
        self.client.login(username='user', password='abc')
        entry1 = self.create_entry({
            'start_time': self.now - datetime.timedelta(hours=13),
        })
        end_time = self.now - datetime.timedelta(seconds=1)
        data = self.clock_in_form
        data.update({
            'start_time_0': self.now.strftime('%m/%d/%Y'),
            'start_time_1': self.now.strftime('%H:%M:%S'),
        })
        response = self.client.post(self.url, data)
        err_msg = 'Ending time exceeds starting time by 12 hours ' \
            'or more for {0} on {1} at {2} to {3} at {4}.'.format(
                entry1.project.name,
                entry1.start_time.strftime('%m/%d/%Y'),
                entry1.start_time.strftime('%H:%M:%S'),
                end_time.strftime('%m/%d/%Y'),
                end_time.strftime('%H:%M:%S')
            )
        self.assertFormError(response, 'form', None, err_msg)

    def test_clockin_error_active_entry(self):
        """
        If you have an active entry and clock in to another,
        you should not be clocked out of the current active entry
        if the clock in form contains errors
        """
        self.client.login(username='user', password='abc')

        # Create a valid entry and follow the redirect to the homepage
        response = self.client.post(self.url, self.clock_in_form, follow=True)
        self.assertEquals(response.status_code, 200)
        self.assertTrue(response.context['messages'])

        data = self.clock_in_form
        data.update({'start_time_0': None})
        response = self.client.post(self.url, data)

        msg = 'Enter a valid date/time.'
        self.assertFormError(response, 'form', 'start_time', msg)

        active = timepiece.Entry.objects.get()
        self.assertIsNone(active.end_time)

    def test_clockin_correct_active_entry(self):
        """
        If you clock in with an an active entry, that entry
        should be clocked out
        """
        self.client.login(username='user', password='abc')

        # Create a valid entry and follow the redirect to the homepage
        response = self.client.post(self.url, self.clock_in_form, follow=True)
        self.assertEquals(response.status_code, 200)
        self.assertTrue(response.context['messages'])

        active = timepiece.Entry.objects.get()

        data = self.clock_in_form
        start_time = self.now + datetime.timedelta(seconds=10)
        data.update({
            'start_time_0': start_time.strftime('%m/%d/%Y'),
            'start_time_1': start_time.strftime('%H:%M:%S')
        })
        response = self.client.post(self.url, data)

        active = timepiece.Entry.objects.get(pk=active.pk)
        self.assertIsNotNone(active.end_time)

    def testProjectListFiltered(self):
        self.client.login(username='user', password='abc')
        response = self.client.get(self.url)
        self.assertEquals(response.status_code, 200)
        projects = list(response.context['form'].fields['project'].queryset)
        self.assertTrue(self.project in projects)
        self.assertFalse(self.project2 in projects)
        self.project.status.enable_timetracking = False
        self.project.status.save()
        response = self.client.get(self.url)
        projects = list(response.context['form'].fields['project'].queryset)
        self.assertTrue(self.project not in projects)

    def testClockInLogin(self):
        response = self.client.get(self.url)
        self.assertEquals(response.status_code, 302)
        self.client.login(username='user', password='abc')
        response = self.client.get(self.url)
        self.assertEquals(response.status_code, 200)

    def testClockInUnauthorizedProject(self):
        self.client.login(username='user', password='abc')
        data = self.clock_in_form
        data.update({'project': self.project2.id})
        response = self.client.post(self.url, data)
        self.assertEqual(response.status_code, 200)
        self.assertTrue(response.context['form'].errors)
        err_msg = 'Select a valid choice. That choice is not one of the ' + \
                  'available choices.'
        self.assertFormError(response, 'form', 'project', err_msg)

    def testClockInBadActivity(self):
        self.client.login(username='user', password='abc')
        data = self.clock_in_form
        data.update({
            'project': self.project.id,
            'activity': self.sick_activity.id,
        })
        response = self.client.post(self.url, data)
        err_msg = 'sick/personal is not allowed for this project. Please '
        err_msg += 'choose among development, and Work'
        self.assertFormError(response, 'form', None, err_msg)

    def test_clock_in_active_comments(self):
        """
        Comments left from editing the current active entry should appear
        if you are clocking in
        """
        entry = self.create_entry({
            'start_time': self.ten_min_ago
        })
        entry.comments = u'Some comments'
        entry.save()

        self.client.login(username='user', password='abc')

        response = self.client.get(self.url)
        self.assertContains(response, 'Some comments')


class AutoActivityTest(TimepieceDataTestCase):
    """Test the initial value chosen for activity on clock in form"""
    def setUp(self):
        super(AutoActivityTest, self).setUp()

    def get_activity(self, project=None):
        if not project:
            project = self.project
        initial = {'project': project.id}
        form = timepiece_forms.ClockInForm(user=self.user, initial=initial)
        return form.initial['activity']

    def testNewWorker(self):
        """The worker has 0 entries on this project. Activity should = None"""
        self.client.login(username='user', password='abc')
        self.assertEqual(self.get_activity(), None)

    def testLastWorkedOneEntry(self):
        """The worker has one previous entry on the project"""
        self.client.login(username='user', password='abc')
        self.log_time(project=self.project, activity=self.devl_activity)
        self.assertEqual(self.get_activity(), self.devl_activity.id)

    def testLastWorkedSeveralEntries(self):
        """The worker has several entries on a project. Use the most recent"""
        self.client.login(username='user', password='abc')
        for day in xrange(0, 10):
            this_day = utils.add_timezone(datetime.datetime(2011, 1, 1))
            this_day += datetime.timedelta(days=day)
            activity = self.activity if day == 9 else self.devl_activity
            self.log_time(start=this_day, project=self.project,
                          activity=activity)
        self.assertEqual(self.get_activity(), self.activity.id)

    def testLastWorkedSeveralProjects(self):
        """
        Obtain activities contingent on the project when worker is on several
        """
        self.client.login(username='user', password='abc')
        project1 = self.project
        project2 = self.project2
        for day in xrange(0, 10):
            this_day = utils.add_timezone(datetime.datetime(2011, 1, 1))
            this_day += datetime.timedelta(days=day)
            #Cycle through projects and activities
            project = project1 if day % 2 == 0 else project2
            activity = self.devl_activity if day % 3 == 0 else self.activity
            self.log_time(start=this_day, project=project, activity=activity)
        self.assertEqual(self.get_activity(project1), self.activity.id)
        self.assertEqual(self.get_activity(project2), self.devl_activity.id)


class ClockOutTest(TimepieceDataTestCase):
    def setUp(self):
        super(ClockOutTest, self).setUp()
        self.client.login(username='user', password='abc')
        #create an open entry via clock in, so clock out tests don't have to
        self.default_end_time = timezone.now()
        back = timezone.now() - datetime.timedelta(hours=5)
        entry = self.create_entry({
            'user': self.user,
            'start_time': back,
            'project': self.project,
            'activity': self.devl_activity,
        })
        clock_in_data = {
            'project': self.project.id,
            'location': self.location.pk,
            'activity': self.devl_activity.pk,
            'start_time_0': back.strftime('%m/%d/%Y'),
            'start_time_1': back.strftime('%H:%M:%S'),
        }
        clock_in_url = reverse('timepiece-clock-in')
        response = self.client.post(clock_in_url, clock_in_data, follow=True)
        entry.save()
        #establish entry and url for all tests
        self.entry = timepiece.Entry.objects.get(pk=entry.pk)
        self.url = reverse('timepiece-clock-out', args=[entry.pk])

    def testBasicClockOut(self):
        data = {
            'start_time_0': self.entry.start_time.strftime('%m/%d/%Y'),
            'start_time_1': self.entry.start_time.strftime('%H:%M:%S'),
            'end_time_0': self.default_end_time.strftime('%m/%d/%Y'),
            'end_time_1': self.default_end_time.strftime('%H:%M:%S'),
            'location': self.location.pk,
        }
        response = self.client.post(
            self.url, data,
            follow=True,
        )
        closed_entry = timepiece.Entry.objects.get(pk=self.entry.pk)
        self.assertTrue(closed_entry.is_closed)

    def testClockOutWithSecondsPaused(self):
        """
        Test that clocking out of an unpaused entry with previous pause time
        calculates the correct amount of unpaused time.
        """
        entry_with_pause = self.entry
        #paused for a total of 1 hour
        entry_with_pause.seconds_paused = 3600
        entry_with_pause.save()
        data = {
            'start_time_0': entry_with_pause.start_time.strftime('%m/%d/%Y'),
            'start_time_1': entry_with_pause.start_time.strftime('%H:%M:%S'),
            'end_time_0': self.default_end_time.strftime('%m/%d/%Y'),
            'end_time_1': self.default_end_time.strftime('%H:%M:%S'),
            'location': self.location.pk,
        }
        response = self.client.post(
            reverse('timepiece-clock-out', args=[entry_with_pause.pk]), data)
        entry_with_pause = timepiece.Entry.objects.get(pk=entry_with_pause.pk)
        self.assertAlmostEqual(entry_with_pause.hours, 4)

    def testClockOutWhilePaused(self):
        """
        Test that clocking out of a paused entry calculates the correct time
        """
        paused_entry = self.entry
        paused_entry.pause_time = self.entry.start_time \
            + datetime.timedelta(hours=1)
        paused_entry.save()
        data = {
            'start_time_0': paused_entry.start_time.strftime('%m/%d/%Y'),
            'start_time_1': paused_entry.start_time.strftime('%H:%M:%S'),
            'end_time_0': self.default_end_time.strftime('%m/%d/%Y'),
            'end_time_1': self.default_end_time.strftime('%H:%M:%S'),
            'location': self.location.pk,
        }
        response = self.client.post(
            reverse('timepiece-clock-out', args=[paused_entry.pk]), data)
        paused_entry = timepiece.Entry.objects.get(pk=paused_entry.pk)
        self.assertAlmostEqual(paused_entry.hours, 1)

    def testClockOutReverse(self):
        """
        Test that the user can't clock out at a time prior to the starting time
        """
        backward_entry = self.entry
        backward_entry.save()
        #reverse the times
        data = {
            'start_time_0': self.default_end_time.strftime('%m/%d/%Y'),
            'start_time_1': self.default_end_time.strftime('%H:%M:%S'),
            'end_time_0': self.entry.start_time.strftime('%m/%d/%Y'),
            'end_time_1': self.entry.start_time.strftime('%H:%M:%S'),
            'location': self.location.pk,
        }
        response = self.client.post(
            reverse('timepiece-clock-out', args=[backward_entry.pk]), data)
        self.assertFormError(response, 'form', None,
            'Ending time must exceed the starting time')

    def testClockOutTooLong(self):
        end_time = self.entry.start_time + datetime.timedelta(hours=13)
        data = {
            'start_time_0': self.entry.start_time.strftime('%m/%d/%Y'),
            'start_time_1': self.entry.start_time.strftime('%H:%M:%S'),
            'end_time_0': end_time.strftime('%m/%d/%Y'),
            'end_time_1': end_time.strftime('%H:%M:%S'),
            'location': self.location.pk,
        }
        response = self.client.post(self.url, data)
        err_msg = 'Ending time exceeds starting time by 12 hours ' \
            'or more for {0} on {1} at {2} to {3} at {4}.'.format(
                self.entry.project.name,
                self.entry.start_time.strftime('%m/%d/%Y'),
                self.entry.start_time.strftime('%H:%M:%S'),
                end_time.strftime('%m/%d/%Y'),
                end_time.strftime('%H:%M:%S')
            )
        self.assertFormError(response, 'form', None, err_msg)

    def testClockOutPauseTooLong(self):
        paused_entry = self.entry
        paused_entry.seconds_paused = 60 * 60 * 13
        paused_entry.save()
        data = {
            'start_time_0': paused_entry.start_time.strftime('%m/%d/%Y'),
            'start_time_1': paused_entry.start_time.strftime('%H:%M:%S'),
            'end_time_0': self.default_end_time.strftime('%m/%d/%Y'),
            'end_time_1': self.default_end_time.strftime('%H:%M:%S'),
            'location': self.location.pk,
        }
        response = self.client.post(
            reverse('timepiece-clock-out', args=[paused_entry.pk]), data)
        err_msg = 'Ending time exceeds starting time by 12 hours ' \
            'or more for {0} on {1} at {2} to {3} at {4}.'.format(
                self.entry.project.name,
                paused_entry.start_time.strftime('%m/%d/%Y'),
                paused_entry.start_time.strftime('%H:%M:%S'),
                self.default_end_time.strftime('%m/%d/%Y'),
                self.default_end_time.strftime('%H:%M:%S')
            )
        self.assertFormError(response, 'form', None, err_msg)

    def testClockOutOverlap(self):
        """
        Test that the user cannot clock out if the times overlap with an
        existing entry
        """
        #Create a closed and valid entry
        now = timezone.now() - datetime.timedelta(hours=5)
        entry1_data = ({
            'user': self.user,
            'project': self.project,
            'activity': self.devl_activity,
            'start_time': now,
            'end_time': self.default_end_time
        })
        entry1 = self.create_entry(entry1_data)
        entry1_data.update({
            'st_str': entry1.start_time.strftime('%H:%M:%S'),
            'end_str': entry1.end_time.strftime('%H:%M:%S'),
        })
        #Create a form with times that overlap with entry1
        bad_start = entry1.start_time - datetime.timedelta(hours=1)
        bad_end = entry1.end_time + datetime.timedelta(hours=1)
        bad_entry = self.create_entry({
            'user': self.user,
            'start_time': bad_start,
        })
        data = {
            'start_time_0': bad_start.strftime('%m/%d/%Y'),
            'start_time_1': bad_start.strftime('%H:%M:%S'),
            'end_time_0': bad_end.strftime('%m/%d/%Y'),
            'end_time_1': bad_end.strftime('%H:%M:%S'),
            'location': self.location.pk,
        }
        #With entry1 on either side, a post with the bad_entry data should fail
        response = self.client.post(
            reverse('timepiece-clock-out', args=[bad_entry.pk]), data)
        self.assertFormError(response, 'form', None,
            'Start time overlaps with: ' + \
            '%(project)s - %(activity)s - from %(st_str)s to %(end_str)s' %
            entry1_data)


class CheckOverlap(TimepieceDataTestCase):
    """
    With entry overlaps, entry.check_overlap method should return True
    With valid entries, check_overlap should return False
    """
    def setUp(self):
        super(CheckOverlap, self).setUp()
        self.client.login(username='user', password='abc')
        self.now = timezone.now()
        #define start and end times to create valid entries
        self.start = self.now - datetime.timedelta(days=0, hours=8)
        self.end = self.now - datetime.timedelta(days=0)
        #Create a valid entry for the tests to overlap with
        self.log_time(start=self.start, end=self.end)
        #define bad start times relative to the valid one (just in/outside)
        self.start_before = self.start - datetime.timedelta(minutes=2)
        self.start_inside = self.start + datetime.timedelta(minutes=2)
        self.end_inside = self.end - datetime.timedelta(minutes=2)
        self.end_after = self.end + datetime.timedelta(minutes=2)

    #helper functions
    def use_checkoverlap(self, entries):
        """
        Uses entry.check_overlap given a list of entries returns all overlaps
        """
        user_total_overlaps = 0
        for index_a, entry_a in enumerate(entries):
            for index_b in xrange(index_a, len(entries)):
                entry_b = entries[index_b]
                if entry_a.check_overlap(entry_b):
                    user_total_overlaps += 1
        return user_total_overlaps

    def get_entries(self):
        return timepiece.Entry.objects.filter(user=self.user)

    #Invalid entries to test against
    def testBeforeAndIn(self):
        self.log_time(start=self.start_before, end=self.end_inside)
        user_total_overlaps = self.use_checkoverlap(self.get_entries())
        self.assertEqual(user_total_overlaps, 1)

    def testAfterAndIn(self):
        self.log_time(start=self.start_inside, end=self.end_after)
        user_total_overlaps = self.use_checkoverlap(self.get_entries())
        self.assertEqual(user_total_overlaps, 1)

    def testInside(self):
        self.log_time(start=self.start_inside, end=self.end_inside)
        user_total_overlaps = self.use_checkoverlap(self.get_entries())
        self.assertEqual(user_total_overlaps, 1)

    def testOutside(self):
        self.log_time(start=self.start_before, end=self.end_after)
        user_total_overlaps = self.use_checkoverlap(self.get_entries())
        self.assertEqual(user_total_overlaps, 1)

    def testOverlapWithPause(self):
        """Overlaps by two minutes. Passes because it has 2 min. of pause"""
        self.log_time(start=self.start_before, end=self.start_inside,
            pause=120)
        user_total_overlaps = self.use_checkoverlap(self.get_entries())
        self.assertEqual(user_total_overlaps, 0)

    def testOverlapWithoutEnoughPause(self):
        """Overlaps by two minutes, but only has 119 seconds of pause"""
        self.log_time(start=self.start_before, end=self.start_inside,
            pause=119)
        user_total_overlaps = self.use_checkoverlap(self.get_entries())
        self.assertEqual(user_total_overlaps, 1)


class CreateEditEntry(TimepieceDataTestCase):
    def setUp(self):
        super(CreateEditEntry, self).setUp()
        self.client.login(username='user', password='abc')
        self.now = timezone.now()
        valid_start = self.now - datetime.timedelta(days=1)
        valid_end = valid_start + datetime.timedelta(hours=1)
<<<<<<< HEAD
        two_hour_ago = self.now - datetime.timedelta(hours=2)
        one_hour_ago = self.now - datetime.timedelta(hours=1)
        self.ten_min_ago = self.now - datetime.timedelta(minutes=10)
=======
        self.two_hour_ago = self.now - datetime.timedelta(hours=2)
        self.one_hour_ago = self.now - datetime.timedelta(hours=1)
        ten_min_ago = self.now - datetime.timedelta(minutes=10)
>>>>>>> 1c268d37
        #establish data, entries, urls for all tests
        self.default_data = {
            'project': self.project.pk,
            'location': self.location.pk,
            'activity': self.devl_activity.pk,
            'seconds_paused': 0,
            'start_time_0': valid_start.strftime('%m/%d/%Y'),
            'start_time_1': valid_start.strftime('%H:%M:%S'),
            'end_time_0': valid_end.strftime('%m/%d/%Y'),
            'end_time_1': valid_end.strftime('%H:%M:%S'),
        }
        self.closed_entry_data = {
            'user': self.user,
            'project': self.project,
            'activity': self.devl_activity,
            'start_time': self.two_hour_ago,
            'end_time': self.one_hour_ago,
        }
        self.current_entry_data = {
            'user': self.user,
            'project': self.project,
            'activity': self.devl_activity,
            'start_time': self.ten_min_ago,
        }
        self.closed_entry = self.create_entry(self.closed_entry_data)
        self.current_entry = self.create_entry(self.current_entry_data)
        self.closed_entry_data.update({
            'st_str': self.two_hour_ago.strftime('%H:%M:%S'),
            'end_str': self.one_hour_ago.strftime('%H:%M:%S'),
        })
        self.current_entry_data.update({
            'st_str': self.ten_min_ago.strftime('%H:%M:%S'),
        })
        self.create_url = reverse('timepiece-add')
        self.edit_closed_url = reverse('timepiece-update',
            args=[self.closed_entry.pk])
        self.edit_current_url = reverse('timepiece-update',
            args=[self.current_entry.pk])

    def testCreateEntry(self):
        """
        Test the ability to create a valid new entry
        """
        response = self.client.post(self.create_url, self.default_data,
            follow=True)
        self.assertRedirects(response, reverse('timepiece-entries'),
            status_code=302, target_status_code=200)
        self.assertContains(response,
            'The entry has been created successfully', count=1)
        #If after Monday, there is one entry this week, otherwise 1
        this_w = 2 if self.now.isoweekday() != 1 else 1
        self.assertEquals(len(response.context['this_weeks_entries']), this_w)

    def testEditClosed(self):
        """
        Test the ability to edit a closed entry, using valid values
        """
        response = self.client.post(self.edit_closed_url, self.default_data,
            follow=True)
        self.assertRedirects(response, reverse('timepiece-entries'),
            status_code=302, target_status_code=200)
        self.assertContains(response,
            'The entry has been updated successfully', count=1)
        #If after Monday, there are two entries this week, otherwise 0
        this_w = 1 if self.now.isoweekday() != 1 else 0
        self.assertEquals(len(response.context['this_weeks_entries']), this_w)

    def testEditCurrentSameTime(self):
        """
        Test the ability to edit a current entry, not changing the values
        """
        data = self.default_data
        data.update({
            'start_time_0': self.current_entry_data['start_time'].strftime(
                '%m/%d/%Y'),
            'start_time_1': self.current_entry_data['start_time'].strftime(
                '%H:%M:%S'),
        })
        response = self.client.post(self.edit_current_url, data, follow=True)
        #This post should redirect to the dashboard, with the correct message
        #and 1 active entry, because we updated the current entry from setUp
        self.assertRedirects(response, reverse('timepiece-entries'),
            status_code=302, target_status_code=200)
        self.assertContains(response,
            'The entry has been updated successfully', count=1)
        self.assertEquals(len(response.context['my_active_entries']), 1)

    def testEditCurrentDiffTime(self):
        """
        Test the ability to edit a current entry, using valid new values
        """
        data = self.default_data
        new_start = self.current_entry_data['start_time'] + \
            datetime.timedelta(minutes=5)
        data.update({
            'start_time_0': new_start.strftime('%m/%d/%Y'),
            'start_time_1': new_start.strftime('%H:%M:%S'),
        })
        response = self.client.post(self.edit_current_url, data, follow=True)
        #This post should redirect to the dashboard, with the correct message
        #and 1 active entry, because we updated the current entry from setUp
        self.assertRedirects(response, reverse('timepiece-entries'),
            status_code=302, target_status_code=200)
        self.assertContains(response,
            'The entry has been updated successfully', count=1)
        self.assertEquals(len(response.context['my_active_entries']), 1)

    def testCreateBlockByClosed(self):
        """
        Test that the entry is blocked by closed entries that overlap
        """
        overlap_entry = self.default_data
        overlap_entry.update({
            'start_time_0': self.closed_entry.start_time.strftime('%m/%d/%Y'),
            'start_time_1': self.closed_entry.start_time.strftime('%H:%M:%S'),
            'end_time_0': self.closed_entry.end_time.strftime('%m/%d/%Y'),
            'end_time_1': self.closed_entry.end_time.strftime('%H:%M:%S'),
        })
        response = self.client.post(self.create_url, overlap_entry,
            follow=True)
        self.assertFormError(response, 'form', None, \
            'Start time overlaps with: ' + \
            '%(project)s - %(activity)s - from %(st_str)s to %(end_str)s' % \
            self.closed_entry_data)

    def testCreateBlockByCurrent(self):
        """
        Test that the entry is blocked by the current entry when appropriate
        """
        overlap_entry = self.default_data
        overlap_entry.update({
            'start_time_0': self.current_entry.start_time.strftime('%m/%d/%Y'),
            'start_time_1': self.current_entry.start_time.strftime('%H:%M:%S'),
            'end_time_0': self.now.strftime('%m/%d/%Y'),
            'end_time_1': self.now.strftime('%H:%M:%S'),
        })
        response = self.client.post(self.create_url, overlap_entry,
            follow=True)
        self.assertFormError(response, 'form', None, \
            'The times below conflict with the current entry: ' + \
            '%(project)s - %(activity)s starting at %(st_str)s' % \
            self.current_entry_data)

    def testCreateTooLongEntry(self):
        """
        Test that the entry is blocked if the duration is too long.
        """
        long_entry = self.default_data
        end_time = self.now + datetime.timedelta(hours=13)
        long_entry.update({
            'start_time_0': self.now.strftime('%m/%d/%Y'),
            'start_time_1': self.now.strftime('%H:%M:%S'),
            'end_time_0': end_time.strftime('%m/%d/%Y'),
            'end_time_1': end_time.strftime('%H:%M:%S'),
        })
        response = self.client.post(self.create_url, long_entry, follow=True)
        err_msg = 'Ending time exceeds starting time by 12 hours ' \
            'or more for {0} on {1} at {2} to {3} at {4}.'.format(
                self.project.name,
                self.now.strftime('%m/%d/%Y'),
                self.now.strftime('%H:%M:%S'),
                end_time.strftime('%m/%d/%Y'),
                end_time.strftime('%H:%M:%S')
            )
        self.assertFormError(response, 'form', None, err_msg)

    def testCreateLongPauseEntry(self):
        """
        Test that the entry is blocked if the duration is too long.
        """
        long_pause = self.default_data
        long_pause['seconds_paused'] = 60 * 60 * 13
        response = self.client.post(self.create_url, long_pause, follow=True)

    def testProjectList(self):
        """
        Make sure the list of available projects conforms to user associations
        """
        response = self.client.get(reverse('timepiece-add'))
        self.assertEqual(response.status_code, 200)
        projects = list(response.context['form'].fields['project'].queryset)
        self.assertTrue(self.project in projects)
        self.assertTrue(self.project2 not in projects)
        self.project.status.enable_timetracking = False
        self.project.status.save()
        response = self.client.get(reverse('timepiece-add'))
        projects = list(response.context['form'].fields['project'].queryset)
        self.assertTrue(self.project not in projects)

    def testBadActivity(self):
        """
        Make sure the user cannot add an entry for an activity that is not in
        the project's activity group
        """
        data = self.default_data
        data.update({'activity': self.sick_activity.id})
        response = self.client.post(self.create_url, data)
        err_msg = 'sick/personal is not allowed for this project. Please '
        err_msg += 'choose among development, and Work'
        self.assertFormError(response, 'form', None, err_msg)

<<<<<<< HEAD
    def add_entry_test_helper(self):
        self.client.login(username='user', password='abc')

        response = self.client.post(self.create_url, data=self.default_data,
            follow=True)
        self.assertEqual(response.status_code, 200)

        msg = 'You cannot add entries after a timesheet has been approved ' \
            'or invoiced. Please correct the start and end times.'
        self.assertEqual([msg], response.context['form'].non_field_errors())

    def test_add_approved_entries(self):
        """
        If your entries have been verified and then approved, you should
        not be able to add entries for that time period
        """
        entry = self.create_entry({
            'start_time': self.ten_min_ago,
            'end_time': self.ten_min_ago + datetime.timedelta(minutes=1)
        })
        entry.status = 'approved'
        entry.save()

        self.add_entry_test_helper()

    def test_add_invoiced_entries(self):
        """
        If your entries have been verified, approved, and invoiced, you
        should not be able to add entries for that time period
        """
        entry = self.create_entry({
            'start_time': self.ten_min_ago,
            'end_time': self.ten_min_ago + datetime.timedelta(minutes=1)
        })
        entry.status = 'invoiced'
        entry.save()

        self.add_entry_test_helper()
=======
    def edit_entry_helper(self):
        """Helper function for editing approved entries"""
        entry = self.create_entry({
            'project': self.project,
            'start_time': self.now - relativedelta(hours=6),
            'end_time': self.now - relativedelta(hours=5),
            'status': 'approved'
        })
        url = reverse('timepiece-update', args=(entry.pk,))

        data = self.default_data
        data.update({
            'start_time_0': entry.start_time.strftime('%m/%d/%Y'),
            'start_time_1': entry.start_time.strftime('%H:%M:%S'),
            'end_time_0': entry.end_time.strftime('%m/%d/%Y'),
            'end_time_1': entry.end_time.strftime('%H:%M:%S'),
        })

        return url, entry, data

    def test_admin_edit_approved_entry(self):
        """
        An administrator (or anyone with view_payroll_summary perm) should
        be able to edit an entry even if theyve been approved
        """
        self.client.logout()
        self.client.login(username='superuser', password='abc')

        url, entry, data = self.edit_entry_helper()

        response = self.client.get(url)
        self.assertEqual(response.status_code, 200)

        response = self.client.post(url, data=data, follow=True)
        self.assertEqual(response.status_code, 200)
        self.assertContains(response,
            'The entry has been updated successfully.')

        self.assertEqual(self.user, entry.user)

    def test_user_edit_approved_entry(self):
        """A regular user shouldnt be able to edit an approved entry"""
        url, entry, data = self.edit_entry_helper()

        response = self.client.get(url)
        self.assertEqual(response.status_code, 404)

        response = self.client.post(url, data=data)
        self.assertEqual(response.status_code, 404)
>>>>>>> 1c268d37


class StatusTest(TimepieceDataTestCase):
    def setUp(self):
        super(StatusTest, self).setUp()
        self.client.login(username='user', password='abc')
        self.now = timezone.now()
        from_date = utils.get_month_start(self.now)
        self.from_date = from_date
        self.sheet_url = reverse('view_person_time_sheet',
            args=[self.user.pk])
        self.verify_url = reverse('change_person_time_sheet',
            args=['verify', self.user.pk, from_date.strftime("%Y-%m-%d")])
        self.approve_url = reverse('change_person_time_sheet',
            args=['approve', self.user.pk, from_date.strftime("%Y-%m-%d")])

    def get_reject_url(self, entry_id):
        "Helper for the reject entry view"
        return reverse('timepiece-reject-entry', args=[entry_id])

    def login_as_admin(self):
        "Helper to login as an admin user"
        self.admin = User.objects.create_user('admin', 'e@e.com', 'abc')
        self.admin.is_superuser = True
        self.admin.save()
        self.client.login(username='admin', password='abc')

    def login_with_permission(self):
        """Helper to login as a user with correct permissions"""
        view_entry_summary = Permission.objects.get(
            codename=('view_entry_summary'))
        self.perm_user = User.objects.create_user('perm', 'e@e.com', 'abc')
        self.perm_user.user_permissions.add(view_entry_summary)
        self.perm_user.save()
        self.client.login(username='perm', password='abc')

    def test_verify_link(self):
        entry = self.create_entry({
            'user': self.user,
            'start_time': self.now - datetime.timedelta(hours=1),
            'end_time': self.now
        })

        response = self.client.get(self.sheet_url)
        self.assertTrue(response.status_code, 200)

        self.assertTrue(response.context['show_verify'])
        self.assertFalse(response.context['show_approve'])

    def test_approve_link(self):
        entry = self.create_entry({
            'user': self.user,
            'start_time': self.now - datetime.timedelta(hours=1),
            'end_time': self.now,
            'status': 'verified'
        })

        response = self.client.get(self.sheet_url)
        self.assertTrue(response.status_code)

        self.assertTrue(response.context['show_approve'])
        self.assertFalse(response.context['show_verify'])

    def test_no_hours_verify(self):
        response = self.client.get(self.verify_url, follow=True)
        self.assertEquals(response.status_code, 200)

        msg = 'You cannot verify/approve a timesheet with no hours'
        messages = response.context['messages']
        self.assertEquals(messages._loaded_messages[0].message, msg)

        response = self.client.post(self.verify_url, follow=True)
        self.assertEquals(messages._loaded_messages[0].message, msg)

    def test_no_hours_approve(self):
        self.login_with_permission()
        response = self.client.get(self.approve_url, follow=True)
        self.assertEquals(response.status_code, 200)

        msg = 'You cannot verify/approve a timesheet with no hours'
        messages = response.context['messages']
        self.assertEquals(messages._loaded_messages[0].message, msg)

        response = self.client.post(self.approve_url, follow=True)
        self.assertEquals(messages._loaded_messages[0].message, msg)

    def test_verify_other_user(self):
        """A user should not be able to verify another's timesheet"""
        entry = self.create_entry({
            'user': self.user2,
            'start_time': self.now - datetime.timedelta(hours=1),
            'end_time': self.now
        })

        url = reverse('change_person_time_sheet',
            args=('verify', self.user2.pk,
                self.from_date.strftime('%Y-%m-%d')
            )
        )
        response = self.client.get(url)

        self.assertEquals(response.status_code, 403)
        self.assertEquals(entry.status, 'unverified')

        response = self.client.post(url, {'do_action': 'Yes'})
        self.assertEquals(response.status_code, 403)
        self.assertEquals(entry.status, 'unverified')

    def test_approve_user(self):
        """A regular user should not be able to approve their timesheet"""
        entry = self.create_entry({
            'user': self.user,
            'start_time': self.now - datetime.timedelta(hours=1),
            'end_time': self.now
        })

        response = self.client.get(self.approve_url)
        self.assertEquals(response.status_code, 403)

        response = self.client.post(self.approve_url, {'do_action': 'Yes'})
        self.assertEquals(response.status_code, 403)
        self.assertNotEquals(entry.status, 'approved')
        self.assertContains(response,
            'Forbidden: You cannot approve this timesheet',
            status_code=403
        )

    def test_approve_other_user(self):
        """A regular user should not be able to approve another's timesheet"""
        entry = self.create_entry({
            'user': self.user2,
            'start_time': self.now - datetime.timedelta(hours=1),
            'end_time': self.now
        })

        response = self.client.get(self.approve_url)
        self.assertEquals(response.status_code, 403)

        response = self.client.post(self.approve_url, {'do_action': 'Yes'})
        self.assertEquals(response.status_code, 403)
        self.assertNotEquals(entry.status, 'approved')
        self.assertContains(response,
            'Forbidden: You cannot approve this timesheet',
            status_code=403
        )

    def test_verify_active_entry(self):
        """
        A user shouldnt be able to verify a timesheet if it contains
        an active entry and should be redirect back to the ledger
        """
        self.login_as_admin()

        entry1 = self.create_entry({
            'user': self.user,
            'start_time': self.now - datetime.timedelta(hours=5),
            'end_time': self.now - datetime.timedelta(hours=4),
            'status': 'unverified'
        })
        entry2 = self.create_entry({
            'user': self.user,
            'start_time': self.now - datetime.timedelta(hours=1),
            'status': 'unverified'
        })

        response = self.client.get(self.verify_url, follow=True)
        self.assertEquals(response.status_code, 200)

        messages = response.context['messages']
        msg = 'You cannot verify/approve this timesheet while the user {0} ' \
            'has an active entry. Please have them close any active ' \
            'entries.'.format(self.user.get_full_name())

        self.assertEquals(messages._loaded_messages[0].message, msg)
        self.assertEquals(entry1.status, 'unverified')
        self.assertEquals(entry2.status, 'unverified')

        response = self.client.post(self.verify_url, follow=True)
        self.assertEquals(response.status_code, 200)
        messages = response.context['messages']

        self.assertEquals(messages._loaded_messages[0].message, msg)
        self.assertEquals(entry1.status, 'unverified')
        self.assertEquals(entry2.status, 'unverified')

    def testVerifyButton(self):
        response = self.client.get(self.sheet_url)
        self.assertNotContains(response, self.verify_url)
        entry = self.create_entry(data={
            'user': self.user,
            'start_time': timezone.now() - \
                datetime.timedelta(hours=1),
            'end_time':  timezone.now(),
        })
        response = self.client.get(self.sheet_url)
        self.assertTrue(response.context['show_verify'])
        entry.status = 'verified'
        entry.save()
        response = self.client.get(self.sheet_url)
        self.assertFalse(response.context['show_verify'])

    def testApproveButton(self):
        self.login_as_admin()
        response = self.client.get(self.sheet_url)
        self.assertFalse(response.context['show_approve'])
        entry = self.create_entry(data={
            'user': self.user,
            'start_time': timezone.now() - \
                datetime.timedelta(hours=1),
            'end_time':  timezone.now(),
        })
        response = self.client.get(self.sheet_url)
        self.assertFalse(response.context['show_approve'])
        entry.status = 'verified'
        entry.save()
        response = self.client.get(self.sheet_url)
        self.assertTrue(response.context['show_approve'])
        entry.status = 'approved'
        entry.save()
        response = self.client.get(self.sheet_url)
        self.assertFalse(response.context['show_approve'])

    def testVerifyPage(self):
        entry = self.create_entry(data={
            'user': self.user,
            'start_time': timezone.now() - \
                datetime.timedelta(hours=1),
            'end_time':  timezone.now(),
        })
        response = self.client.get(self.verify_url)
        entries = self.user.timepiece_entries.all()
        self.assertEquals(entries[0].status, 'unverified')
        response = self.client.post(self.verify_url, {'do_action': 'Yes'})
        self.assertEquals(entries[0].status, 'verified')

    def testApprovePage(self):
        self.login_with_permission()
        entry = self.create_entry(data={
            'user': self.user,
            'start_time': timezone.now() - \
                datetime.timedelta(hours=1),
            'end_time':  timezone.now(),
        })

        self.assertEquals(entry.status, 'unverified')
        entry.status = 'verified'
        entry.save()

        response = self.client.get(self.approve_url,)
        self.assertEquals(entry.status, 'verified')

        response = self.client.post(self.approve_url, {'do_action': 'Yes'})
        entry = timepiece.Entry.objects.get(pk=entry.pk)
        self.assertEquals(entry.status, 'approved')

    def test_reject_user(self):
        """A regular user should not be able to reject an entry"""
        self.client.login(username='user', password='abc')

        now = timezone.now()
        entry = self.create_entry({
            'user': self.user,
            'start_time': now - datetime.timedelta(hours=1),
            'end_time': now,
            'status': 'verified'
        })
        url = self.get_reject_url(entry.pk)

        response = self.client.post(url, {'Yes': 'yes'})
        self.assertEquals(entry.status, 'verified')

    def test_reject_other_user(self):
        """
        A regular user should not be able to reject
        another users entry
        """
        self.client.login(username='user2', password='abc')

        now = timezone.now()
        entry = self.create_entry({
            'user': self.user,
            'start_time': now - datetime.timedelta(hours=1),
            'end_time': now,
            'status': 'verified'
        })
        url = self.get_reject_url(entry.pk)

        response = self.client.post(url, {'Yes': 'yes'})
        self.assertEquals(entry.status, 'verified')

    def testRejectPage(self):
        self.login_as_admin()
        entry = self.create_entry(data={
            'user': self.user,
            'start_time': timezone.now() - \
                datetime.timedelta(hours=1),
            'end_time':  timezone.now(),
        })
        reject_url = self.get_reject_url(entry.id)

        def check_entry_against_code(status, status_code):
            entry.status = status
            entry.save()
            response = self.client.get(reject_url)
            self.assertEqual(response.status_code, status_code)

        check_entry_against_code('unverified', 302)
        check_entry_against_code('invoiced', 302)
        check_entry_against_code('approved', 200)
        check_entry_against_code('verified', 200)
        response = self.client.post(reject_url, {'Yes': 'yes'})
        self.assertTrue(response.status_code, 302)
        entry = timepiece.Entry.objects.get(user=self.user)
        self.assertEqual(entry.status, 'unverified')

    def testNotAllowedToRejectTimesheet(self):
        entry = self.create_entry(data={
            'user': self.user,
            'start_time': timezone.now() - \
                datetime.timedelta(hours=1),
            'end_time':  timezone.now(),
        })
        reject_url = self.get_reject_url(entry.id)
        response = self.client.get(reject_url)
        self.assertTrue(response.status_code, 403)

    def testNotAllowedToApproveTimesheet(self):
        response = self.client.get(self.approve_url,)
        self.assertTrue(response.status_code, 403)

    def testNotAllowedToVerifyTimesheet(self):
        self.client.login(username='user2', password='abc')
        response = self.client.get(self.verify_url,)
        self.assertTrue(response.status_code, 403)


class TestTotals(TimepieceDataTestCase):
    def setUp(self):
        super(TestTotals, self).setUp()
        self.p1 = self.create_project(billable=True, name='1')
        self.p2 = self.create_project(billable=False, name='2')
        self.p4 = self.create_project(billable=True, name='4')
        #For use with daily totals (Same project, non-billable activity)
        self.p3 = self.create_project(billable=False, name='1')

    def testGroupedTotals(self):
        self.client.login(username='user', password='abc')
        days = [
            utils.add_timezone(datetime.datetime(2010, 12, 20)),
            utils.add_timezone(datetime.datetime(2010, 12, 27)),
            utils.add_timezone(datetime.datetime(2010, 12, 28)),
            utils.add_timezone(datetime.datetime(2011, 1, 3)),
            utils.add_timezone(datetime.datetime(2011, 1, 4)),
            utils.add_timezone(datetime.datetime(2011, 1, 10)),
            utils.add_timezone(datetime.datetime(2011, 1, 16)),
            utils.add_timezone(datetime.datetime(2011, 1, 17)),
            utils.add_timezone(datetime.datetime(2011, 1, 18)),
            utils.add_timezone(datetime.datetime(2011, 2, 2))
        ]
        # Each week has two days of entries, except 12-20, and 2-2 but these
        # are excluded in the timespan queryset
        for day in days:
            self.log_time(project=self.p1, start=day, delta=(1, 0))
            self.log_time(project=self.p4, start=day, delta=(1, 0))
            if random.choice([True, False]):
                self.log_time(project=self.p2, start=day, delta=(1, 0))
            else:
                self.log_time(project=self.p3, start=day, delta=(1, 0))
        date = utils.add_timezone(datetime.datetime(2011, 1, 19))
        from_date = utils.get_month_start(date)
        to_date = from_date + relativedelta(months=1)
        first_week = utils.get_week_start(from_date)
        entries = timepiece.Entry.objects.timespan(first_week, to_date=to_date)
        grouped_totals = utils.grouped_totals(entries)
        for week, week_totals, days in grouped_totals:
            #Jan. 3rd is a monday. Each week should be on a monday
            if week.month == 1:
                self.assertEqual(week.day % 7, 3)
            self.assertEqual(week_totals['billable'], 4)
            self.assertEqual(week_totals['non_billable'], 2)
            self.assertEqual(week_totals['total'], 6)
            for day, projects in days:
                for project, totals in projects[1].items():
                    self.assertEqual(projects[0]['billable'], 2)
                    self.assertEqual(projects[0]['non_billable'], 1)
                    self.assertEqual(projects[0]['total'], 3)
                    if project == self.p1:
                        self.assertEqual(totals['billable'], 1)
                        self.assertEqual(totals['total'], 1)
                    if project == self.p2:
                        self.assertEqual(totals['non_billable'], 1)
                        self.assertEqual(totals['total'], 1)
                    if project == self.p3:
                        self.assertEqual(totals['billable'], 1)
                        self.assertEqual(totals['non_billable'], 1)
                        self.assertEqual(totals['total'], 2)
                    if project == self.p4:
                        self.assertEqual(totals['billable'], 1)
                        self.assertEqual(totals['total'], 1)


class HourlySummaryTest(TimepieceDataTestCase):
    def setUp(self):
        super(HourlySummaryTest, self).setUp()
        self.now = timezone.now()
        self.month = self.now.replace(day=1)
        self.url = reverse('view_person_time_sheet', args=(self.user.pk,))
        self.client.login(username='user', password='abc')

    def create_month_entries(self):
        """Create four entries, one for each week of the month"""
        self.create_entry({
            'user': self.user,
            'start_time': self.month,
            'end_time': self.month + datetime.timedelta(hours=1)
        })
        self.create_entry({
            'user': self.user,
            'start_time': self.month + datetime.timedelta(weeks=1),
            'end_time': self.month + datetime.timedelta(weeks=1, hours=1)
        })
        self.create_entry({
            'user': self.user,
            'start_time': self.month + datetime.timedelta(weeks=2),
            'end_time': self.month + datetime.timedelta(weeks=2, hours=1)
        })
        self.create_entry({
            'user': self.user,
            'start_time': self.month + datetime.timedelta(weeks=3),
            'end_time': self.month + datetime.timedelta(weeks=3, hours=1)
        })

    def test_start_of_week(self):
        """Test that the entries start being labled on the first week, ISO"""
        self.create_month_entries()

        response = self.client.get(self.url)
        self.assertEquals(response.status_code, 200)

        start_date = utils.get_week_start(self.month)
        msg = 'Week of {0}'.format(start_date.strftime('%m/%d/%Y'))
        self.assertContains(response, msg)

    def test_contains_only_current_entries(self):
        """
        Only entries from the current month should be displayed
        using default data from create_month_entries()
        """
        self.create_month_entries()
        old_entry = self.create_entry({
            'user': self.user,
            'start_time': self.month - datetime.timedelta(days=1, hours=1),
            'end_time': self.month - datetime.timedelta(days=1)
        })

        response = self.client.get(self.url)
        self.assertEquals(response.status_code, 200)
        self.assertFalse(old_entry in response.context['entries'])

    def test_single_entry_in_week(self):
        """
        When there is a single entry at the end of an ISO week,
        the view should show the entries from that entire week
        even though they belong in the previous month.

        This occurs in April 2012, so we are using that month
        as the basis for out test case
        """
        april = utils.add_timezone(
            datetime.datetime(month=4, day=1, year=2012)
        )
        march = utils.add_timezone(
            datetime.datetime(month=3, day=26, year=2012)
        )
        self.create_entry({
            'user': self.user,
            'start_time': april,
            'end_time': april + datetime.timedelta(hours=1)
        })
        self.create_entry({
            'user': self.user,
            'start_time': april + datetime.timedelta(weeks=1),
            'end_time': april + datetime.timedelta(weeks=1, hours=1)
        })
        self.create_entry({
            'user': self.user,
            'start_time': march,
            'end_time': march + datetime.timedelta(hours=1)
        })

        response = self.client.get(self.url + '?{0}'.format(
            urllib.urlencode({'year': 2012, 'month': 4})
        ))
        self.assertEquals(response.status_code, 200)
        # entries context object is a ValuesQuerySet
        extra_values = ('start_time', 'end_time', 'comments', 'seconds_paused',
                'id', 'location__name', 'project__name', 'activity__name',
                'status')
        entries = timepiece.Entry.objects \
            .timespan(april, span='month') \
            .date_trunc('month', extra_values)
        self.assertEquals(list(entries), list(response.context['entries']))


class MonthlyRejectTestCase(TimepieceDataTestCase):
    def setUp(self):
        super(MonthlyRejectTestCase, self).setUp()
        self.now = timezone.now()
        self.data = {
            'month': self.now.month,
            'year': self.now.year,
            'yes': 'Yes'
        }
        self.url = reverse('timepiece-reject-entries', args=(self.user.pk,))

    def create_entries(self, date, status):
        """Create entries using a date and with a given status"""
        self.create_entry({
            'start_time': date,
            'end_time': date + relativedelta(hours=1),
            'status': status
        })
        self.create_entry({
            'start_time': date + relativedelta(hours=2),
            'end_time': date + relativedelta(hours=3),
            'status': status
        })

    def test_page_permissions(self):
        """
        An admin should have the permission to reject a users entries
        and unverify them
        """
        self.client.login(username='superuser', password='abc')
        self.create_entries(self.now, 'verified')

        response = self.client.get(self.url, data=self.data)
        self.assertEqual(response.status_code, 200)

        response = self.client.post(self.url, data=self.data)

        entries = timepiece.Entry.no_join.filter(status='verified')
        self.assertEquals(entries.count(), 0)

    def test_page_no_permissions(self):
        """
        A regular user should not have the permissions to
        get or post to the page
        """
        self.client.login(username='user', password='abc')
        self.create_entries(timezone.now(), 'verified')

        response = self.client.get(self.url, data=self.data)
        self.assertEqual(response.status_code, 302)

        response = self.client.post(self.url, data=self.data)

        entries = timepiece.Entry.no_join.filter(status='verified')
        self.assertEquals(entries.count(), 2)

    def test_reject_entries_no_date(self):
        """
        If you are missing the month/year used to filter the entries
        then the reject page should not show
        """
        self.client.login(username='superuser', password='abc')
        self.create_entries(timezone.now(), 'verified')

        data = {
            'month': self.now.month
        }
        response = self.client.get(self.url, data=data)
        self.assertEqual(response.status_code, 302)

        data = {
            'year': self.now.year
        }
        response = self.client.get(self.url, data=data)
        self.assertEqual(response.status_code, 302)

    def test_reject_entries_no_confirm(self):
        """
        If a post request contains the month/year but is missing the key
        'yes', then the entries are not rejected
        """
        self.client.login(username='superuser', password='abc')
        self.create_entries(timezone.now(), 'verified')

        data = self.data
        data.pop('yes')

        response = self.client.post(self.url, data=data)

        entries = timepiece.Entry.no_join.filter(status='verified')
        self.assertEquals(entries.count(), 2)

    def test_reject_approved_invoiced_entries(self):
        """Entries that are approved invoiced should not be rejected"""
        self.client.login(username='superuser', password='abc')
        self.create_entries(timezone.now(), 'approved')
        self.create_entries(timezone.now(), 'invoiced')

        response = self.client.post(self.url, data=self.data)

        entries = timepiece.Entry.no_join.filter(status='unverified')
        self.assertEquals(entries.count(), 0)<|MERGE_RESOLUTION|>--- conflicted
+++ resolved
@@ -816,15 +816,9 @@
         self.now = timezone.now()
         valid_start = self.now - datetime.timedelta(days=1)
         valid_end = valid_start + datetime.timedelta(hours=1)
-<<<<<<< HEAD
-        two_hour_ago = self.now - datetime.timedelta(hours=2)
-        one_hour_ago = self.now - datetime.timedelta(hours=1)
         self.ten_min_ago = self.now - datetime.timedelta(minutes=10)
-=======
         self.two_hour_ago = self.now - datetime.timedelta(hours=2)
         self.one_hour_ago = self.now - datetime.timedelta(hours=1)
-        ten_min_ago = self.now - datetime.timedelta(minutes=10)
->>>>>>> 1c268d37
         #establish data, entries, urls for all tests
         self.default_data = {
             'project': self.project.pk,
@@ -1026,7 +1020,6 @@
         err_msg += 'choose among development, and Work'
         self.assertFormError(response, 'form', None, err_msg)
 
-<<<<<<< HEAD
     def add_entry_test_helper(self):
         self.client.login(username='user', password='abc')
 
@@ -1065,7 +1058,7 @@
         entry.save()
 
         self.add_entry_test_helper()
-=======
+
     def edit_entry_helper(self):
         """Helper function for editing approved entries"""
         entry = self.create_entry({
@@ -1115,7 +1108,6 @@
 
         response = self.client.post(url, data=data)
         self.assertEqual(response.status_code, 404)
->>>>>>> 1c268d37
 
 
 class StatusTest(TimepieceDataTestCase):

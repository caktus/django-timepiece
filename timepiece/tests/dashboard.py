from dateutil.parser import parse as dt_parse
import datetime

from django.core.urlresolvers import reverse
from django.contrib.auth.models import User

try:
    from django.utils import timezone
except ImportError:
    from timepiece import timezone

from timepiece.tests.base import TimepieceDataTestCase
from timepiece import utils


class DashboardTestCase(TimepieceDataTestCase):

    def setUp(self):
        super(DashboardTestCase, self).setUp()
<<<<<<< HEAD
        self.unpriveleged_user = User.objects.create_user(
            username='tester',
            password='abc',
            email='email@email.com'
        )
        self.url = reverse('new-dashboard')
=======
        self.unpriveleged_user = self.create_user('tester', 'email@email.com',
                'abc')
        self.url = reverse('timepiece-entries')
>>>>>>> 1e984894
        self.text = [u'Clock In', u'Add Entry', u'My Active Entries']
        self.now = timezone.now()
        self.start = self.now.replace(hour=8, minute=0, second=0)
        self.yesterday = self.start - datetime.timedelta(days=1)
        self.tomorrow = self.start + datetime.timedelta(days=1)
        self.client.login(username='user', password='abc')

    def dt_near(self, dt_a, dt_b, tolerance=10):
        return abs(utils.get_total_seconds(dt_a - dt_b)) < tolerance

    def test_current_entry(self):
        """
        Assure the response contains 'active_entry' when it exists, and
        'active_today' = True since if the entry is from the current day.
        """
        entry_start = self.start.replace(hour=0)
        active_entry = self.create_entry({'start_time': entry_start})
        response = self.client.get(self.url)
        self.assertEqual(response.status_code, 200)
        self.assertEqual(response.context['active_entry'], active_entry)
        self.assertEqual(response.context['active_today'], True)

    def test_current_entry_not_today(self):
        """
        Assure response contains 'active_entry' when it exists, and
        'active_today' = False if the entry is from another day.
        """
        active_entry = self.create_entry({'start_time': self.yesterday})
        response = self.client.get(self.url)
        self.assertEqual(response.status_code, 200)
        self.assertEqual(response.context['active_entry'], active_entry)
        self.assertEqual(response.context['active_today'], False)

    def test_no_current_entry(self):
        """
        Assure 'active_entry' is None when no active entry exists and
        'active_today' is False
        """
        response = self.client.get(self.url)
        self.assertEqual(response.status_code, 200)
        self.assertEqual(response.context['active_entry'], None)
        self.assertEqual(response.context['active_today'], False)

    def test_todays_work_limits(self):
        """
        todays_entries includes closed entries from today & open entries only
        """
        first = self.log_time(start=self.start, delta=(2, 0))
        open_entry = self.create_entry({
            'start_time': self.start + datetime.timedelta(hours=4)
        })
        self.log_time(start=self.yesterday, delta=(2, 0))
        self.log_time(start=self.tomorrow, delta=(2, 0))
        response = self.client.get(self.url)
        self.assertEqual(response.status_code, 200)
        entries = response.context['todays_entries']['entries']
        pks = (entry['pk'] for entry in entries)
        self.assertEqual(set(pks), set((first.pk, open_entry.pk)))

    def test_todays_work_formatting(self):
        """todays_entries object lists entry values with formatting"""
        first = self.log_time(start=self.start, delta=(2, 0))
        open_entry = self.create_entry({
            'start_time': self.start + datetime.timedelta(hours=4)
        })
        response = self.client.get(self.url)
        entries = response.context['todays_entries']['entries']
        for entry, rsp_entry in zip((first, open_entry), entries):
            self.assertEqual(rsp_entry['project'], entry.project.name)
            self.assertEqual(rsp_entry['start_time'],
                             entry.start_time.isoformat())
            if not entry.end_time:
                entry.end_time = timezone.now().replace(microsecond=0)
            rsp_end = dt_parse(rsp_entry['end_time'])
            # The end time for open_entry was calculated sooner, so we allow a
            # tolerance of 10 seconds.
            self.assertTrue(self.dt_near(rsp_end, entry.end_time))
            self.assertEqual(rsp_entry['update_url'],
                reverse('timepiece-update', args=(entry.pk,)))
            self.assertTrue(rsp_entry['hours'],
                            '%.2f' % round(entry.total_hours, 2))

    def test_todays_work_start_end(self):
        """
        todays_entries object supplies the start and end of the first and last
        entries in isoformat
        """
        three_hours = datetime.timedelta(hours=3)
        first = self.log_time(start=self.start, delta=(2, 0))
        middle = self.log_time(start=self.start + three_hours, delta=(2, 0))
        last = self.log_time(start=self.start + three_hours * 2, delta=(2, 0))
        response = self.client.get(self.url)
        entries = response.context['todays_entries']
        start = dt_parse(entries['start_time'])
        end = dt_parse(entries['end_time'])
        self.assertEqual(start.hour, first.start_time.hour)
        self.assertEqual(end.hour, last.end_time.hour)

#    def test_unpriveleged_user(self):
#        """
#        A regular user should not be able to see what people are
#        working on or timesheet related links
#        """
#        self.client.login(username='tester', password='abc')

#        response = self.client.get(self.url)
#        for text in self.text:
#            self.assertNotContains(response, text)

#    def test_timepiece_user(self):
#        """
#        A timepiece user should be able to see what others are
#        working on as well as timesheet links
#        """
#        self.client.login(username='user', password='abc')

#        response = self.client.get(self.url)
#        for text in self.text:
#            self.assertContains(response, text)<|MERGE_RESOLUTION|>--- conflicted
+++ resolved
@@ -17,18 +17,9 @@
 
     def setUp(self):
         super(DashboardTestCase, self).setUp()
-<<<<<<< HEAD
-        self.unpriveleged_user = User.objects.create_user(
-            username='tester',
-            password='abc',
-            email='email@email.com'
-        )
-        self.url = reverse('new-dashboard')
-=======
         self.unpriveleged_user = self.create_user('tester', 'email@email.com',
                 'abc')
-        self.url = reverse('timepiece-entries')
->>>>>>> 1e984894
+        self.url = reverse('new-dashboard')
         self.text = [u'Clock In', u'Add Entry', u'My Active Entries']
         self.now = timezone.now()
         self.start = self.now.replace(hour=8, minute=0, second=0)

import datetime
import random
import string

from dateutil.relativedelta import relativedelta
from decimal import Decimal

from django.test import TestCase
from django.core.urlresolvers import reverse
from django.template.defaultfilters import slugify
from django.contrib.auth.models import User, Permission
from django.contrib.contenttypes.models import ContentType
from django.db.models import Q

try:
    from django.utils import timezone
except ImportError:
    from timepiece import timezone

from timepiece import models as timepiece


class TimepieceDataTestCase(TestCase):
    def create_business(self, data={}):
        name = self.random_string(30, extra_chars=' ')
        defaults = {
            'name': name,
        }
        defaults.update(data)
        return timepiece.Business.objects.create(**defaults)

    def random_string(self, length=255, extra_chars=''):
        chars = string.letters + extra_chars
        return ''.join([random.choice(chars) for i in range(length)])

    def create_person(self, data={}):
        first_name = self.random_string(20)
        last_name = self.random_string(20)
        defaults = {
            'first_name': first_name,
            'last_name': last_name,
        }
        defaults.update(data)
        return User.objects.create(**defaults)

    def create_project_type(self, data={}):
        defaults = {
            'label': self.random_string(30, extra_chars=' '),
            'type': 'project-type',
        }
        defaults.update(data)
        return timepiece.Attribute.objects.create(**defaults)

    def create_project_status(self, data={}):
        defaults = {
            'label': self.random_string(24, extra_chars=' '),
            'type': 'project-status',
        }
        defaults.update(data)
        return timepiece.Attribute.objects.create(**defaults)

    def create_project(self, billable=False, name=None, data={}):
        if not name:
            name = self.random_string(30, extra_chars=' ')
        defaults = {
            'name': name,
            'type': self.create_project_type(data={'billable': billable}),
            'status': self.create_project_status(data={'billable': billable}),
            'tracker_url': self.random_string(25),
        }
        defaults.update(data)
        if 'business' not in defaults:
            defaults['business'] = self.create_business()
        if 'point_person' not in defaults:
            defaults['point_person'] = User.objects.create_user(
                self.random_string(10),
                'test@example.com',
                'test',
            )
        return timepiece.Project.objects.create(**defaults)

    def create_project_relationship(self, types=[], data={}):
        defaults = {}
        defaults.update(data)
        if 'user' not in defaults:
            defaults['user'] = self.create_person()
        if 'project' not in defaults:
            defaults['project'] = self.create_project()
        relationship = timepiece.ProjectRelationship.objects.create(**defaults)
        relationship.types.add(*types)
        return relationship

    def create_relationship_type(self, data={}):
        defaults = {
            'name': self.random_string(25),
            'slug': self.random_string(25),
        }
        defaults.update(data)
        return timepiece.RelationshipType.objects.create(**defaults)

    def create_activity(self, activity_groups=[], data={}):
        defaults = {
            'code': self.random_string(5, extra_chars=' '),
            'name': self.random_string(50, extra_chars=' '),
            'billable': False
        }
        defaults.update(data)
        activity = timepiece.Activity.objects.create(**defaults)
        if activity_groups:
            activity.activity_group.add(*activity_groups)
            activity.save()
        return activity

    def create_location(self, data={}):
        defaults = {
            'name': self.random_string(255, extra_chars=' '),
            'slug': self.random_string(255),
        }
        defaults.update(data)
        return timepiece.Location.objects.create(**defaults)

    def create_entry(self, data={}):
        defaults = {}
        defaults.update(data)
        if 'user' not in defaults:
            defaults['user'] = self.user
        if 'activity' not in defaults:
            defaults['activity'] = self.create_activity()
        if 'project' not in defaults:
            defaults['project'] = self.create_project()
        if 'location' not in defaults:
            defaults['location'] = self.create_location()
        if 'status' not in defaults:
            defaults['status'] = 'unverified'
        return timepiece.Entry.objects.create(**defaults)

    def create_project_contract(self, data={}):
        defaults = {
            'start_date': datetime.date.today(),
            'end_date': datetime.date.today() + datetime.timedelta(weeks=2),
            'num_hours': random.randint(10, 400),
            'status': 'current',
        }
        defaults.update(data)
        if 'project' not in defaults:
            defaults['project'] = self.create_project()
        return timepiece.ProjectContract.objects.create(**defaults)

    def create_contract_assignment(self, data={}):
        defaults = {}
        defaults.update(data)
        if 'user' not in defaults:
            user = self.create_person()
        if 'contract' not in defaults:
            defaults['contract'] = self.create_project()
        defaults['start_date'] = defaults['contract'].start_date
        defaults['end_date'] = defaults['contract'].end_date
        return timepiece.ContractAssignment.objects.create(**defaults)

    def create_person_schedule(self, data={}):
        defaults = {
            'hours_per_week': 40,
            'end_date': datetime.date.today() + datetime.timedelta(weeks=2),
        }
        defaults.update(data)
        if 'user' not in defaults:
            defaults['user'] = self.create_person()
        return timepiece.PersonSchedule.objects.create(**defaults)

    def log_time(self, delta=None, billable=True, project=None,
        start=None, end=None, status=None, pause=0, activity=None, user=None):
        if not user:
            user = self.user
        if delta and not end:
            hours, minutes = delta
        else:
            hours = 4
            minutes = 0
        if not start:
            start = timezone.now() - relativedelta(hour=0)
            #In case the default would fall off the end of the billing period
            if start.day >= 28:
                start -= relativedelta(days=1)
        if not end:
            end = start + datetime.timedelta(hours=hours, minutes=minutes)
        data = {'user': user,
                'start_time': start,
                'end_time': end,
                'seconds_paused': pause,
                }
        if project:
            data['project'] = project
        else:
            data['project'] = self.create_project(billable=billable)
        if activity:
            data['activity'] = activity
        else:
            if billable:
                data['activity'] = self.devl_activity
            else:
                data['activity'] = self.activity
        if status:
            data['status'] = status
        return self.create_entry(data)

    def create_user(self, username=None, email=None, password=None,
            is_superuser=False):
        username = self.random_string(25) if not username else username
        email = self.random_string(10) + "@example.com" if not email else email
        password = self.random_string(25) if not password else password
        user = User.objects.create_user(username, email, password)
        if is_superuser:
            user.is_superuser = True
            user.save()
        return user

    def create_activity_group(self, name=None, data={}):
        defaults = {
            'name': name or self.random_string(25),
        }
        defaults.update(data)
        return timepiece.ActivityGroup.objects.create(**defaults)

    def create_project_hours_entry(self, week_start=None, project=None,
<<<<<<< HEAD
                user=None, hours=None, published=None):
        week_start = (utils.get_week_start(add_tzinfo=False)
=======
                user=None, hours=None):
        week_start = (utils.get_week_start()
>>>>>>> 99d95387
                if not week_start else week_start)
        project = self.create_project() if not project else project
        user = self.create_user() if not user else user
        hours = Decimal(str(random.random() * 20)) if not hours else hours
        return timepiece.ProjectHours.objects.create(week_start=week_start,
                project=project, user=user, hours=hours,
                published=published or False)

    def setUp(self):
        self.user = User.objects.create_user('user', 'u@abc.com', 'abc')
        self.user.last_name = 'Jones'
        self.user2 = User.objects.create_user('user2', 'u2@abc.com', 'abc')
        self.user2.last_name = 'Smith'
        self.superuser = User.objects.create_user('superuser',
                                                  'super@abc.com', 'abc')
        permissions = Permission.objects.filter(
            content_type=ContentType.objects.get_for_model(timepiece.Entry),
            codename__in=('can_clock_in', 'can_clock_out',
            'can_pause', 'change_entry')
        )
        self.user.user_permissions = permissions
        self.user2.user_permissions = permissions
        self.superuser.is_superuser = True
        self.superuser.save()
        self.user.save()
        self.user2.save()
        self.activity = timepiece.Activity.objects.create(
            code="WRK",
            name="Work",
        )
        self.devl_activity = timepiece.Activity.objects.create(
            code="devl",
            name="development",
            billable=True,
        )
        self.sick_activity = timepiece.Activity.objects.create(
            code="sick",
            name="sick/personal",
            billable=False,
        )
        self.activity_group_all = timepiece.ActivityGroup.objects.create(
            name='All',
        )
        self.activity_group_work = timepiece.ActivityGroup.objects.create(
            name='Client work',
        )
        activities = timepiece.Activity.objects.all()
        for activity in activities:
            activity.activity_group.add(self.activity_group_all)
            if activity != self.sick_activity:
                activity.activity_group.add(self.activity_group_work)
        self.business = timepiece.Business.objects.create(
            name='Example Business',
            description='',
        )
        status = timepiece.Attribute.objects.create(
            type='project-status',
            label='Current',
            enable_timetracking=True,
        )
        type_ = timepiece.Attribute.objects.create(
            type='project-type',
            label='Web Sites',
            enable_timetracking=True,
        )
        self.project = timepiece.Project.objects.create(
            name='Example Project 1',
            type=type_,
            status=status,
            business=self.business,
            point_person=self.user,
            activity_group=self.activity_group_work,
        )
        self.project2 = timepiece.Project.objects.create(
            name='Example Project 2',
            type=type_,
            status=status,
            business=self.business,
            point_person=self.user2,
            activity_group=self.activity_group_all,
        )
        timepiece.ProjectRelationship.objects.create(
            user=self.user,
            project=self.project,
        )
        self.location = self.create_location()<|MERGE_RESOLUTION|>--- conflicted
+++ resolved
@@ -18,6 +18,7 @@
     from timepiece import timezone
 
 from timepiece import models as timepiece
+from timepiece import utils
 
 
 class TimepieceDataTestCase(TestCase):
@@ -222,14 +223,9 @@
         return timepiece.ActivityGroup.objects.create(**defaults)
 
     def create_project_hours_entry(self, week_start=None, project=None,
-<<<<<<< HEAD
                 user=None, hours=None, published=None):
         week_start = (utils.get_week_start(add_tzinfo=False)
-=======
-                user=None, hours=None):
-        week_start = (utils.get_week_start()
->>>>>>> 99d95387
-                if not week_start else week_start)
+            if not week_start else week_start)
         project = self.create_project() if not project else project
         user = self.create_user() if not user else user
         hours = Decimal(str(random.random() * 20)) if not hours else hours

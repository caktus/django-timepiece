--- conflicted
+++ resolved
@@ -171,20 +171,20 @@
         self.assertEqual(49, retval)
 
     def test_project_report_url_for_contract(self):
-<<<<<<< HEAD
-        with mock.patch('timepiece.templatetags.timepiece_tags.reverse')\
-        as reverse:
-            reverse.return_value = "Boo"
-            dt = datetime.date(2013, 1, 10)
-            contract = mock.Mock(start_date=dt, end_date=dt)
-            project = mock.Mock(id=54)
-            retval = tags.project_report_url_for_contract(contract, project)
-            url = 'Boo?billable=1&projects_1=54&from_date=' \
-                '2013-01-10&to_date=2013-01-10&non_billable=0' \
-                '&paid_time_off=0&trunc=month'
-            self.assertEqual(url, retval)
-            self.assertEqual('report_hourly', reverse.call_args[0][0])
-=======
+        ## this was an old test from a merge conflict
+        # with mock.patch('timepiece.templatetags.timepiece_tags.reverse')\
+        # as reverse:
+        #     reverse.return_value = "Boo"
+        #     dt = datetime.date(2013, 1, 10)
+        #     contract = mock.Mock(start_date=dt, end_date=dt)
+        #     project = mock.Mock(id=54)
+        #     retval = tags.project_report_url_for_contract(contract, project)
+        #     url = 'Boo?billable=1&projects_1=54&from_date=' \
+        #         '2013-01-10&to_date=2013-01-10&non_billable=0' \
+        #         '&paid_time_off=0&trunc=month'
+        #     self.assertEqual(url, retval)
+        #     self.assertEqual('report_hourly', reverse.call_args[0][0])
+        
         dt = datetime.date(2013, 1, 10)
         contract = mock.Mock(start_date=dt, end_date=dt)
         project = mock.Mock(id=54)
@@ -199,7 +199,6 @@
             'projects_1': project.id,
         }
         self.assertEqual(expected_url, result)
->>>>>>> b417b3ea
 
 
 class SumHoursTagTestCase(TestCase):

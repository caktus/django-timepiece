--- conflicted
+++ resolved
@@ -162,7 +162,6 @@
                          [(u'vacation', Decimal('20.00')),
                           (u'sick', Decimal('40.00'))])
         self.assertEqual(monthly_totals[0][3], Decimal('115.00'))
-<<<<<<< HEAD
         # Test the totals row at the bottom.
         self.assertEqual(monthly_totals[-1][1],
                          [(Decimal('90.00'), 81.82),
@@ -173,7 +172,6 @@
                          [(u'vacation', Decimal('40.00')),
                           (u'sick', Decimal('80.00'))])
         self.assertEqual(monthly_totals[-1][3], Decimal('230.00'))
-=======
 
     def testNoPermission(self):
         """
@@ -202,5 +200,4 @@
         self.user.user_permissions.add(payroll_perm)
         self.user.save()
         response = self.client.get(self.url, self.args)
-        self.assertEqual(response.status_code, 200)
->>>>>>> 28d8f672
+        self.assertEqual(response.status_code, 200)
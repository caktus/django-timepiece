--- conflicted
+++ resolved
@@ -95,15 +95,9 @@
 
     class Meta:
         model = Project
-<<<<<<< HEAD
         fields = ('name', 'business', 'business_department',
             'client_primary_poc', 'finder', 'point_person', 'binder', 'type',
             'status', 'project_department', 'activity_group', 'description')
-=======
-        fields = ('name', 'business', 'business_department', 'finder',
-                'point_person', 'binder', 'type',
-                'status', 'activity_group', 'description')
->>>>>>> 03cd2264
 
     def __init__(self, *args, **kwargs):
         super(CreateProjectForm, self).__init__(*args, **kwargs)
@@ -125,20 +119,12 @@
                     'first_name')
 
     def clean(self):
-<<<<<<< HEAD
             cleaned_data = super(CreateProjectForm, self).clean()
             
             biz = cleaned_data.get('business', None)
             biz_dept = cleaned_data.get('business_department', None)
             client_contact = cleaned_data.get('client_primary_poc', None)
-            
-=======
-            cleaned_data = super(CreateEditProjectForm, self).clean()
-
-            biz = cleaned_data.get('business', None)
-            biz_dept = cleaned_data.get('business_department', None)
-
->>>>>>> 03cd2264
+
             if biz_dept and biz_dept.business != biz:
                 self._errors['business_department'] = self.error_class(
                     ['Selected Company Department does not belong to selected Company.'])

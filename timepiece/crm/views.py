--- conflicted
+++ resolved
@@ -954,7 +954,6 @@
         if self.export_project_list:
             # this is a special csv export, different than stock Timepiece,
             # requested by AAC Engineering for their detailed reporting reqs
-<<<<<<< HEAD
 
             # milestones added.  m miles stones and n contracts, so have to shift headers dynamically. maybe this should be a separate export
             max_contracts = 1
@@ -963,18 +962,14 @@
                 max_contracts = max(max_contracts,len(project.contracts.all()))
                 max_milestones = max(max_milestones,len(project.milestones.all()))
 
-            headers = ['Project Code', 'Project Name', 'Type', 'Business', 'Business Department',
-                       'Status', 'Billable', 'Finder', 'Minder', 'Binder',
-                       'Description', 'Tags', 'Contracts --> '+str(max_contracts)]+['']*(max_contracts-1)+['Milestones --> '+str(max_milestones)]
-=======
             headers = ['Project Code', 'Project Name', 'Type',
                 'Project Department', 'Business', 'Business Department',
                 'Client Primary', 'Status', 'Billable', 'Finder', 'Minder',
                 'Binder', 'Target Internal Completion', 'Required Completion',
                 'Target Open', 'Start', 'Turn-In', 'Description', 'Tags',
-                'Contracts -->']
->>>>>>> 1419ee28
+                'Contracts --> '+str(max_contracts)]+['']*(max_contracts-1)+['Milestones --> '+str(max_milestones)]
             content.append(headers)
+
             for project in project_list:
                 # collect milestones
                 # when we upgrae Django, we can do a .filter().first() instead of this business
@@ -990,15 +985,6 @@
                 turn_in_ms = turn_in_ms[0] if len(turn_in_ms) else None
 
                 row = [project.code, project.name, str(project.type),
-<<<<<<< HEAD
-                       '%s:%s'%(project.business.short_name, project.business.name),
-                       project.business_department.name if project.business_department else '',
-                       project.status, project.billable, str(project.finder),
-                       str(project.point_person), str(project.binder),
-                       project.description, ', '.join(
-                        [t.name.strip() for t in project.tags.all()])]
-                project_contract_count=len(project.contracts.all())
-=======
                     project.get_project_department_display(), 
                     '%s:%s'%(project.business.short_name, project.business.name),
                     project.business_department.name if project.business_department else '',
@@ -1012,10 +998,11 @@
                     turn_in_ms.due_date if turn_in_ms else '',
                     project.description, ', '.join([t.name.strip() for t in project.tags.all()])]
                 
->>>>>>> 1419ee28
+                project_contract_count=len(project.contracts.all())
+                
                 for contract in project.contracts.all():
                     row.append(str(contract))
-                for blank_space in range(max_contracts-project_contract_count):
+                for blank_space in range(max_contracts - project_contract_count):
                     row.append('')
                 for milestone in project.milestones.all():
                     row.append(str(milestone))

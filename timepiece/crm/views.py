import datetime
from dateutil.relativedelta import relativedelta
import urllib
import json
import os

from django.conf import settings
from django.contrib import messages
from django.contrib.auth.decorators import login_required, permission_required
from django.contrib.auth.models import User, Group
from django.core.urlresolvers import reverse, reverse_lazy
from django.core.exceptions import ObjectDoesNotExist
from django.db import transaction
from django.db.models import Sum, Q
from django.http import HttpResponseRedirect, HttpResponseForbidden, Http404, HttpResponse
from django.shortcuts import get_object_or_404, render, redirect
from django.views.decorators.csrf import csrf_exempt
from django.views.generic import (CreateView, DeleteView, DetailView,
        UpdateView, FormView, View, TemplateView)
from django.forms import widgets

from timepiece import utils
from timepiece.forms import (YearMonthForm, UserYearMonthForm, DateForm,
    UserDateForm, StatusUserDateForm, StatusDateForm)
from timepiece.templatetags.timepiece_tags import seconds_to_hours
from timepiece.utils.csv import CSVViewMixin
from timepiece.utils.search import SearchListView
from timepiece.utils.views import cbv_decorator

from timepiece.crm.forms import (CreateEditBusinessForm, CreateProjectForm, EditProjectForm,
        EditUserSettingsForm, EditProjectRelationshipForm, SelectProjectForm,
        EditUserForm, CreateUserForm, SelectUserForm, ProjectSearchForm,
        BusinessSearchForm, QuickSearchForm, CreateEditPTORequestForm, CreateEditMilestoneForm,
        CreateEditActivityGoalForm, ApproveDenyPTORequestForm,
        CreateEditPaidTimeOffLog, AddBusinessNoteForm,
        CreateEditBusinessDepartmentForm, CreateEditContactForm,
        AddContactNoteForm, CreateEditLeadForm, AddLeadNoteForm,
        SelectContactForm, AddDistinguishingValueChallenegeForm,
        AddTemplateDifferentiatingValuesForm, CreateEditTemplateDVForm,
        CreateEditDVCostItem, CreateEditOpportunity, EditLimitedUserProfileForm)
from timepiece.crm.models import (Business, Project, ProjectRelationship, UserProfile,
    PaidTimeOffLog, PaidTimeOffRequest, Milestone, ActivityGoal, BusinessNote,
    BusinessDepartment, Contact, ContactNote, BusinessAttachment, Lead, LeadNote,
    DistinguishingValueChallenge, TemplateDifferentiatingValue, LeadAttachment,
    DVCostItem, Opportunity, ProjectAttachment, LimitedAccessUserProfile)
from timepiece.crm.utils import grouped_totals, project_activity_goals_with_progress
from timepiece.entries.models import Entry, Activity, Location
from timepiece.reports.forms import HourlyReportForm

from holidays.models import Holiday
from . import emails

try:
    from workflow.general_task.forms import SelectGeneralTaskForm
    from workflow.models import GeneralTask
except:
    pass

import workdays

from ajaxuploader.views import AjaxFileUploader
from ajaxuploader.backends.mongodb import MongoDBUploadBackend
# TODO: change this to be a utils.get_setting
from project_toolbox_main import settings as project_settings
from bson.objectid import ObjectId
import gridfs

@cbv_decorator(login_required)
class QuickSearch(FormView):
    form_class = QuickSearchForm
    template_name = 'timepiece/quick_search.html'

    def form_valid(self, form):
        return HttpResponseRedirect(form.get_result())


# User timesheets


@permission_required('entries.view_payroll_summary')
def reject_user_timesheet(request, user_id):
    """
    This allows admins to reject all entries, instead of just one
    """
    from_date = request.GET.get('from_date', None) or request.POST.get('from_date', None)
    (year, month, day) = from_date.split('-')
    if int(day) <= 15:
        half =1
    else:
        half = 2
    form = YearMonthForm({'year':int(year), 'month':int(month), 'half':half})
    user = User.objects.get(pk=user_id)
    if form.is_valid():
        from_date, to_date = form.save()
        entries = Entry.no_join.filter(status=Entry.VERIFIED, user=user,
            start_time__gte=from_date, end_time__lte=to_date, writedown=False)
        if request.POST.get('yes'):
            if entries.exists():
                count = entries.count()
                entries.update(status=Entry.UNVERIFIED)
                msg = 'You have rejected %d previously verified entries.' \
                    % count
            else:
                msg = 'There are no verified entries to reject.'
            messages.info(request, msg)
        else:
            return render(request, 'timepiece/user/timesheet/reject.html', {
                'from_date': from_date,
                'to_date': to_date,
                'to_date_label': to_date + datetime.timedelta(days=-1),
                'timesheet_user': user
            })
    else:
        msg = 'You must provide a month and year for entries to be rejected.'
        messages.error(request, msg)

    url = reverse('view_user_timesheet', args=(user_id,))
    return HttpResponseRedirect(url)


@login_required
def view_user_timesheet(request, user_id, active_tab):
    # User can only view their own time sheet unless they have a permission.
    user = get_object_or_404(User, pk=user_id)
    project_id = request.GET.get('project', None)
    # if request.GET.get('clear_project', None):
    #     project_id = None
    has_perm = request.user.has_perm('entries.view_entry_summary')
    if not (has_perm or user.pk == request.user.pk):
        return HttpResponseForbidden('Forbidden')


    from_date, to_date = utils.get_bimonthly_dates(datetime.date.today())
    FormClass = StatusUserDateForm if has_perm else StatusDateForm
    form = FormClass(request.GET or {'from_date': from_date, 'to_date': (to_date - relativedelta(days=1))})
    if form.is_valid():
        if has_perm:
            from_date, to_date, form_user, status = form.save()
            if form_user and request.GET.get('yearmonth', None):
                # Redirect to form_user's time sheet.
                # Do not use request.GET in urlencode to prevent redirect
                # loop caused by yearmonth parameter.
                url = reverse('view_user_timesheet', args=(form_user.pk,))
                request_data = {
                    'from_date': from_date,
                    'to_date': to_date - relativedelta(days=1),
                    'status': status,
                    # 'project': project_id,
                    'user': form_user.pk,  # Keep so that user appears in form.
                }
                url += '?{0}'.format(urllib.urlencode(request_data))
                return HttpResponseRedirect(url)
        else:  # User must be viewing their own time sheet; no redirect needed.
            from_date, to_date, status = form.save()
        if from_date is None or to_date is None:
            (from_date, to_date) = utils.get_bimonthly_dates(datetime.date.today())
        from_date = utils.add_timezone(from_date)
        to_date = utils.add_timezone(to_date)
    else:
        # Default to showing current bi-monthly period.
        from_date, to_date = utils.get_bimonthly_dates(datetime.date.today())
        status = None
    entries_qs = Entry.objects.filter(user=user, writedown=False)
    # DBROWNE - CHANGED THIS TO MATCH THE DESIRED RESULT FOR AAC ENGINEERING
    #month_qs = entries_qs.timespan(from_date, span='month')
    if status:
        entries_qs = entries_qs.filter(status=status)
    if project_id:
        entries_qs = entries_qs.filter(project__id=int(project_id))

    month_qs = entries_qs.timespan(from_date, to_date=to_date)
    extra_values = ('start_time', 'end_time', 'comments', 'seconds_paused',
            'id', 'location__name', 'project__name', 'activity__name',
            'status', 'mechanism', 'project__id')
    month_entries = month_qs.date_trunc('month', extra_values)
    # For grouped entries, back date up to the start of the period.
    first_week = utils.get_period_start(from_date)
    month_week = first_week + relativedelta(weeks=1)
    grouped_qs = entries_qs.timespan(first_week, to_date=to_date)
    intersection = grouped_qs.filter(start_time__lt=month_week,
        start_time__gte=from_date)
    # If the month of the first week starts in the previous
    # month and we dont have entries in that previous ISO
    # week, then update the first week to start at the first
    # of the actual month
    if not intersection and first_week.month < from_date.month:
        grouped_qs = entries_qs.timespan(from_date, to_date=to_date)
    totals = grouped_totals(grouped_qs) if month_entries else ''
    project_entries = month_qs.order_by().values(
        'project__name', 'project__id').annotate(sum=Sum('hours')).order_by('-sum')
    summary = Entry.summary(user, from_date, to_date, writedown=False)

    show_approve = show_verify = False
    can_change = request.user.has_perm('entries.change_entry')
    can_approve = request.user.has_perm('entries.approve_timesheet')
    if can_change or can_approve or user == request.user:
        statuses = list(month_qs.values_list('status', flat=True))
        total_statuses = len(statuses)
        unverified_count = statuses.count(Entry.UNVERIFIED)
        verified_count = statuses.count(Entry.VERIFIED)
        approved_count = statuses.count(Entry.APPROVED)
    if can_change or user == request.user:
        show_verify = unverified_count != 0
    if can_approve:
        show_approve = verified_count + approved_count == total_statuses \
                and verified_count > 0 and total_statuses != 0

    # # TODO: for some reason I have to loop over this in order to
    # # remedy an error... does not make any sense
    # for gt in totals:
    #     gt = gt
    # for week, week_totals, days in totals:
    #         print 'week', week, 'week_totals', week_totals, 'days', days
    return render(request, 'timepiece/user/timesheet/view.html', {
        'active_tab': active_tab or 'overview',
        'filter_form': form,
        'from_date': from_date,
        'to_date': to_date - relativedelta(days=1),
        'show_verify': show_verify,
        'show_approve': show_approve,
        'timesheet_user': user,
        'entries': month_entries,
        'grouped_totals': totals,
        'project_entries': project_entries,
        'summary': summary,
        'project': Project.objects.get(id=project_id) if project_id else None
    })


@login_required
def change_user_timesheet(request, user_id, action):
    user = get_object_or_404(User, pk=user_id)
    admin_verify = request.user.has_perm('entries.view_entry_summary')
    perm = True

    if not admin_verify and action == 'verify' and user != request.user:
        perm = False
    if not admin_verify and action == 'approve':
        perm = False

    if not perm:
        return HttpResponseForbidden('Forbidden: You cannot {0} this '
                'timesheet.'.format(action))

    try:
        (start, end) = utils.get_bimonthly_dates(datetime.date.today())
        from_date = request.GET.get('from_date', start.strftime('%Y-%m-%d'))
        from_date = utils.add_timezone(
            datetime.datetime.strptime(from_date, '%Y-%m-%d'))
        to_date = request.GET.get('to_date',
            (end - relativedelta(days=1)).strftime('%Y-%m-%d'))
        to_date = utils.add_timezone(
            datetime.datetime.strptime(to_date, '%Y-%m-%d')) + relativedelta(days=1)
        project_id = request.GET.get('project', None)
    except (ValueError, OverflowError, KeyError):
        raise Http404

    entries = Entry.no_join.filter(user=user_id,
                                   end_time__gte=from_date,
                                   end_time__lt=to_date,
                                   writedown=False)
    if project_id:
        entries = entries.filter(project__id=int(project_id))
    active_entries = Entry.no_join.filter(
        user=user_id,
        start_time__lt=to_date,
        end_time=None,
        status=Entry.UNVERIFIED,
    )
    filter_status = {
        'verify': Entry.UNVERIFIED,
        'approve': Entry.VERIFIED,
    }
    entries = entries.filter(status=filter_status[action])

    return_url = reverse('view_user_timesheet', args=(user_id,))
    return_url += '?%s' % urllib.urlencode({
        'from_date': from_date.date(),
        'to_date': to_date.date() - relativedelta(days=1),
        'user': user.id
    })
    if active_entries:
        msg = 'You cannot {0} this timesheet while the user {1} ' \
            'has an active entry. Please have them close any active ' \
            'entries.'.format(action, user.get_name_or_username())
        messages.error(request, msg)
        return redirect(return_url)
    if request.POST.get('do_action') == 'Yes':
        update_status = {
            'verify': 'verified',
            'approve': 'approved',
        }
        entries.update(status=update_status[action])
        messages.info(request,
            'Your entries have been %s' % update_status[action])
        return redirect(return_url)
    hours = entries.all().aggregate(s=Sum('hours'))['s']
    if not hours:
        msg = 'You cannot {0} a timesheet with no hours'.format(action)
        messages.error(request, msg)
        return redirect(return_url)
    return render(request, 'timepiece/user/timesheet/change.html', {
        'action': action,
        'timesheet_user': user,
        'from_date': from_date,
        'to_date': to_date - relativedelta(days=1),
        'return_url': return_url,
        'hours': hours,
    })


# Project timesheets


@cbv_decorator(permission_required('entries.view_project_timesheet'))
class ProjectTimesheet(CSVViewMixin, DetailView):
    template_name = 'timepiece/project/timesheet.html'
    model = Project
    context_object_name = 'project'
    pk_url_kwarg = 'project_id'

    def get(self, *args, **kwargs):
        self.object = self.model.objects.get(id=kwargs[self.pk_url_kwarg])
        context = self.get_context_data()
        if self.request.GET.get('export_project_timesheet', False):
            kls = CSVViewMixin
        else:
            kls = DetailView
        return kls.render_to_response(self, context)


    def get_context_data(self, **kwargs):
        context = super(ProjectTimesheet, self).get_context_data(**kwargs)
        project = self.object
        #year_month_form = YearMonthForm(self.request.GET or None)
        filter_form = HourlyReportForm(self.request.GET or None)

        if self.request.GET and filter_form.is_valid():
            from_date, to_date = filter_form.save()
            incl_billable = filter_form.cleaned_data['billable']
            incl_non_billable = filter_form.cleaned_data['non_billable']
            incl_writedowns = filter_form.cleaned_data['writedown']
        else:
            # date = utils.add_timezone(datetime.datetime.today())
            # from_date = utils.get_month_start(date).date()
            from_date, to_date = utils.get_bimonthly_dates(datetime.date.today())
            to_date = from_date + relativedelta(months=1)
            incl_billable = True
            incl_non_billable = True
            incl_writedowns = True

        from_datetime = datetime.datetime.combine(from_date,
            datetime.datetime.min.time())
        to_datetime = datetime.datetime.combine(to_date,
            datetime.datetime.min.time())

        entries_qs = Entry.objects.filter(start_time__gte=from_datetime,
                                          end_time__lt=to_datetime,
                                          project=project)
        if incl_billable and not incl_non_billable:
            entries_qs = entries_qs.filter(activity__billable=True)
        elif not incl_billable and incl_non_billable:
            entries_qs = entries_qs.filter(activity__billable=False)
        elif incl_billable and incl_non_billable:
            pass
        else:
            entries_qs = entries_qs.filter(activity__billable=False).filter(activity__billable=True) # should return nothing

        if not incl_writedowns:
            entries_qs = entries_qs.filter(writedown=False)
        # entries_qs = entries_qs.timespan(from_date, span='month').filter(
        #     project=project
        # )
        extra_values = ('start_time', 'end_time', 'comments', 'seconds_paused',
                'id', 'location__name', 'project__name', 'activity__name',
                'status', 'writedown', 'activity__billable')
        month_entries = entries_qs.date_trunc('month', extra_values)
        total = entries_qs.aggregate(hours=Sum('hours'))['hours']
        user_entries = entries_qs.order_by().values(
            'user__first_name', 'user__last_name').annotate(
            sum=Sum('hours')).order_by('-sum'
        )
        activity_entries = entries_qs.order_by().values(
            'activity__name').annotate(
            sum=Sum('hours')).order_by('-sum'
        )
        context.update({
            'project': project,
            #'year_month_form': year_month_form,
            'filter_form': self.get_form(),
            'from_date': from_date,
            'to_date': to_date - relativedelta(days=1),
            'entries': month_entries,
            'total': total,
            'user_entries': user_entries,
            'activity_entries': activity_entries,
        })
        return context

    @property
    def defaults(self):
        """Default filter form data when no GET data is provided."""
        # Set default date span to current pay period
        start, end = utils.get_bimonthly_dates(datetime.date.today())
        end -= relativedelta(days=1)
        return {
            'from_date': start,
            'to_date': end,
            'billable': True,
            'non_billable': True,
            'writedown': True,
            'paid_time_off': False,
            'unpaid_time_off': False,
            'trunc': 'day',
            'projects': [],
        }

    def get_form(self):
        data = self.request.GET or self.defaults
        data = data.copy()  # make mutable
        # Fix booleans - the strings "0" and "false" are True in Python
        for key in ['billable', 'non_billable', 'paid_time_off']:
            data[key] = key in data and \
                        str(data[key]).lower() in ('on', 'true', '1')

        data['trunc'] = 'day'
        data['projects'] = []
        data['paid_time_off'] = False
        data['unpaid_time_off'] = False
        form = HourlyReportForm(data)
        for field in ['projects', 'paid_time_off', 'trunc', 'unpaid_time_off']:
            form.fields[field].widget = widgets.HiddenInput()
        return form

    def get_filename(self, context):
        project = self.object.code
        from_date_str = context['from_date'].strftime('%m-%d-%Y')
        to_date_str = context['to_date'].strftime('%m-%d-%Y')
        return '{0} {1} {2} timesheet'.format(project, from_date_str, to_date_str)

    def convert_context_to_csv(self, context):
        rows = []
        rows.append([
            'Date',
            'User',
            'Activity',
            'Location',
            'Time In',
            'Time Out',
            'Breaks',
            'Hours',
            'Writedown',
            'Comments',
        ])
        for entry in context['entries']:
            data = [
                entry['start_time'].strftime('%x'),
                entry['user__first_name'] + ' ' + entry['user__last_name'],
                entry['activity__name'],
                entry['location__name'],
                entry['start_time'].strftime('%X'),
                entry['end_time'].strftime('%X'),
                seconds_to_hours(entry['seconds_paused']),
                entry['hours'],
                entry['writedown'],
                entry['comments'],
            ]
            rows.append(data)
        total = context['total']
        rows.append(('', '', '', '', '', '', 'Total:', total))
        return rows


# Businesses


@cbv_decorator(permission_required('crm.view_business'))
class ListBusinesses(SearchListView, CSVViewMixin):
    model = Business
    form_class = BusinessSearchForm
    redirect_if_one_result = True
    search_fields = ['name__icontains', 'description__icontains']
    template_name = 'timepiece/business/list.html'

    def get(self, request, *args, **kwargs):
        self.export_business_list = request.GET.get('export_business_list', False)
        if self.export_business_list:
            kls = CSVViewMixin

            form_class = self.get_form_class()
            self.form = self.get_form(form_class)
            self.object_list = self.get_queryset()
            self.object_list = self.filter_results(self.form, self.object_list)

            allow_empty = self.get_allow_empty()
            if not allow_empty and len(self.object_list) == 0:
                raise Http404("No results found.")

            context = self.get_context_data(form=self.form,
                object_list=self.object_list)

            return kls.render_to_response(self, context)
        else:
            return super(ListBusinesses, self).get(request, *args, **kwargs)

    def filter_form_valid(self, form, queryset):
        queryset = super(ListBusinesses, self).filter_form_valid(form, queryset)
        status = form.cleaned_data['status']
        classification = form.cleaned_data['classification']
        if status:
            queryset = queryset.filter(status=status)
        if classification:
            queryset = queryset.filter(classification=classification)
        return queryset

    def get_filename(self, context):
        request = self.request.GET.copy()
        search = request.get('search', '(empty)')
        return 'business_search_{0}'.format(search)

    def convert_context_to_csv(self, context):
        """Convert the context dictionary into a CSV file."""
        content = []
        business_list = context['business_list']
        if self.export_business_list:
            headers = ['Short Name', 'Business Name', 'Active?',
                       'Primary Contact', 'Description', 'Classification',
                       'Status', 'Phone', 'Fax', 'Website', 'Account Number',
                       'Industry', 'Ownership', 'Annual Revenue',
                       'Number of Employees', 'Ticket Symbol', 'Tags',
                       'Billing Street','Billing City', 'Billing State',
                       'Billing Zip', 'Billing Mailstop', 'Billing Country',
                       'Billing Latitude', 'Billing Longitude',
                       'Shipping Street', 'Shipping City', 'Shipping State',
                       'Shipping Zip', 'Shipping Mailstop', 'Shipping Country',
                       'Shipping Latitude', 'Shipping Longitude'
                       ]
            content.append(headers)
            for business in business_list:
                primary_contact = 'n/a'
                if business.primary_contact:
                    primary_contact = '%s %s, %s, %s' % (
                        business.primary_contact.first_name,
                        business.primary_contact.last_name,
                        business.primary_contact.office_phone,
                        business.primary_contact.email)
                row = [business.short_name, business.name, business.active,
                       primary_contact, business.description,
                       business.get_classification_display(),
                       business.get_status_display(), business.phone,
                       business.fax, business.website, business.account_number,
                       business.get_industry_display(), business.ownership,
                       business.annual_revenue, business.num_of_employees,
                       business.ticker_symbol,
                       ', '.join([str(t) for t in business.tags.all()]),
                       business.billing_street, business.billing_street_2, business.billing_city,
                       business.billing_state, business.billing_postalcode,
                       business.billing_mailstop, business.billing_country,
                       business.billing_lat, business.billing_lon,
                       business.shipping_street, business.shipping_city,
                       business.shipping_state, business.shipping_postalcode,
                       business.shipping_mailstop, business.shipping_country,
                       business.shipping_lat, business.shipping_lon]
                content.append(row)
        return content

@permission_required('crm.view_business')
def business(request):
    data = [{'short_name':b.short_name, 'name':b.name} for b in Business.objects.all().order_by('short_name')]
    return HttpResponse(json.dumps(data), content_type="application/json")

@cbv_decorator(permission_required('crm.view_business'))
class ViewBusiness(DetailView):
    model = Business
    pk_url_kwarg = 'business_id'
    template_name = 'timepiece/business/view.html'

    def get_context_data(self, **kwargs):
        context = super(ViewBusiness, self).get_context_data(**kwargs)
        context['add_business_note_form'] = AddBusinessNoteForm()
        # context['ticket_history'] = GeneralTaskHistory.objects.filter(
        #     general_task=self.object).order_by('-last_activity')
        # context['is_it_admin'] = bool(len(self.request.user.groups.filter(id=8)))
        # context['is_aac_mgmt'] = bool(len(self.request.user.groups.filter(id=5)))
        # context['add_user_form'] = SelectUserForm()
        return context

@cbv_decorator(permission_required('crm.view_business'))
class ViewBusinessDepartment(DetailView):
    model = BusinessDepartment
    pk_url_kwarg = 'business_department_id'
    template_name = 'timepiece/business/department/view.html'

    def get_context_data(self, **kwargs):
        context = super(ViewBusinessDepartment, self).get_context_data(**kwargs)
        # context['add_business_note_form'] = AddBusinessNoteForm()
        # context['ticket_history'] = GeneralTaskHistory.objects.filter(
        #     general_task=self.object).order_by('-last_activity')
        # context['is_it_admin'] = bool(len(self.request.user.groups.filter(id=8)))
        # context['is_aac_mgmt'] = bool(len(self.request.user.groups.filter(id=5)))
        # context['add_user_form'] = SelectUserForm()
        return context

@cbv_decorator(permission_required('crm.add_businessnote'))
class AddBusinessNote(View):

    def post(self, request, *args, **kwargs):
        user = self.request.user
        business = Business.objects.get(id=int(kwargs['business_id']))
        note = BusinessNote(business=business,
                            author=user,
                            text=request.POST.get('text', ''))
        if len(note.text):
            note.save()
        return HttpResponseRedirect(request.GET.get('next', None) or reverse('view_business', args=(business.id,)))

@permission_required('workflow.view_business')
def business_upload_attachment(request, business_id):
    try:
        afu = AjaxFileUploader(MongoDBUploadBackend, db='business_attachments')
        hr = afu(request)
        content = json.loads(hr.content)
        memo = {'uploader': str(request.user),
                'file_id': str(content['_id']),
                'upload_time': str(datetime.datetime.now()),
                'filename': content['filename']}
        memo.update(content)
        # save attachment to ticket
        attachment = BusinessAttachment(
            business=Business.objects.get(id=int(business_id)),
            file_id=str(content['_id']),
            filename=content['filename'],
            upload_time=datetime.datetime.now(),
            uploader=request.user,
            description='n/a')
        attachment.save()
        return HttpResponse(json.dumps(memo),
                            content_type="application/json")
    except:
        print sys.exc_info(), traceback.format_exc()
    return hr

@permission_required('workflow.view_business')
def business_download_attachment(request, business_id, attachment_id):
    MONGO_DB_INSTANCE = project_settings.MONGO_CLIENT.business_attachments
    MONGO_DB_INSTANCE.authenticate( project_settings.MONGO_User,  project_settings.MONGO_PW)
    GRID_FS_INSTANCE = gridfs.GridFS(MONGO_DB_INSTANCE)
    try:
        business_attachment = BusinessAttachment.objects.get(
            business__id=business_id, id=attachment_id)
        f = GRID_FS_INSTANCE.get(ObjectId(business_attachment.file_id))
        return HttpResponse(f.read(), content_type=f.content_type)
    except:
        return HttpResponse("Business attachment could not be found.")


@cbv_decorator(permission_required('crm.add_business'))
class CreateBusiness(CreateView):
    model = Business
    form_class = CreateEditBusinessForm
    template_name = 'timepiece/business/create_edit.html'


@cbv_decorator(permission_required('crm.delete_business'))
class DeleteBusiness(DeleteView):
    model = Business
    success_url = reverse_lazy('list_businesses')
    pk_url_kwarg = 'business_id'
    template_name = 'timepiece/delete_object.html'


@cbv_decorator(permission_required('crm.change_business'))
class EditBusiness(UpdateView):
    model = Business
    form_class = CreateEditBusinessForm
    template_name = 'timepiece/business/create_edit.html'
    pk_url_kwarg = 'business_id'

@login_required
def get_business_departments(request, business_id):
    data = []
    try:
        business = Business.objects.get(id=int(business_id))
        for department in business.businessdepartment_set.all().order_by('name'):
            data.append({'id': department.id,
                         'name': department.name})
    except:
        pass
    return HttpResponse(json.dumps(data),
                        content_type='application/json')

@login_required
def get_business_contacts(request, business_id):
    data = []
    try:
        business = Business.objects.get(id=int(business_id))
        for contact in Contact.objects.filter(user__isnull=True, business=business):
            data.append({'id': contact.id,
                         'name': '%s, %s' % (contact.last_name, contact.first_name)})
        for contact in Contact.objects.filter(user__profile__business=business):
            data.append({'id': contact.id,
                         'name': '%s, %s' % (contact.last_name, contact.first_name)})
        sorted_data = sorted(data, key=lambda k: k['name'])
    except:
        pass
    return HttpResponse(json.dumps(data),
                        content_type='application/json')

@cbv_decorator(permission_required('crm.change_business'))
class BusinessTags(View):

    def get(self, request, *args, **kwargs):
        return HttpResponse(status=501)

    def post(self, request, *args, **kwargs):
        business = Business.objects.get(id=int(kwargs['business_id']))
        tag = request.POST.get('tag')
        for t in tag.split(','):
            if len(t):
                business.tags.add(t)
        tags = [{'id': t.id,
                 'url': reverse('similar_items', args=(t.id,)),
                 'name':t.name} for t in business.tags.all()]
        return HttpResponse(json.dumps({'tags': tags}),
                            content_type="application/json",
                            status=200)
@cbv_decorator(permission_required('crm.change_business'))
class RemoveBusinessTag(View):

    def get(self, request, *args, **kwargs):
        return HttpResponse(status=501)

    def post(self, request, *args, **kwargs):
        if request.user.is_superuser or bool(len(request.user.groups.filter(id=8))):
            business = Business.objects.get(id=int(kwargs['business_id']))
            tag = request.POST.get('tag')
            if len(tag):
                business.tags.remove(tag)
        tags = [{'id': t.id,
                 'url': reverse('similar_items', args=(t.id,)),
                 'name':t.name} for t in business.tags.all()]
        return HttpResponse(json.dumps({'tags': tags}),
                            content_type="application/json",
                            status=200)

@cbv_decorator(permission_required('crm.add_businessdepartment'))
class CreateBusinessDepartment(CreateView):
    model = BusinessDepartment
    form_class = CreateEditBusinessDepartmentForm
    template_name = 'timepiece/business/department/create_edit.html'

    def get_context_data(self, **kwargs):
        kwargs.update({'business': Business.objects.get(id=int(self.kwargs['business_id']))})
        return super(CreateBusinessDepartment, self).get_context_data(**kwargs)

    def get_form(self, *args, **kwargs):
        form = super(CreateBusinessDepartment, self).get_form(*args, **kwargs)
        form.fields['business'].widget = widgets.HiddenInput()
        form.fields['business'].initial = Business.objects.get(id=int(self.kwargs['business_id']))
        return form

    def form_valid(self, form):
        form.instance.business = Business.objects.get(id=int(self.kwargs['business_id']))
        return super(CreateBusinessDepartment, self).form_valid(form)

    def get_success_url(self):
        # messages.info(self.request, 'Your settings have been updated.')
        return reverse('view_business', args=(int(self.kwargs['business_id']), ))

@cbv_decorator(permission_required('crm.change_businessdepartment'))
class EditBusinessDepartment(UpdateView):
    model = BusinessDepartment
    form_class = CreateEditBusinessDepartmentForm
    template_name = 'timepiece/business/department/create_edit.html'
    pk_url_kwarg = 'business_department_id'

    def get_context_data(self, **kwargs):
        kwargs.update({'business': Business.objects.get(id=int(self.kwargs['business_id']))})
        return super(EditBusinessDepartment, self).get_context_data(**kwargs)

    def get_form(self, *args, **kwargs):
        form = super(EditBusinessDepartment, self).get_form(*args, **kwargs)
        form.fields['business'].widget = widgets.HiddenInput()
        form.fields['business'].initial = Business.objects.get(id=int(self.kwargs['business_id']))
        return form

    def form_valid(self, form):
        form.instance.business = Business.objects.get(id=int(self.kwargs['business_id']))
        return super(EditBusinessDepartment, self).form_valid(form)

    def get_success_url(self):
        # messages.info(self.request, 'Your settings have been updated.')
        return reverse('view_business', args=(int(self.kwargs['business_id']), ))


@cbv_decorator(permission_required('crm.delete_businessdepartment'))
class DeleteBusinessDepartment(DeleteView):
    model = BusinessDepartment
    pk_url_kwarg = 'business_department_id'
    template_name = 'timepiece/delete_object.html'

    def get_success_url(self):
        if self.object:
            return reverse('view_business', args=(self.object.business,))
        else:
            return reverse('list_businesses')

# Users


@cbv_decorator(login_required)
class EditSettings(UpdateView):
    form_class = EditUserSettingsForm
    template_name = 'timepiece/user/settings.html'

    def get_object(self, queryset=None):
        return self.request.user

    def get_success_url(self):
        messages.info(self.request, 'Your settings have been updated.')
        return self.request.REQUEST.get('next', None) or reverse('dashboard')


@cbv_decorator(permission_required('auth.view_user'))
class ListUsers(SearchListView):
    model = User
    redirect_if_one_result = True
    search_fields = ['first_name__icontains', 'last_name__icontains',
            'email__icontains', 'username__icontains']
    template_name = 'timepiece/user/list.html'

    def get_queryset(self):
        return super(ListUsers, self).get_queryset().select_related().order_by('last_name', 'first_name')


@cbv_decorator(permission_required('auth.view_user'))
class ViewUser(DetailView):
    model = User
    pk_url_kwarg = 'user_id'
    template_name = 'timepiece/user/view.html'

    def get_context_data(self, **kwargs):
        kwargs.update({'add_project_form': SelectProjectForm(),
                       'user_id': int(self.kwargs['user_id'])})
        return super(ViewUser, self).get_context_data(**kwargs)


@cbv_decorator(permission_required('auth.add_user'))
class CreateUser(CreateView):
    model = User
    form_class = CreateUserForm
    template_name = 'timepiece/user/create_edit.html'


@cbv_decorator(permission_required('auth.delete_user'))
class DeleteUser(DeleteView):
    model = User
    success_url = reverse_lazy('list_users')
    pk_url_kwarg = 'user_id'
    template_name = 'timepiece/delete_object.html'

    def delete(self, request, *args, **kwargs):
        up = UserProfile.objects.get(user__id=int(kwargs['user_id']))
        if up.limited:
            up.limited.delete()
        up.delete()
        return super(DeleteUser, self).delete(request, *args, **kwargs)


@cbv_decorator(permission_required('auth.change_user'))
class EditUser(UpdateView):
    model = User
    form_class = EditUserForm
    template_name = 'timepiece/user/create_edit.html'
    pk_url_kwarg = 'user_id'

@cbv_decorator(permission_required('crm.change_limitedaccessuserprofile'))
class CreateLimitedAccessUserProfile(CreateView):
    model = LimitedAccessUserProfile
    form_class = EditLimitedUserProfileForm
    template_name = 'timepiece/user/edit_profile.html'

    def get_context_data(self, **kwargs):
        context = super(CreateLimitedAccessUserProfile, self).get_context_data(**kwargs)
        context['profile'] = User.objects.get(id=int(self.kwargs['user_id'])).profile
        return context

    def get_form(self, *args, **kwargs):
        form = super(CreateLimitedAccessUserProfile, self).get_form(*args, **kwargs)
        form.fields['profile'].initial = User.objects.get(id=int(self.kwargs['user_id'])).profile.id
        form.fields['profile'].widget = widgets.HiddenInput()
        return form

    def get_success_url(self):
        return reverse_lazy('view_user', args=(int(self.kwargs['user_id']),))


@cbv_decorator(permission_required('crm.change_limitedaccessuserprofile'))
class EditLimitedAccessUserProfile(UpdateView):
    model = LimitedAccessUserProfile
    form_class = EditLimitedUserProfileForm
    template_name = 'timepiece/user/edit_profile.html'
    pk_url_kwarg = 'profile_id'

    def get_success_url(self):
        return reverse_lazy('view_user', args=(int(self.kwargs['user_id']),))

# Projects


@cbv_decorator(permission_required('crm.view_project'))
class ListProjects(SearchListView, CSVViewMixin):
    model = Project
    form_class = ProjectSearchForm
    redirect_if_one_result = True
    search_fields = ['name__icontains', 'description__icontains', 'code__icontains',
    'point_person__first_name__icontains', 'point_person__last_name__icontains']
    template_name = 'timepiece/project/list.html'

    def get(self, request, *args, **kwargs):
        self.export_project_list = request.GET.get('export_project_list', False)
        if self.export_project_list:
            kls = CSVViewMixin

            form_class = self.get_form_class()
            self.form = self.get_form(form_class)
            self.object_list = self.get_queryset()
            self.object_list = self.filter_results(self.form, self.object_list)

            allow_empty = self.get_allow_empty()
            if not allow_empty and len(self.object_list) == 0:
                raise Http404("No results found.")

            context = self.get_context_data(form=self.form,
                object_list=self.object_list)

            return kls.render_to_response(self, context)
        else:
            return super(ListProjects, self).get(request, *args, **kwargs)

    def filter_form_valid(self, form, queryset):
        queryset = super(ListProjects, self).filter_form_valid(form, queryset)
        status = form.cleaned_data['status']
        if status:
            queryset = queryset.filter(status=status)
        return queryset

    def get_filename(self, context):
        request = self.request.GET.copy()
        status = request.get('status')
        search = request.get('search', '(empty)')
        return 'project_search_{0}_{1}.csv'.format(status, search)

    def convert_context_to_csv(self, context):
        """Convert the context dictionary into a CSV file."""
        content = []
        project_list = context['project_list']
        if self.export_project_list:
            # this is a special csv export, different than stock Timepiece,
            # requested by AAC Engineering for their detailed reporting reqs

            # milestones added.  m miles stones and n contracts, so have to shift headers dynamically. maybe this should be a separate export
            max_contracts = 1
            max_milestones = 1
            for project in project_list:
                max_contracts = max(max_contracts,len(project.contracts.all()))
                max_milestones = max(max_milestones,len(project.milestones.all()))

            headers = ['Project Code', 'Project Name', 'Type',
                'Project Department', 'Business', 'Business Department',
                'Client Primary', 'Status', 'Billable', 'Finder', 'Minder',
                'Binder', 'Target Internal Completion', 'Required Completion',
                'Target Open', 'Start', 'Turn-In', 'Description', 'Tags',
                'Contracts --> '+str(max_contracts)]+['']*(max_contracts-1)+['Milestones --> '+str(max_milestones)]
            content.append(headers)

            for project in project_list:
                # collect milestones
                # when we upgrae Django, we can do a .filter().first() instead of this business
                tic_ms = Milestone.objects.filter(project=project, name='Target Internal Completion')
                tic_ms = tic_ms[0] if len(tic_ms) else None
                required_ms = Milestone.objects.filter(project=project, name='Required Completion')
                required_ms = required_ms[0] if len(required_ms) else None
                target_open_ms = Milestone.objects.filter(project=project, name='Target Open')
                target_open_ms = target_open_ms[0] if len(target_open_ms) else None
                start_ms = Milestone.objects.filter(project=project, name='Start')
                start_ms = start_ms[0] if len(start_ms) else None
                turn_in_ms = Milestone.objects.filter(project=project, name='Turn-In')
                turn_in_ms = turn_in_ms[0] if len(turn_in_ms) else None

                row = [project.code, project.name, str(project.type),
                    project.get_project_department_display(),
                    '%s:%s'%(project.business.short_name, project.business.name),
                    project.business_department.name if project.business_department else '',
                    '%s - %s - %s' % (project.client_primary_poc.name, project.client_primary_poc.email, project.client_primary_poc.office_phone) if project.client_primary_poc else '',
                    project.status, project.billable, str(project.finder),
                    str(project.point_person), str(project.binder),
                    tic_ms.due_date if tic_ms else '',
                    required_ms.due_date if required_ms else '',
                    target_open_ms.due_date if target_open_ms else '',
                    start_ms.due_date if start_ms else '',
                    turn_in_ms.due_date if turn_in_ms else '',
                    project.description, ', '.join([t.name.strip() for t in project.tags.all()])]
<<<<<<< HEAD

                project_contract_count=len(project.contracts.all())

=======
                
                project_contract_count=len(project.contracts.all())
                
>>>>>>> a9725744
                for contract in project.contracts.all():
                    row.append(str(contract))
                for blank_space in range(max_contracts - project_contract_count):
                    row.append('')
                for milestone in project.milestones.all():
                    row.append(str(milestone))
                content.append(row)
        return content


@cbv_decorator(permission_required('crm.view_project'))
class ViewProject(DetailView):
    model = Project
    pk_url_kwarg = 'project_id'
    template_name = 'timepiece/project/view.html'

    def get_context_data(self, **kwargs):
        kwargs.update({'add_user_form': SelectUserForm(),
                       'activity_goals': project_activity_goals_with_progress(self.object)})

        context = super(ViewProject, self).get_context_data(**kwargs)
        try:
            context['add_general_task_form'] = SelectGeneralTaskForm()
        except:
            pass

        return context


@cbv_decorator(permission_required('crm.add_project'))
class CreateProject(CreateView):
    model = Project
    form_class = CreateProjectForm
    template_name = 'timepiece/project/create_edit.html'


@cbv_decorator(permission_required('crm.delete_project'))
class DeleteProject(DeleteView):
    model = Project
    success_url = reverse_lazy('list_projects')
    pk_url_kwarg = 'project_id'
    template_name = 'timepiece/delete_object.html'


@cbv_decorator(permission_required('crm.change_project'))
class EditProject(UpdateView):
    model = Project
    form_class = EditProjectForm
    template_name = 'timepiece/project/create_edit.html'
    pk_url_kwarg = 'project_id'

@cbv_decorator(permission_required('crm.add_projectrelationship'))
class AddProjectGeneralTask(View):

    def get(self, request, *args, **kwargs):
        return HttpResponse(status=501)

    def post(self, request, *args, **kwargs):
        try:
            project = Project.objects.get(id=int(kwargs['project_id']))
            general_task = SelectGeneralTaskForm(request.POST).get_general_task()
            if general_task.project is None:
                general_task.project = project
                general_task.save()
            else:
                msg = '%s already belongs to Project <a href="' + \
                reverse('view_project', args=(general_task.project.id,)) + \
                '">%s.  Please remove it from that Project before ' + \
                'associating with this one.' % (
                    general_task.form_id, general_task.project.code)
                messages.error(request, msg)
        except:
            print sys.exc_info(), traceback.format_exc()
        finally:
            return HttpResponseRedirect(request.GET.get('next', None)
                or reverse_lazy('view_project', args=(project.id,)))

@cbv_decorator(permission_required('crm.add_projectrelationship'))
class RemoveProjectGeneralTask(View):

    def get(self, request, *args, **kwargs):
        try:
            project = Project.objects.get(id=int(kwargs['project_id']))
            general_task_id = request.GET.get('general_task_id')
            general_task = GeneralTask.objects.get(id=int(general_task_id))
            general_task.project = None
            general_task.save()
        except:
            print sys.exc_info(), traceback.format_exc()
        finally:
            return HttpResponseRedirect(request.GET.get('next', None)
                or reverse_lazy('view_project', args=(project.id,)))

@cbv_decorator(permission_required('crm.change_project'))
class ProjectTags(View):

    def get(self, request, *args, **kwargs):
        return HttpResponse(status=501)

    def post(self, request, *args, **kwargs):
        project = Project.objects.get(id=int(kwargs['project_id']))
        tag = request.POST.get('tag')
        for t in tag.split(','):
            if len(t):
                project.tags.add(t)
        tags = [{'id': t.id,
                 'url': reverse('similar_items', args=(t.id,)),
                 'name':t.name} for t in project.tags.all()]
        return HttpResponse(json.dumps({'tags': tags}),
                            content_type="application/json",
                            status=200)

@cbv_decorator(permission_required('crm.change_project'))
class RemoveProjectTag(View):

    def get(self, request, *args, **kwargs):
        return HttpResponse(status=501)

    def post(self, request, *args, **kwargs):
        if request.user.is_superuser or bool(len(request.user.groups.filter(id=8))):
            project = Project.objects.get(id=int(kwargs['project_id']))
            tag = request.POST.get('tag')
            if len(tag):
                project.tags.remove(tag)
        tags = [{'id': t.id,
                 'url': reverse('similar_items', args=(t.id,)),
                 'name':t.name} for t in project.tags.all()]
        return HttpResponse(json.dumps({'tags': tags}),
                            content_type="application/json",
                            status=200)

# User-project relationships


@cbv_decorator(permission_required('crm.add_projectrelationship'))
@cbv_decorator(csrf_exempt)
@cbv_decorator(transaction.commit_on_success)
class CreateRelationship(View):

    def post(self, request, *args, **kwargs):
        user = self.get_user()
        project = self.get_project()
        if user and project:
            ProjectRelationship.objects.get_or_create(user=user, project=project)
        redirect_to = request.REQUEST.get('next', None) or reverse('dashboard')
        return HttpResponseRedirect(redirect_to)

    def get_user(self):
        user_id = self.request.REQUEST.get('user_id', None)
        if user_id:
            return get_object_or_404(User, pk=user_id)
        return SelectUserForm(self.request.POST).get_user()

    def get_project(self):
        project_id = self.request.REQUEST.get('project_id', None)
        if project_id:
            return get_object_or_404(Project, pk=project_id)
        return SelectProjectForm(self.request.POST).get_project()


class RelationshipObjectMixin(object):
    """Handles retrieving and redirecting for ProjectRelationship objects."""

    def get_object(self, queryset=None):
        queryset = self.get_queryset() if queryset is None else queryset
        user_id = self.request.REQUEST.get('user_id', None)
        project_id = self.request.REQUEST.get('project_id', None)
        return get_object_or_404(self.model, user__id=user_id,
                project__id=project_id)

    def get_success_url(self):
        return self.request.REQUEST.get('next',
                self.object.project.get_absolute_url())


@cbv_decorator(permission_required('crm.change_projectrelationship'))
@cbv_decorator(transaction.commit_on_success)
class EditRelationship(RelationshipObjectMixin, UpdateView):
    model = ProjectRelationship
    template_name = 'timepiece/relationship/edit.html'
    form_class = EditProjectRelationshipForm


@cbv_decorator(permission_required('crm.delete_projectrelationship'))
@cbv_decorator(csrf_exempt)
@cbv_decorator(transaction.commit_on_success)
class DeleteRelationship(RelationshipObjectMixin, DeleteView):
    model = ProjectRelationship
    template_name = 'timepiece/relationship/delete.html'

@login_required
def get_users_for_business(request, business_id):
    data = {}
    if request.user.groups.filter(id=1).count() or request.user.is_superuser:
        business = Business.objects.get(id=int(business_id))
        for up in UserProfile.objects.filter(business=business):
            data[up.user.id] = {'email': up.user.email,
                                'username': up.user.username,
                                'name': '%s %s' % (up.user.first_name, up.user.last_name)}
    return HttpResponse(json.dumps(data),
                        content_type='application/json')

@login_required
def get_project_activities(request, project_id):
    data = []
    try:
        project = Project.objects.get(id=int(project_id))
        if project.activity_group:
            for activity in project.activity_group.activities.values():
                data.append(activity)
        else:
            for activity in Activity.objects.all().order_by('name'):
                data.append(activity.get_json())
    except:
        for activity in Activity.objects.all().order_by('name'):
            data.append(activity.get_json())
    return HttpResponse(json.dumps(data),
                        content_type='application/json')


#@cbv_decorator(permission_required('crm.view_business'))
@login_required
def pto_home(request, active_tab='summary'):
    data = {}
    data['user_profile'] = UserProfile.objects.get(user=request.user)
    data['pto_requests'] = PaidTimeOffRequest.objects.filter(user_profile=data['user_profile']).order_by('-pto_start_date')
    data['pto_log'] = PaidTimeOffLog.objects.filter(user_profile=data['user_profile'])
    if request.user.has_perm('crm.can_approve_pto_requests') or request.user.has_perm('crm.can_process_pto_requests'):
        data['pto_approvals'] = PaidTimeOffRequest.objects.filter(Q(status=PaidTimeOffRequest.PENDING) | Q(status=PaidTimeOffRequest.APPROVED) | Q(status=PaidTimeOffRequest.MODIFIED))
        data['pto_all_history'] = PaidTimeOffLog.objects.filter(pto=True).order_by('user_profile', '-date')
        data['upto_all_history'] = PaidTimeOffLog.objects.filter(pto=False).order_by('user_profile', '-date')
        data['all_pto_requests'] = PaidTimeOffRequest.objects.all().order_by('-request_date')
    if active_tab:
        data['active_tab'] = active_tab
    else:
        data['active_tab'] = 'summary'

    this_year = datetime.date.today().year
    data['holiday_years'] = []
    for year in [this_year, this_year+1]:
        data['holiday_years'].append(
            {'year': year,
             'holidays': Holiday.get_holidays_for_year(year=year, kwargs={'paid_holiday': True})}
        )
    data['today'] = datetime.date.today()

    if request.user.has_perm('crm.view_current_pto'):
        data['current_pto'] = Group.objects.get(id=1).user_set.all().filter(is_active=True, profile__earns_pto=True).order_by('last_name', 'first_name')
    return render(request, 'timepiece/pto/home.html', data)


@cbv_decorator(permission_required('crm.add_paidtimeoffrequest'))
class CreatePTORequest(CreateView):
    model = PaidTimeOffRequest
    form_class = CreateEditPTORequestForm
    template_name = 'timepiece/pto/create_edit.html'

    def get_form(self, *args, **kwargs):
        form = super(CreatePTORequest, self).get_form(*args, **kwargs)
        if not self.request.user.profile.earns_pto:
            form.fields['pto'].widget.attrs['disabled'] = 'disabled'
            form.fields['pto'].initial = False
        return form

    def form_valid(self, form):
        user_profile = UserProfile.objects.get(user=self.request.user)
        form.instance.user_profile = user_profile
        if not user_profile.earns_pto:
            form.instance.pto = False
        instance = form.save()
        emails.new_pto(instance,
                       reverse('pto_request_details', args=(instance.id,)),
                       reverse('approve_pto_request', args=(instance.id,)),
                       reverse('deny_pto_request', args=(instance.id,)),
                      )
        return super(CreatePTORequest, self).form_valid(form)


@cbv_decorator(permission_required('crm.change_paidtimeoffrequest'))
class EditPTORequest(UpdateView):
    model = PaidTimeOffRequest
    form_class = CreateEditPTORequestForm
    template_name = 'timepiece/pto/create_edit.html'
    pk_url_kwarg = 'pto_request_id'

    def get_form(self, *args, **kwargs):
        form = super(EditPTORequest, self).get_form(*args, **kwargs)
        if not self.request.user.profile.earns_pto:
            form.fields['pto'].widget.attrs['disabled'] = 'disabled'
            form.fields['pto'].initial = False
        return form

    def form_valid(self, form):
        form.instance.approver = None
        form.instance.approval_date = None
        if not form.instance.user_profile.earns_pto:
            form.instance.pto = False
        return super(EditPTORequest, self).form_valid(form)


@cbv_decorator(permission_required('crm.delete_paidtimeoffrequest'))
class DeletePTORequest(DeleteView):
    model = PaidTimeOffRequest
    success_url = reverse_lazy('pto')
    pk_url_kwarg = 'pto_request_id'
    template_name = 'timepiece/delete_object.html'


@cbv_decorator(permission_required('crm.can_approve_pto_requests'))
class ApprovePTORequest(UpdateView):
    model = PaidTimeOffRequest
    form_class = ApproveDenyPTORequestForm
    pk_url_kwarg = 'pto_request_id'
    template_name = 'timepiece/pto/approve.html'

    def form_valid(self, form):
        form.instance.approver = self.request.user
        form.instance.approval_date = datetime.datetime.now()
        form.instance.status = PaidTimeOffRequest.APPROVED
        up = form.instance.user_profile

        # get holidays in years covered by PTO to make sure that they are not
        # included as days to use PTO hours
        holidays = []
        for year in range(form.instance.pto_start_date.year, form.instance.pto_end_date.year+1):
            holiday_dates = [h['date'] for h in Holiday.get_holidays_for_year(year, {'paid_holiday':True})]
            holidays.extend(holiday_dates)
        # get number of workdays found in between the start and stop dates
        num_workdays = workdays.networkdays(form.instance.pto_start_date,
                                            form.instance.pto_end_date,
                                            holidays)
        num_workdays = max(num_workdays, 1)

        # add PTO log entries
        # if form.instance.pto:
        delta = form.instance.pto_end_date - form.instance.pto_start_date
        hours = float(form.instance.amount)/float(num_workdays)
        days_delta = delta.days + 1
        for i in range(days_delta):
            date = form.instance.pto_start_date + datetime.timedelta(days=i)

            # if the date is weekend or holiday, skip it
            if (date.weekday() >= 5) or (date in holidays):
                continue

            start_time = datetime.datetime.combine(date, datetime.time(8))
            end_time = start_time + datetime.timedelta(hours=hours)

            # add pto log entry
            pto_log = PaidTimeOffLog(user_profile=up,
                                     date=date,
                                     amount=-1*(float(form.instance.amount) / float(num_workdays)),
                                     comment=form.instance.comment,
                                     pto_request=form.instance,
                                     pto=form.instance.pto)
            pto_log.save()

            # if pto entry, add timesheet entry
            if form.instance.amount > 0:
                if form.instance.pto:
                    entry = Entry(user=form.instance.user_profile.user,
                                  project=Project.objects.get(id=utils.get_setting('TIMEPIECE_PTO_PROJECT')),
                                  activity=Activity.objects.get(id=24),
                                  location=Location.objects.get(id=3),
                                  start_time=start_time,
                                  end_time=end_time,
                                  comments='Approved PTO %s.' % form.instance.pk,
                                  hours=hours,
                                  pto_log=pto_log,
                                  mechanism=Entry.PTO)
                    entry.save()
                else:
                    entry = Entry(user=form.instance.user_profile.user,
                                  project=Project.objects.get(id=utils.get_setting('TIMEPIECE_UPTO_PROJECT')),
                                  activity=Activity.objects.get(id=41),
                                  location=Location.objects.get(id=3),
                                  start_time=start_time,
                                  end_time=end_time,
                                  comments='Approved UPTO %s.' % form.instance.pk,
                                  hours=hours,
                                  pto_log=pto_log,
                                  mechanism=Entry.PTO)
                                  #status=Entry.APPROVED)
                    entry.save()

        emails.approved_pto(form.instance,
            reverse('pto_request_details', args=(form.instance.id,)))

        return super(ApprovePTORequest, self).form_valid(form)


@cbv_decorator(permission_required('crm.can_approve_pto_requests'))
class DenyPTORequest(UpdateView):
    model = PaidTimeOffRequest
    form_class = ApproveDenyPTORequestForm
    pk_url_kwarg = 'pto_request_id'
    template_name = 'timepiece/pto/deny.html'

    def form_valid(self, form):
        form.instance.approver = self.request.user
        form.instance.approval_date = datetime.datetime.now()
        form.instance.status = PaidTimeOffRequest.DENIED
        
        emails.denied_pto(form.instance,
            reverse('pto_request_details', args=(form.instance.id,)))

        return super(DenyPTORequest, self).form_valid(form)


@cbv_decorator(permission_required('crm.can_process_pto_requests'))
class ProcessPTORequest(UpdateView):
    model = PaidTimeOffRequest
    form_class = ApproveDenyPTORequestForm
    pk_url_kwarg = 'pto_request_id'
    template_name = 'timepiece/pto/process.html'

    def form_valid(self, form):
        form.instance.processor = self.request.user
        form.instance.process_date = datetime.datetime.now()
        form.instance.status = PaidTimeOffRequest.PROCESSED
        return super(ProcessPTORequest, self).form_valid(form)

@cbv_decorator(permission_required('crm.add_paidtimeofflog'))
class CreatePTOLogEntry(CreateView):
    model = PaidTimeOffLog
    form_class = CreateEditPaidTimeOffLog
    template_name = 'timepiece/pto/create-edit-log.html'

    def get_success_url(self):
        return reverse('pto', args=('all_history',))

@cbv_decorator(permission_required('crm.change_paidtimeofflog'))
class EditPTOLogEntry(UpdateView):
    model = PaidTimeOffLog
    form_class = CreateEditPaidTimeOffLog
    pk_url_kwarg = 'pto_log_id'
    template_name = 'timepiece/pto/create-edit-log.html'

    def get_success_url(self):
        return reverse('pto', args=('all_history',))

@cbv_decorator(permission_required('crm.delete_paidtimeofflog'))
class DeletePTOLogEntry(DeleteView):
    model = PaidTimeOffLog
    pk_url_kwarg = 'pto_log_id'
    template_name = 'timepiece/delete_object.html'

    def get_success_url(self):
        return '/timepiece/project/%d' % int(self.kwargs['project_id'])

    def get_success_url(self):
        return reverse('pto', args=('all_history',))

@login_required
def pto_request_details(request, pto_request_id):
    try:
        data = {'pto_request': PaidTimeOffRequest.objects.get(id=int(pto_request_id))}
        return render(request, 'timepiece/pto/details.html', data)
    except:
        return render(request, 'timepiece/pto/details.html', {})

## MILESTONES
@cbv_decorator(permission_required('crm.add_milestone'))
class ViewMilestone(DetailView):
    model = Milestone
    pk_url_kwarg = 'milestone_id'
    template_name = 'timepiece/project/milestone/view.html'

@cbv_decorator(permission_required('crm.add_milestone'))
class CreateMilestone(CreateView):
    model = Milestone
    form_class = CreateEditMilestoneForm
    template_name = 'timepiece/project/milestone/create_edit.html'

    def get_context_data(self, **kwargs):
        context = super(CreateMilestone, self).get_context_data(**kwargs)
        context['project'] = Project.objects.get(id=int(self.kwargs['project_id']))
        return context

    def form_valid(self, form):
        form.instance.project = Project.objects.get(id=int(self.kwargs['project_id']))
        return super(CreateMilestone, self).form_valid(form)

    def get_success_url(self):
        return '/timepiece/project/%d' % int(self.kwargs['project_id'])


@cbv_decorator(permission_required('crm.change_milestone'))
class EditMilestone(UpdateView):
    model = Milestone
    form_class = CreateEditMilestoneForm
    template_name = 'timepiece/project/milestone/create_edit.html'
    pk_url_kwarg = 'milestone_id'

    def get_context_data(self, **kwargs):
        context = super(EditMilestone, self).get_context_data(**kwargs)
        context['project'] = Project.objects.get(id=int(self.kwargs['project_id']))
        return context

    def get_success_url(self):
        return '/timepiece/project/%d' % int(self.kwargs['project_id'])


@cbv_decorator(permission_required('crm.delete_milestone'))
class DeleteMilestone(DeleteView):
    model = Milestone
    pk_url_kwarg = 'milestone_id'
    template_name = 'timepiece/delete_object.html'

    def get_success_url(self):
        return '/timepiece/project/%d' % int(self.kwargs['project_id'])


## ACTIVITY GOALS
@cbv_decorator(permission_required('crm.add_activitygoal'))
class CreateActivityGoal(CreateView):
    model = ActivityGoal
    form_class = CreateEditActivityGoalForm
    template_name = 'timepiece/project/activity_goal/create_edit.html'

    def get_context_data(self, **kwargs):
        context = super(CreateActivityGoal, self).get_context_data(**kwargs)
        context['project'] = Project.objects.get(id=int(self.kwargs['project_id']))
        return context

    def get_initial(self):
        employee = self.request.GET.get('employee', None)
        activity = self.request.GET.get('activity', None)
        start_date = self.request.GET.get('start_date', datetime.date.today())
        end_date = self.request.GET.get('end_date', None)
        try:
            project = Project.objects.get(id=int(self.kwargs['project_id']))
        except:
            # redirect somewhere else with an error
            pass
        initial = {'employee': employee,
                   'activity': activity,
                   'date': start_date,
                   'end_date': end_date,
                   'goal_hours': self.request.GET.get('goal_hours', None)}
        if employee and activity and project and start_date==datetime.date.today():
            # find the initial date of charging
            try:
                e = Entry.objects.filter(user__id=employee,
                    activity__id=activity, project=project
                    ).order_by('-start_time')[0:1].get()
                initial['date'] = e.start_time.date()
            except ObjectDoesNotExist:
                pass

        return initial

    def get_form(self, *args, **kwargs):
        form = super(CreateActivityGoal, self).get_form(*args, **kwargs)
        project = Project.objects.get(id=int(self.kwargs['project_id']))
        if project.activity_group:
            activities = [(a.id, a.name) for a in project.activity_group.activities.all()]
            form.fields['activity'].choices = activities

        employee_choices = [(None, '--- AAC EMPLOYEES ---')]
        exclude = []
        for u in Group.objects.get(id=1).user_set.filter(
            is_active=True).order_by('last_name', 'first_name'):

            employee_choices.append((u.pk, '%s, %s'%(u.last_name, u.first_name)))
            exclude.append(u.pk)

        employee_choices.append((None, '--- EXTERNAL USERS ---'))
        for u in User.objects.filter(is_active=True).exclude(id__in=exclude
            ).order_by('last_name', 'first_name'):

            employee_choices.append((u.pk, '%s, %s'%(u.last_name, u.first_name)))
            # exclude.append(u.pk)

        employee_choices.append((None, '--- INACTIVE USERS ---'))
        for u in User.objects.all().exclude(id__in=exclude
            ).order_by('last_name', 'first_name'):

            employee_choices.append((u.pk, '%s, %s'%(u.last_name, u.first_name)))

        form.fields['employee'].choices = employee_choices
        return form

    def form_valid(self, form):
        form.instance.project = Project.objects.get(id=int(self.kwargs['project_id']))
        return super(CreateActivityGoal, self).form_valid(form)

    def get_success_url(self):
        return self.request.GET.get('next', None) or reverse_lazy(
            'view_project', args=(int(self.kwargs['project_id']),))


@cbv_decorator(permission_required('crm.change_activitygoal'))
class EditActivityGoal(UpdateView):
    model = ActivityGoal
    form_class = CreateEditActivityGoalForm
    template_name = 'timepiece/project/activity_goal/create_edit.html'
    pk_url_kwarg = 'activity_goal_id'


    def get_context_data(self, **kwargs):
        context = super(EditActivityGoal, self).get_context_data(**kwargs)
        context['project'] = Project.objects.get(id=int(self.kwargs['project_id']))
        return context

    def get_form(self, *args, **kwargs):
        form = super(EditActivityGoal, self).get_form(*args, **kwargs)
        project = Project.objects.get(id=int(self.kwargs['project_id']))
        if project.activity_group is not None:
            activities = [(a.id, a.name) for a in project.activity_group.activities.all()]
            form.fields['activity'].choices = activities

        employee_choices = [(None, '--- AAC EMPLOYEES ---')]
        exclude = []
        for u in Group.objects.get(id=1).user_set.filter(
            is_active=True).order_by('last_name', 'first_name'):

            employee_choices.append((u.pk, '%s, %s'%(u.last_name, u.first_name)))
            exclude.append(u.pk)

        employee_choices.append((None, '--- EXTERNAL USERS ---'))
        for u in User.objects.filter(is_active=True).exclude(id__in=exclude
            ).order_by('last_name', 'first_name'):

            employee_choices.append((u.pk, '%s, %s'%(u.last_name, u.first_name)))
            exclude.append(u.pk)

        employee_choices.append((None, '--- INACTIVE USERS ---'))
        for u in User.objects.all().exclude(id__in=exclude
            ).order_by('last_name', 'first_name'):

            employee_choices.append((u.pk, '%s, %s'%(u.last_name, u.first_name)))

        form.fields['employee'].choices = employee_choices

        return form

    def get_success_url(self):
        return self.request.GET.get('next', None) or reverse_lazy(
            'view_project', args=(int(self.kwargs['project_id']),))


@cbv_decorator(permission_required('crm.delete_activitygoal'))
class DeleteActivityGoal(DeleteView):
    model = ActivityGoal
    pk_url_kwarg = 'activity_goal_id'
    template_name = 'timepiece/delete_object.html'

    def get_success_url(self):
        return '/timepiece/project/%d' % (int(self.kwargs['project_id']),)

from itertools import groupby
import numpy
import sys
import traceback
import pprint
pp = pprint.PrettyPrinter(indent=4)
PROJECT_MANAGEMENT_ACTIVITY_ID = 12
PROJECT_DEVELOPMENT_ACTIVITY_ID = 11
TECH_WRITING_ACTIVITY_ID = 17
@login_required
def burnup_chart_data(request, project_id):
    # try:
    #     data = settings.MONGO_CLIENT.timepiece.burnup_chart.find_one(
    #         {'project': project.id,
    #          'date': str(datetime.date.today())})
    #     if data:
    #         return HttpResponse(json.dumps(data), status=200, mimetype='application/json')
    # except:
    #     pass
    try:
        project = Project.objects.get(id=int(project_id))
        try:
            start_date = Entry.objects.filter(project=project).order_by('start_time')[0].start_time.date()
        except:
            start_date = datetime.date.today() - datetime.timedelta(days=7)
        try:
            end_date = max(Entry.objects.filter(project=project).order_by('-start_time')[0].start_time.date(),
                           Milestone.objects.filter(project=project).order_by('-due_date')[0].due_date,
                           datetime.date.today() + datetime.timedelta(days=7))
        except:
            try:
                end_date = max(Milestone.objects.filter(project=project).order_by('-due_date')[0].due_date,
                               datetime.date.today() + datetime.timedelta(days=7))
            except:
                try:
                    end_date = max(Entry.objects.filter(project=project).order_by('-start_time')[0].start_time.date(),
                                   datetime.date.today() + datetime.timedelta(days=7))
                except:
                    end_date = datetime.date.today() + datetime.timedelta(days=7)
        end_date += datetime.timedelta(days=1)
        mgmt_entries_raw = Entry.objects.filter(project=project).values('start_time', 'activity', 'hours').order_by('start_time')
        mgmt_entries = []
        for me in mgmt_entries_raw:
            mgmt_entries.append({'hours': float(me['hours']), 'activity': me['activity'], 'date': me['start_time'].date()})
        entries = {}
        for date, date_entries in groupby(mgmt_entries, lambda x: x['date']):
            if isinstance(date, datetime.datetime):
                date = date.date()
            current_entries = {'project_management': 0,
                               'project_development': 0,
                               'tech_writing': 0,
                               'other': 0}
            for de in list(date_entries):
                if de['activity'] == PROJECT_MANAGEMENT_ACTIVITY_ID:
                    current_entries['project_management'] += de['hours']
                elif de['activity'] == PROJECT_DEVELOPMENT_ACTIVITY_ID:
                    current_entries['project_development'] += de['hours']
                elif de['activity'] == TECH_WRITING_ACTIVITY_ID:
                    current_entries['tech_writing'] += de['hours']
                else:
                    current_entries['other'] += de['hours']
            entries[str(date)] = current_entries

        if start_date.day < 15:
            start_date = datetime.date(start_date.year, start_date.month, 1)
        else:
            start_date = datetime.date(start_date.year, start_date.month, 15)
        current_date = start_date
        project_management = []
        project_development = []
        tech_writing = []
        other = []
        plot_dates = []
        for i in range((end_date - start_date).days):
            if str(current_date) in entries.keys():
                project_management.append(entries[str(current_date)]['project_management'])
                project_development.append(entries[str(current_date)]['project_development'])
                tech_writing.append(entries[str(current_date)]['tech_writing'])
                other.append(entries[str(current_date)]['other'])
            else:
                project_management.append(0)
                project_development.append(0)
                tech_writing.append(0)
                other.append(0)
            plot_dates.append(str(current_date))
            current_date += datetime.timedelta(days=1)
        plot_dates.insert(0, 'plot_dates')
        project_management = numpy.cumsum(project_management).tolist()
        project_management.insert(0, 'proj_mgmt_actual')
        project_development = numpy.cumsum(project_development).tolist()
        project_development.insert(0, 'proj_dev_actual')
        tech_writing = numpy.cumsum(tech_writing).tolist()
        tech_writing.insert(0, 'tech_writing_actual')
        other = numpy.cumsum(other).tolist()
        other.insert(0, 'other_actual')

        # get milestones and activity goals
        milestones = [{'value': str(datetime.date.today()), 'class':'today', 'text':'TODAY'}]
        activity_goals = [['proj_mgmt_target'],
                          ['proj_dev_target'],
                          ['tech_writing_target'],
                          ['other_target']]
        for ms in Milestone.objects.filter(project=project).order_by('due_date'):
            milestones.append({'value': str(ms.due_date), 'text': ms.name})
            # for ag in ms.activity_goals:
            #     gh = float(ag.goal_hours)
            #     if ag.activity is None:
            #         for i in range((ms.due_date - start_date).days + 1):
            #             activity_goals[3].append(gh)
            #     elif ag.activity.id == PROJECT_MANAGEMENT_ACTIVITY_ID:
            #         for i in range((ms.due_date - start_date).days + 1):
            #             activity_goals[0].append(gh)
            #     elif ag.activity.id == PROJECT_DEVELOPMENT_ACTIVITY_ID:
            #         for i in range((ms.due_date - start_date).days + 1):
            #             activity_goals[1].append(gh)
            #     elif ag.activity.id == TECH_WRITING_ACTIVITY_ID:
            #         for i in range((ms.due_date - start_date).days + 1):
            #             activity_goals[2].append(gh)

        # get ActivityGoals and group by Activity
        ag_temp = [[], [], [], []]
        for ag in ActivityGoal.objects.filter(project=project).order_by('employee__last_name', 'employee__first_name', 'goal_hours'):
            if ag.activity is None:
                ag_temp[3].append(ag)
            elif ag.activity.id == PROJECT_MANAGEMENT_ACTIVITY_ID:
                ag_temp[0].append(ag)
            elif ag.activity.id == PROJECT_DEVELOPMENT_ACTIVITY_ID:
                ag_temp[1].append(ag)
            elif ag.activity.id == TECH_WRITING_ACTIVITY_ID:
                ag_temp[2].append(ag)
            else:
                ag_temp[3].append(ag)

        # sort ActivityGoals by date within categories
        for i in range(len(ag_temp)):
            ag_temp[i] = sorted(ag_temp[i], key=lambda x: x.date or datetime.date.today())
            ag_len = len(ag_temp[i])
            k = 0
            day_totals = []
            for j in range((end_date - start_date).days):
                cur_date = start_date + datetime.timedelta(days=j)
                day_totals.append(0.0)
                while k < ag_len:
                    if ag_temp[i][k].date <= cur_date:
                        day_totals[j] += float(ag_temp[i][k].goal_hours)
                        k += 1
                    else:
                        break
            # print numpy.cumsum(day_totals)

            activity_goals[i].extend(list(numpy.cumsum(day_totals)))

        # for i in range(len(ag_temp)):
        #     if len(ag_temp[i]) == 0:
        #         continue
        #     ag_hours = []
        #     for employee, ags in groupby(ag_temp[i], lambda x: x.employee):
        #         last_date = start_date
        #         vals = []
        #         for ag in ags:
        #             gh = float(ag.goal_hours)
        #             for j in range((ag.end_date - last_date).days + 1):
        #                 vals.append(gh)
        #             last_date = ag.end_date
        #         ag_hours.append(vals)

        #     max_len = len(ag_hours[0])
        #     for ag_hours_employee in ag_hours:
        #         max_len = max(max_len, len(ag_hours_employee))
        #     for ag_hours_employee in ag_hours:
        #         val = ag_hours_employee[-1]
        #         while len(ag_hours_employee) < max_len:
        #             ag_hours_employee.append(val)
        #     activity_goals[i].extend(list(numpy.sum(ag_hours, axis=0)))

        data = {'entries': entries,
                'start_date': str(start_date),
                'end_date': str(end_date),
                'plot_dates': plot_dates,
                'project_management': project_management,
                'project_development': project_development,
                'tech_writing': tech_writing,
                'other': other,
                'milestones': milestones,
                'activity_goals': activity_goals}
        try:
            # settings.MONGO_CLIENT.timepiece.burnup_chart.save(
            #     {'project': project.id,
            #      'date': str(datetime.date.today()),
            #      'data': data})
            f = open(os.path.join(settings.BURNUP_CACHE, '%s-%d.json'%(str(datetime.date.today()), project.id)), 'w')
            f.write('var data = ' + json.dumps(data) + ';')
            f.close()
        except:
            print sys.exc_info(), traceback.format_exc()
            pass
        return HttpResponse(json.dumps(data), status=200, mimetype='application/json')
    except:
        print sys.exc_info(), traceback.format_exc()
        return HttpResponse(json.dumps({}), status=200, mimetype='application/json')

@login_required
def burnup_chart(request, project_id):
    context = {'project': Project.objects.get(id=int(project_id))}
    return render(request, 'timepiece/project/burnup_charts/burnup_chart.html', context)
    # render_to_pdf(request, 'project-test')

@cbv_decorator(permission_required('crm.view_contact'))
class ListContacts(SearchListView, CSVViewMixin):
    model = Contact
    redirect_if_one_result = True
    search_fields = ['first_name__icontains', 'last_name__icontains',
                     'email__icontains', 'business__name__icontains',
                     'business_department__name__icontains']
    template_name = 'timepiece/contact/list.html'

    def get(self, request, *args, **kwargs):
        self.export_contact_list = request.GET.get('export_contact_list', False)
        if self.export_contact_list:
            kls = CSVViewMixin

            form_class = self.get_form_class()
            self.form = self.get_form(form_class)
            self.object_list = self.get_queryset()
            self.object_list = self.filter_results(self.form, self.object_list)

            allow_empty = self.get_allow_empty()
            if not allow_empty and len(self.object_list) == 0:
                raise Http404("No results found.")

            context = self.get_context_data(form=self.form,
                object_list=self.object_list)

            return kls.render_to_response(self, context)
        else:
            return super(ListContacts, self).get(request, *args, **kwargs)

    # def filter_form_valid(self, form, queryset):
    #     queryset = super(ListContacts, self).filter_form_valid(form, queryset)
    #     status = form.cleaned_data['status']
    #     if status:
    #         queryset = queryset.filter(status=status)
    #     return queryset

    def get_filename(self, context):
        request = self.request.GET.copy()
        search = request.get('search', '(empty)')
        return 'contact_search_{0}.csv'.format(search)

    def convert_context_to_csv(self, context):
        """Convert the context dictionary into a CSV file."""
        content = []
        contact_list = context['contact_list']
        if self.export_contact_list:
            # this is a special csv export, different than stock Timepiece,
            # requested by AAC Engineering for their detailed reporting reqs
            headers = ['Salutaton', 'First Name', 'Last Name', 'Title', 'Email',
                       'Office Phone', 'Mobile Phone', 'Home Phone',
                       'Other Phone', 'Fax', 'Business Name',
                       'Business Department Name', 'Assistant Name',
                       'Assistant Phone', 'Assistant Email', 'Mailing Street',
                       'Mailing City', 'Mailing State', 'Mailing Postal Code',
                       'Mailing Mailstop', 'Mailing Country', 'Mailing Latitude',
                       'Mailing Longitude', 'Other Street', 'Other City',
                       'Other State', 'Other Postal Code', 'Other Mailstop',
                       'Other Country', 'Other Latitude', 'Other Longitude',
                       'Opted Out of Email', 'Opted Out of Fax', 'DO NOT CALL',
                       'Birthday', 'Lead Source Email', 'Tags -->']
            content.append(headers)
            for contact in contact_list:
                row = [contact.salutation, contact.first_name, contact.last_name,
                       contact.title, contact.email, contact.office_phone,
                       contact.mobile_phone, contact.home_phone,
                       contact.other_phone, contact.fax, contact.business,
                       contact.business_department, contact.assistant_name,
                       contact.assistant_phone, contact.assistant_email,
                       contact.mailing_street, contact.mailing_city,
                       contact.mailing_state, contact.mailing_postalcode,
                       contact.mailing_mailstop, contact.mailing_country,
                       contact.mailing_lat, contact.mailing_lon, contact.other_street,
                       contact.other_city, contact.other_state,
                       contact.other_postalcode, contact.other_mailstop,
                       contact.other_country, contact.other_lat, contact.other_lon,
                       contact.has_opted_out_of_email, contact.has_opted_out_of_fax,
                       contact.do_not_call, contact.birthday, contact.lead_source.email]
                for tag in contact.tags.all():
                    row.append(tag)

                content.append(row)
        return content

@cbv_decorator(permission_required('crm.view_contact'))
class ViewContact(DetailView):
    model = Contact
    pk_url_kwarg = 'contact_id'
    template_name = 'timepiece/contact/view.html'

    def get_context_data(self, **kwargs):
        context = super(ViewContact, self).get_context_data(**kwargs)
        context['add_contact_note_form'] = AddContactNoteForm()
        return context

@cbv_decorator(permission_required('crm.add_contactnote'))
class AddContactNote(View):

    def post(self, request, *args, **kwargs):
        user = self.request.user
        contact = Contact.objects.get(id=int(kwargs['contact_id']))
        note = ContactNote(contact=contact,
                           author=user,
                           text=request.POST.get('text', ''))
        if len(note.text):
            note.save()
        return HttpResponseRedirect(request.GET.get('next', None) or reverse('view_contact', args=(contact.id,)))

@cbv_decorator(permission_required('crm.add_contactnote'))
class ContactTags(View):

    def get(self, request, *args, **kwargs):
        return HttpResponse(status=200)

    def post(self, request, *args, **kwargs):
        contact = Contact.objects.get(id=int(kwargs['contact_id']))
        tag = request.POST.get('tag')
        for t in tag.split(','):
            if len(t):
                contact.tags.add(t)
        tags = [{'id': t.id,
                 'url': reverse('similar_items', args=(t.id,)),
                 'name':t.name} for t in contact.tags.all()]
        return HttpResponse(json.dumps({'tags': tags}),
                            content_type="application/json",
                            status=200)

@cbv_decorator(permission_required('crm.delete_contact'))
class RemoveContactTag(View):

    def get(self, request, *args, **kwargs):
        return HttpResponse(status=501)

    def post(self, request, *args, **kwargs):
        if request.user.is_superuser or bool(len(request.user.groups.filter(id=8))):
            contact = Contact.objects.get(id=int(kwargs['contact_id']))
            tag = request.POST.get('tag')
            if len(tag):
                contact.tags.remove(tag)
        tags = [{'id': t.id,
                 'url': reverse('similar_items', args=(t.id,)),
                 'name':t.name} for t in contact.tags.all()]
        return HttpResponse(json.dumps({'tags': tags}),
                            content_type="application/json",
                            status=200)


@cbv_decorator(permission_required('crm.add_contact'))
class CreateContact(CreateView):
    model = Contact
    form_class = CreateEditContactForm
    template_name = 'timepiece/contact/create_edit.html'


@cbv_decorator(permission_required('crm.delete_contact'))
class DeleteContact(DeleteView):
    model = Contact
    success_url = reverse_lazy('list_contacts')
    pk_url_kwarg = 'contact_id'
    template_name = 'timepiece/delete_object.html'


@cbv_decorator(permission_required('crm.change_contact'))
class EditContact(UpdateView):
    model = Contact
    form_class = CreateEditContactForm
    template_name = 'timepiece/contact/create_edit.html'
    pk_url_kwarg = 'contact_id'


""" LEADS """
@cbv_decorator(permission_required('crm.view_lead'))
class ListLeads(SearchListView, CSVViewMixin):
    model = Lead
    redirect_if_one_result = True
    search_fields = ['title__icontains',
                     'primary_contact__first_name__icontains',
                     'primary_contact__last_name__icontains',
                     'primary_contact__email__icontains',
                     'primary_contact__business__name__icontains']
    template_name = 'timepiece/lead/list.html'

    def get(self, request, *args, **kwargs):
        self.export_lead_list = request.GET.get('export_lead_list', False)
        self.export_lead_list_general_tasks = request.GET.get('export_lead_list_general_tasks', False)
        if self.export_lead_list:
            kls = CSVViewMixin

            form_class = self.get_form_class()
            self.form = self.get_form(form_class)
            self.object_list = self.get_queryset()
            self.object_list = self.filter_results(self.form, self.object_list)

            allow_empty = self.get_allow_empty()
            if not allow_empty and len(self.object_list) == 0:
                raise Http404("No results found.")

            context = self.get_context_data(form=self.form,
                object_list=self.object_list)

            return kls.render_to_response(self, context)

        elif self.export_lead_list_general_tasks:
            kls = CSVViewMixin

            form_class = self.get_form_class()
            self.form = self.get_form(form_class)
            self.object_list = self.get_queryset()
            self.object_list = self.filter_results(self.form, self.object_list)

            self.object_list = GeneralTask.objects.filter(
                lead__in=self.object_list).order_by('lead__status',
                'lead__title', 'lead', 'form_id')

            allow_empty = self.get_allow_empty()
            if not allow_empty and len(self.object_list) == 0:
                raise Http404("No results found.")

            context = self.get_context_data(form=self.form,
                object_list=self.object_list)

            return kls.render_to_response(self, context)

        else:
            return super(ListLeads, self).get(request, *args, **kwargs)

    # def filter_form_valid(self, form, queryset):
    #     queryset = super(ListContacts, self).filter_form_valid(form, queryset)
    #     status = form.cleaned_data['status']
    #     if status:
    #         queryset = queryset.filter(status=status)
    #     return queryset

    def get_filename(self, context):
        if self.export_lead_list:
            request = self.request.GET.copy()
            search = request.get('search', '(empty)')
            return 'lead_search_{0}'.format(search)
        elif self.export_lead_list_general_tasks:
            request = self.request.GET.copy()
            search = request.get('search', '(empty)')
            return 'lead_search_{0}_general_tasks'.format(search)

    def convert_context_to_csv(self, context):
        """Convert the context dictionary into a CSV file."""
        content = []
        lead_list = context['lead_list'] if 'lead_list' in context else []
        general_task_list = context['generaltask_list'] if 'generaltask_list' in context else []
        if self.export_lead_list:
            headers = ['ID',
                       'Title',
                       'Status',
                       'Project Count',
                       'AAC Primary',
                       'Primary Contact Salutaton',
                       'Primary Contact First Name',
                       'Primary Contact Last Name',
                       'Primary Contact Title',
                       'Primary Contact Email',
                       'Primary Contact Office Phone',
                       'Primary Contact Mobile Phone',
                       'Primary Contact Home Phone',
                       'Primary Contact Other Phone',
                       'Primary Contact Fax',
                       'Primary Contact Business Name',
                       'Primary Contact Business Department Name',
                       'Primary Contact Assistant Name',
                       'Primary Contact Assistant Phone',
                       'Primary Contact Assistant Email',
                       'Primary Contact Mailing Street',
                       'Primary Contact Mailing City',
                       'Primary Contact Mailing State',
                       'Primary Contact Mailing Postal Code',
                       'Primary Contact Mailing Mailstop',
                       'Primary Contact Mailing Country',
                       'Primary Contact Mailing Latitude',
                       'Primary Contact Mailing Longitude',
                       'Primary Contact Other Street',
                       'Primary Contact Other City',
                       'Primary Contact Other State',
                       'Primary Contact Other Postal Code',
                       'Primary Contact Other Mailstop',
                       'Primary Contact Other Country',
                       'Primary Contact Other Latitude',
                       'Primary Contact Other Longitude',
                       'Primary Contact Opted Out of Email',
                       'Primary Contact Opted Out of Fax',
                       'Primary Contact DO NOT CALL',
                       'Primary Contact Birthday',
                       'Lead Source Email', 'Tags -->']
            content.append(headers)
            for lead in lead_list:
                if lead.primary_contact:
                    row = [lead.id,
                           lead.title,
                           lead.get_status_display(),
                           str(len(lead.get_projects)),
                           '%s %s' % (lead.aac_poc.first_name, lead.aac_poc.last_name),
                           lead.primary_contact.salutation,
                           lead.primary_contact.first_name,
                           lead.primary_contact.last_name,
                           lead.primary_contact.title,
                           lead.primary_contact.email,
                           lead.primary_contact.office_phone,
                           lead.primary_contact.mobile_phone,
                           lead.primary_contact.home_phone,
                           lead.primary_contact.other_phone,
                           lead.primary_contact.fax,
                           lead.primary_contact.business,
                           lead.primary_contact.business_department,
                           lead.primary_contact.assistant_name,
                           lead.primary_contact.assistant_phone,
                           lead.primary_contact.assistant_email,
                           lead.primary_contact.mailing_street,
                           lead.primary_contact.mailing_city,
                           lead.primary_contact.mailing_state,
                           lead.primary_contact.mailing_postalcode,
                           lead.primary_contact.mailing_mailstop,
                           lead.primary_contact.mailing_country,
                           lead.primary_contact.mailing_lat,
                           lead.primary_contact.mailing_lon,
                           lead.primary_contact.other_street,
                           lead.primary_contact.other_city,
                           lead.primary_contact.other_state,
                           lead.primary_contact.other_postalcode,
                           lead.primary_contact.other_mailstop,
                           lead.primary_contact.other_country,
                           lead.primary_contact.other_lat,
                           lead.primary_contact.other_lon,
                           lead.primary_contact.has_opted_out_of_email,
                           lead.primary_contact.has_opted_out_of_fax,
                           lead.primary_contact.do_not_call,
                           lead.primary_contact.birthday,
                           lead.lead_source.email]
                else:
                    row = [lead.id,
                           lead.title,
                           lead.get_status_display(),
                           str(len(lead.get_projects)),
                           '%s %s' % (lead.aac_poc.first_name, lead.aac_poc.last_name),
                           'n/a',
                           'n/a',
                           'n/a',
                           'n/a',
                           'n/a',
                           'n/a',
                           'n/a',
                           'n/a',
                           'n/a',
                           'n/a',
                           'n/a',
                           'n/a',
                           'n/a',
                           'n/a',
                           'n/a',
                           'n/a',
                           'n/a',
                           'n/a',
                           'n/a',
                           'n/a',
                           'n/a',
                           'n/a',
                           'n/a',
                           'n/a',
                           'n/a',
                           'n/a',
                           'n/a',
                           'n/a',
                           'n/a',
                           'n/a',
                           'n/a',
                           'n/a',
                           'n/a',
                           'n/a',
                           'n/a',
                           lead.lead_source.email]
                for tag in lead.tags.all():
                    row.append(tag)

                content.append(row)
        elif self.export_lead_list_general_tasks:
            headers = ['Lead ID', 'Lead', 'Lead Status', 'General Task ID', 'GT Status',
                'GT Priority', 'GT Due Date', 'GT Assignee', 'GT Description']
            content.append(headers)
            for gt in general_task_list:
                row = [ gt.lead.id,
                        gt.lead.title,
                        gt.lead.get_status_display(),
                        gt.form_id,
                        gt.status,
                        gt.get_priority_display(),
                        gt.requested_date,
                        str(gt.assignee),
                        gt.description ]
                content.append(row)

        return content

@cbv_decorator(permission_required('crm.view_lead'))
class ViewLead(DetailView):
    model = Lead
    pk_url_kwarg = 'lead_id'

    def get_context_data(self, **kwargs):
        context = super(ViewLead, self).get_context_data(**kwargs)
        context['add_lead_note_form'] = AddLeadNoteForm()
        context['open_general_task_count'] = \
            self.object.generaltask_set.filter(status__terminal=False).count()
        context['dv_count'] = \
            self.object.distinguishingvaluechallenge_set.all().count()
        context['opportunity_count'] = self.object.opportunity_set.all().count()

        return context

class ViewLeadGeneralInfo(ViewLead):
    template_name = 'timepiece/lead/view.html'

    def get_context_data(self, **kwargs):
        context = super(ViewLeadGeneralInfo, self).get_context_data(**kwargs)
        context['add_user_form'] = SelectContactForm()
        context['active'] = 'general_info'

        try:
            context['add_general_task_form'] = SelectGeneralTaskForm()
        except:
            pass

        return context

class ViewLeadDistinguishingValue(ViewLead):
    template_name = 'timepiece/lead/view_differentiating_value.html'

    def get_context_data(self, **kwargs):
        context = super(ViewLeadDistinguishingValue, self).get_context_data(**kwargs)
        context['active'] = 'distinguishing_value'

        if context['dv_count'] == 0:
            context['active_tab'] = 'empty'
        else:
            dvc_index = int(self.request.GET.get('tab', 1))
            context['active_tab'] = 'dvc%d' % (dvc_index)
            dvc_form = AddDistinguishingValueChallenegeForm()
            dvc = self.object.distinguishingvaluechallenge_set.all(
                )[dvc_index - 1]
            context['dvc_form'] = dvc_form
            context['dvc'] = dvc
        return context

class ViewLeadOpportunities(ViewLead):
    template_name = 'timepiece/lead/view_opportunities.html'

    def get_context_data(self, **kwargs):
        context = super(ViewLeadOpportunities, self).get_context_data(**kwargs)
        context['active'] = 'opportunities'

        return context

@cbv_decorator(permission_required('crm.add_leadnote'))
class AddLeadNote(View):

    def post(self, request, *args, **kwargs):
        user = self.request.user
        lead = Lead.objects.get(id=int(kwargs['lead_id']))
        note = LeadNote(lead=lead,
                           author=user,
                           text=request.POST.get('text', ''))
        if len(note.text):
            note.save()
        return HttpResponseRedirect(request.GET.get('next', None)
            or reverse('view_lead', args=(lead.id,)))

@cbv_decorator(permission_required('crm.add_leadnote'))
class LeadTags(View):

    def get(self, request, *args, **kwargs):
        return HttpResponse(status=200)

    def post(self, request, *args, **kwargs):
        lead = Lead.objects.get(id=int(kwargs['lead_id']))
        tag = request.POST.get('tag')
        for t in tag.split(','):
            if len(t):
                lead.tags.add(t)
        tags = [{'id': t.id,
                 'url': reverse('similar_items', args=(t.id,)),
                 'name':t.name} for t in lead.tags.all()]
        return HttpResponse(json.dumps({'tags': tags}),
                            content_type="application/json",
                            status=200)

@cbv_decorator(permission_required('crm.delete_lead'))
class RemoveLeadTag(View):

    def get(self, request, *args, **kwargs):
        return HttpResponse(status=501)

    def post(self, request, *args, **kwargs):
        # TODO: make this a permission
        if request.user.is_superuser or bool(len(request.user.groups.filter(id=8))):
            lead = Lead.objects.get(id=int(kwargs['lead_id']))
            tag = request.POST.get('tag')
            if len(tag):
                lead.tags.remove(tag)
        tags = [{'id': t.id,
                 'url': reverse('similar_items', args=(t.id,)),
                 'name':t.name} for t in lead.tags.all()]
        return HttpResponse(json.dumps({'tags': tags}),
                            content_type="application/json",
                            status=200)

@permission_required('crm.view_lead')
def lead_upload_attachment(request, lead_id):
    try:
        afu = AjaxFileUploader(MongoDBUploadBackend, db='lead_attachments')
        hr = afu(request)
        content = json.loads(hr.content)
        memo = {'uploader': str(request.user),
                'file_id': str(content['_id']),
                'upload_time': str(datetime.datetime.now()),
                'filename': content['filename']}
        memo.update(content)
        # save attachment to ticket
        attachment = LeadAttachment(
            lead=Lead.objects.get(id=int(lead_id)),
            file_id=str(content['_id']),
            filename=content['filename'],
            upload_time=datetime.datetime.now(),
            uploader=request.user,
            description='n/a')
        attachment.save()
        return HttpResponse(json.dumps(memo),
                            content_type="application/json")
    except:
        print sys.exc_info(), traceback.format_exc()
    return hr

@permission_required('crm.view_lead')
def lead_download_attachment(request, lead_id, attachment_id):
    MONGO_DB_INSTANCE = project_settings.MONGO_CLIENT.lead_attachments
    MONGO_DB_INSTANCE.authenticate(project_settings.MONGO_USER, project_settings.MONGO_PW)
    GRID_FS_INSTANCE = gridfs.GridFS(MONGO_DB_INSTANCE)
    try:
        lead_attachment = LeadAttachment.objects.get(
            lead__id=lead_id, id=attachment_id)
        f = GRID_FS_INSTANCE.get(ObjectId(lead_attachment.file_id))
        return HttpResponse(f.read(), content_type=f.content_type)
    except:
        return HttpResponse("Lead attachment could not be found.")

@cbv_decorator(permission_required('crm.add_lead'))
class CreateLead(CreateView):
    model = Lead
    form_class = CreateEditLeadForm
    template_name = 'timepiece/lead/create_edit.html'

    def get_initial(self):
        return {
            'lead_source': self.request.user,
            'aac_poc': self.request.user,
            'created_by': self.request.user,
            'last_editor': self.request.user,
        }

    def form_valid(self, form):
        form.instance.created_by = self.request.user
        form.instance.last_editor = self.request.user
        return super(CreateLead, self).form_valid(form)


@cbv_decorator(permission_required('crm.delete_lead'))
class DeleteLead(DeleteView):
    model = Lead
    success_url = reverse_lazy('list_leads')
    pk_url_kwarg = 'lead_id'
    template_name = 'timepiece/delete_object.html'


@cbv_decorator(permission_required('crm.change_lead'))
class EditLead(UpdateView):
    model = Lead
    form_class = CreateEditLeadForm
    template_name = 'timepiece/lead/create_edit.html'
    pk_url_kwarg = 'lead_id'


@cbv_decorator(permission_required('crm.change_lead'))
class AddLeadContact(View):

    def get(self, request, *args, **kwargs):
        return HttpResponse(status=501)

    def post(self, request, *args, **kwargs):
        try:
            lead = Lead.objects.get(id=int(kwargs['lead_id']))
            contact = SelectContactForm(request.POST).get_contact()
            if contact:
                lead.contacts.add(contact)
            return HttpResponseRedirect(request.GET.get('next', None)
                or reverse_lazy('view_lead', args=(lead.id,)))
        except:
            return HttpResponseRedirect(request.GET.get('next', None)
                or reverse_lazy('view_lead', args=(lead.id,)))

@cbv_decorator(permission_required('crm.change_lead'))
class RemoveLeadContact(View):

    def get(self, request, *args, **kwargs):
        lead = Lead.objects.get(id=int(kwargs['lead_id']))
        contact_id = request.GET.get('contact_id')
        contact = Contact.objects.get(id=int(contact_id))
        lead.contacts.remove(contact)
        return HttpResponseRedirect(request.GET.get('next', None)
            or reverse_lazy('view_lead', args=(lead.id,)))

@cbv_decorator(permission_required('crm.change_lead'))
class AddLeadGeneralTask(View):

    def get(self, request, *args, **kwargs):
        return HttpResponse(status=501)

    def post(self, request, *args, **kwargs):
        try:
            lead = Lead.objects.get(id=int(kwargs['lead_id']))
            general_task = SelectGeneralTaskForm(request.POST).get_general_task()
            if general_task.lead is None:
                general_task.lead = lead
                general_task.save()
            else:
                msg = '%s already belongs to Lead <a href="' + \
                reverse('view_lead', args=(general_task.lead.id,)) + \
                '">%s.  Please remove it from that Lead before ' + \
                'associating with this lead.' % (
                    general_task.form_id, general_task.lead.title)
                messages.error(request, msg)
        except:
            pass
        finally:
            return HttpResponseRedirect(request.GET.get('next', None)
                or reverse_lazy('view_lead', args=(lead.id,)))

@cbv_decorator(permission_required('crm.change_lead'))
class RemoveLeadGeneralTask(View):

    def get(self, request, *args, **kwargs):
        try:
            lead = Lead.objects.get(id=int(kwargs['lead_id']))
            general_task_id = request.GET.get('general_task_id')
            general_task = GeneralTask.objects.get(id=int(general_task_id))
            general_task.lead = None
            general_task.save()
        except:
            print sys.exc_info(), traceback.format_exc()
            pass
        finally:
            return HttpResponseRedirect(request.GET.get('next', None)
                or reverse_lazy('view_lead', args=(lead.id,)))


@cbv_decorator(permission_required('crm.add_distinguishingvaluechallenge'))
class AddDistinguishingValueChallenge(View):

    def get(self, request, *args, **kwargs):
        lead = Lead.objects.get(id=int(kwargs['lead_id']))
        dvc = DistinguishingValueChallenge(lead=lead)
        dvc.save()
        url = '%s?tab=%d' % (
            reverse('view_lead_distinguishing_value', args=(dvc.lead.id,)),
            list(dvc.lead.distinguishingvaluechallenge_set.all()
                ).index(dvc)+1)
        return HttpResponseRedirect(url)

@cbv_decorator(permission_required('crm.change_distinguishingvaluechallenge'))
class UpdateDistinguishingValueChallenge(View):

    def post(self, request, *args, **kwargs):

        dvc = DistinguishingValueChallenge.objects.get(id=int(request.POST.get('dvc', None)))
        dvc.probing_question = request.POST.get('probing_question', '')
        dvc.short_name = request.POST.get('short_name', '')
        dvc.description = request.POST.get('description', '')
        dvc.longevity = request.POST.get('longevity', '')
        if request.POST.get('start_date', None):
            try:
                start_date = datetime.datetime.strptime(
                    request.POST.get('start_date'), '%Y-%m-%d').date()
                dvc.start_date = start_date
            except:
                dvc.start_date = None
        else:
            dvc.start_date = None
        dvc.steps = request.POST.get('steps', '')
        dvc.results = request.POST.get('results', '')
        dvc.due = request.POST.get('due', '')
        if request.POST.get('due_date', None):
            try:
                due_date = datetime.datetime.strptime(
                    request.POST.get('due_date'), '%Y-%m-%d').date()
                dvc.due_date = due_date
            except:
                dvc.due_date = None
        else:
            dvc.due_date = None
        dvc.cost = request.POST.get('cost', '')
        dvc.closed = True if request.POST.get('closed', 'off') == 'on' else False
        dvc.save()

        try:
            order = int(request.POST.get('order', dvc.order))
            order = max(order, 1)
            if order != dvc.order:
                counter = 1
                for dvc2 in dvc.lead.distinguishingvaluechallenge_set.all():
                    if counter == order:
                        dvc.order = counter
                        dvc.save()
                        counter += 1
                    if dvc2 != dvc:
                        dvc2.order = counter
                        dvc2.save()
                        counter += 1
        except:
            pass

        url = '%s?tab=%d' % (
            reverse('view_lead_distinguishing_value', args=(dvc.lead.id,)),
            list(dvc.lead.distinguishingvaluechallenge_set.all()
                ).index(dvc)+1)
        return HttpResponseRedirect(url)

@cbv_decorator(permission_required('crm.delete_distinguishingvaluechallenge'))
class DeleteDistinguishingValueChallenge(DeleteView):
    model = DistinguishingValueChallenge
    pk_url_kwarg = 'dvc_id'
    template_name = 'timepiece/delete_object.html'

    def get_success_url(self):
        return reverse('view_lead_distinguishing_value',
            args=(int(self.kwargs['lead_id']),))

@cbv_decorator(permission_required('crm.add_distinguishingvaluechallenge'))
class AddTemplateDifferentiatingValues(FormView):
    form_class = AddTemplateDifferentiatingValuesForm
    template_name = 'timepiece/lead/add_template_differentiating_value.html'

    # def get_form(self, request):
    #     form = super(AddTemplateDifferentiatingValues, self).get_form(request)
    #     return form

    def form_valid(self, form):
        lead = Lead.objects.get(id=int(self.kwargs['lead_id']))
        for template_dv_id in form.cleaned_data['template_dvs']:
            template_dv = TemplateDifferentiatingValue.objects.get(
                id=int(template_dv_id))
            dv = DistinguishingValueChallenge(
                lead=lead,
                short_name=template_dv.short_name,
                probing_question=template_dv.probing_question)
            dv.save()

        return super(AddTemplateDifferentiatingValues, self).form_valid(form)

    def get_context_data(self, **kwargs):
        context = super(AddTemplateDifferentiatingValues, self).get_context_data(**kwargs)
        context['object'] = Lead.objects.get(id=int(self.kwargs.get('lead_id')))
        return context

    def get_success_url(self):
        return reverse('view_lead_distinguishing_value',
            args=(int(self.kwargs['lead_id']),))


@cbv_decorator(permission_required('auth.view_user'))
class ListTemplateDifferentiatingValue(SearchListView, CSVViewMixin):
    model = TemplateDifferentiatingValue
    search_fields = ['probing_question__icontains', 'short_name__icontains']
    template_name = 'timepiece/differentiating_value/list.html'

    def get(self, request, *args, **kwargs):
        self.export_template_dv_list = request.GET.get('export_template_dv_list', False)
        if self.export_template_dv_list:
            kls = CSVViewMixin

            form_class = self.get_form_class()
            self.form = self.get_form(form_class)
            self.object_list = self.get_queryset()
            self.object_list = self.filter_results(self.form, self.object_list)

            allow_empty = self.get_allow_empty()
            if not allow_empty and len(self.object_list) == 0:
                raise Http404("No results found.")

            context = self.get_context_data(form=self.form,
                object_list=self.object_list)

            return kls.render_to_response(self, context)
        else:
            return super(ListTemplateDifferentiatingValue, self).get(request, *args, **kwargs)

    def get_filename(self, context):
        request = self.request.GET.copy()
        search = request.get('search', '(empty)')
        return 'template_dv_search_{0}'.format(search)

    def convert_context_to_csv(self, context):
        """Convert the context dictionary into a CSV file."""
        content = []
        dv_list = context['object_list']
        if self.export_template_dv_list:
            headers = ['Short Name', 'Probing Question']
            content.append(headers)
            for dv in dv_list:
                row = [dv.short_name, dv.probing_question]
                print 'row', row
                content.append(row)
        return content

@cbv_decorator(permission_required('crm.add_templatedifferentiatingvalue'))
class CreateTemplateDifferentiatingValue(CreateView):
    model = TemplateDifferentiatingValue
    form_class = CreateEditTemplateDVForm
    template_name = 'timepiece/differentiating_value/create_edit.html'

    def get_success_url(self):
        return reverse('list_template_differentiating_values')

@cbv_decorator(permission_required('crm.change_templatedifferentiatingvalue'))
class EditTemplateDifferentiatingValue(UpdateView):
    model = TemplateDifferentiatingValue
    pk_url_kwarg = 'template_dv_id'
    form_class = CreateEditTemplateDVForm
    template_name = 'timepiece/differentiating_value/create_edit.html'

    def get_success_url(self):
        return reverse('list_template_differentiating_values')

@cbv_decorator(permission_required('crm.delete_templatedifferentiatingvalue'))
class DeleteTemplateDifferentiatingValue(DeleteView):
    model = TemplateDifferentiatingValue
    pk_url_kwarg = 'template_dv_id'
    template_name = 'timepiece/delete_object.html'

    def get_success_url(self):
        return reverse('list_template_differentiating_values')

@cbv_decorator(permission_required('crm.add_templatedifferentiatingvalue'))
class CreateDVCostItem(CreateView):
    model = DVCostItem
    form_class = CreateEditDVCostItem
    template_name = 'timepiece/lead/cost_item/create_edit.html'

    def get_context_data(self, **kwargs):
        context = super(CreateDVCostItem, self).get_context_data(**kwargs)
        context['dv'] = DistinguishingValueChallenge.objects.get(
            id=int(self.kwargs['dvc_id']))
        return context

    def get_form(self, *args, **kwargs):
        form = super(CreateDVCostItem, self).get_form(*args, **kwargs)
        form.fields['dv'].widget = widgets.HiddenInput()
        form.fields['dv'].initial = DistinguishingValueChallenge.objects.get(
            id=int(self.kwargs['dvc_id']))
        return form

    def form_valid(self, form):
        form.instance.dv = DistinguishingValueChallenge.objects.get(
            id=int(self.kwargs['dvc_id']))
        return super(CreateDVCostItem, self).form_valid(form)

    def get_success_url(self):
        dvc = DistinguishingValueChallenge.objects.get(id=int(self.kwargs['dvc_id']))
        return '%s?tab=%d#cost' % (
            reverse('view_lead_distinguishing_value', args=(dvc.lead.id,)),
            list(dvc.lead.distinguishingvaluechallenge_set.all()
                ).index(dvc)+1)

@cbv_decorator(permission_required('crm.change_templatedifferentiatingvalue'))
class EditDVCostItem(UpdateView):
    model = DVCostItem
    pk_url_kwarg = 'cost_item_id'
    form_class = CreateEditDVCostItem
    template_name = 'timepiece/lead/cost_item/create_edit.html'

    def get_context_data(self, **kwargs):
        context = super(EditDVCostItem, self).get_context_data(**kwargs)
        context['dv'] = DistinguishingValueChallenge.objects.get(
            id=int(self.kwargs['dvc_id']))
        return context

    def get_form(self, *args, **kwargs):
        form = super(EditDVCostItem, self).get_form(*args, **kwargs)
        form.fields['dv'].widget = widgets.HiddenInput()
        form.fields['dv'].initial = DistinguishingValueChallenge.objects.get(
            id=int(self.kwargs['dvc_id']))
        return form

    def form_valid(self, form):
        form.instance.dv = DistinguishingValueChallenge.objects.get(
            id=int(self.kwargs['dvc_id']))
        return super(EditDVCostItem, self).form_valid(form)

    def get_success_url(self):
        dvc = DistinguishingValueChallenge.objects.get(id=int(self.kwargs['dvc_id']))
        return '%s?tab=%d#cost' % (
            reverse('view_lead_distinguishing_value', args=(dvc.lead.id,)),
            list(dvc.lead.distinguishingvaluechallenge_set.all()
                ).index(dvc)+1)

@cbv_decorator(permission_required('crm.delete_templatedifferentiatingvalue'))
class DeleteDVCostItem(DeleteView):
    model = DVCostItem
    pk_url_kwarg = 'cost_item_id'
    template_name = 'timepiece/delete_object.html'

    def get_success_url(self):
        dvc = DistinguishingValueChallenge.objects.get(id=int(self.kwargs['dvc_id']))
        return '%s?tab=%d#cost' % (
            reverse('view_lead_distinguishing_value', args=(dvc.lead.id,)),
            list(dvc.lead.distinguishingvaluechallenge_set.all()
                ).index(dvc)+1)

@cbv_decorator(permission_required('crm.add_opportunity'))
class CreateOpportunity(CreateView):
    model = Opportunity
    pk_url_kwarg = 'opportunity_id'
    form_class = CreateEditOpportunity
    template_name = 'timepiece/lead/opportunity/create_edit.html'

    def get_success_url(self):
        return reverse('view_lead_opportunities', args=(int(self.kwargs['lead_id']), ))

    def get_form(self, *args, **kwargs):
        form = super(CreateOpportunity, self).get_form(*args, **kwargs)
        form.fields['proposal'].queryset = LeadAttachment.objects.filter(
            lead__id=int(self.kwargs['lead_id']))
        form.fields['differentiating_value'].queryset = \
            DistinguishingValueChallenge.objects.filter(
            lead__id=int(self.kwargs['lead_id']))
        return form

    def get_context_data(self, **kwargs):
        context = super(CreateOpportunity, self).get_context_data(**kwargs)
        context['lead'] = Lead.objects.get(id=int(self.kwargs['lead_id']))
        return context

    def get_initial(self):
        return {
            'lead': self.kwargs['lead_id'],
            'differentiating_value': self.request.GET.get(
                'differentiating_value', None),
        }

    def form_valid(self, form):
        # form.instance.created_by = self.request.user
        # form.instance.last_editor = self.request.user
        return super(CreateOpportunity, self).form_valid(form)

@cbv_decorator(permission_required('crm.change_opportunity'))
class EditOpportunity(UpdateView):
    model = Opportunity
    pk_url_kwarg = 'opportunity_id'
    form_class = CreateEditOpportunity
    template_name = 'timepiece/lead/create_edit.html'

    def get_form(self, *args, **kwargs):
        form = super(EditOpportunity, self).get_form(*args, **kwargs)
        form.fields['proposal'].queryset = LeadAttachment.objects.filter(
            lead__id=int(self.kwargs['lead_id']))
        form.fields['differentiating_value'].queryset = \
            DistinguishingValueChallenge.objects.filter(
            lead__id=int(self.kwargs['lead_id']))
        return form

    def get_context_data(self, **kwargs):
        context = super(EditOpportunity, self).get_context_data(**kwargs)
        context['lead'] = Lead.objects.get(id=int(self.kwargs['lead_id']))
        return context

    def form_valid(self, form):
        # form.instance.last_editor = self.request.user
        return super(EditOpportunity, self).form_valid(form)

    def get_success_url(self):
        return reverse('view_lead_opportunities',
            args=(int(self.kwargs['lead_id']),))

@cbv_decorator(permission_required('crm.delete_opportunity'))
class DeleteOpportunity(DeleteView):
    model = Opportunity
    pk_url_kwarg = 'opportunity_id'
    template_name = 'timepiece/delete_object.html'

    def get_success_url(self):
        return reverse('view_lead_opportunities',
            args=(int(self.kwargs['lead_id']),))


@csrf_exempt
# @permission_required('project.add_projectattachment')
def project_s3_attachment(request, project_id):
    bucket = request.POST.get('bucket', None)
    uuid = request.POST.get('key', None)
    userid = int(request.POST.get('firmbase-userid', 4))
    filename = request.POST.get('name', '')

    attachment = ProjectAttachment(
        project=Project.objects.get(id=int(project_id)),
        bucket=bucket,
        uuid=uuid,
        filename=filename,
        uploader=User.objects.get(id=userid))
    attachment.save()

    return HttpResponse(status=200)

@permission_required('crm.view_projectattachment')
def project_download_attachment(request, project_id, attachment_id):
    try:
        project_attachment = ProjectAttachment.objects.get(
            project_id=project_id, id=attachment_id)
        return HttpResponseRedirect(project_attachment.get_download_url())
    except:
        return HttpResponse('Project attachment could not be found.')<|MERGE_RESOLUTION|>--- conflicted
+++ resolved
@@ -1001,15 +1001,8 @@
                     start_ms.due_date if start_ms else '',
                     turn_in_ms.due_date if turn_in_ms else '',
                     project.description, ', '.join([t.name.strip() for t in project.tags.all()])]
-<<<<<<< HEAD
-
-                project_contract_count=len(project.contracts.all())
-
-=======
                 
                 project_contract_count=len(project.contracts.all())
-                
->>>>>>> a9725744
                 for contract in project.contracts.all():
                     row.append(str(contract))
                 for blank_space in range(max_contracts - project_contract_count):

from django.contrib.auth.models import User, Group
from django.contrib.sites.models import Site
from django.core.exceptions import ValidationError
from django.core.validators import MaxValueValidator, MinValueValidator
from django.core.urlresolvers import reverse
from django.db import models
from django.db.models import get_model, Sum, Q
import datetime
import sys, traceback
from decimal import Decimal
from itertools import groupby
from timepiece.utils import get_active_entry, get_setting
from timepiece.models import MongoAttachment

from holidays.models import Holiday

from taggit.managers import TaggableManager

import boto
import workdays

try:
    from wiki.models.urlpath import URLPath
except:
    pass

try:
    from project_toolbox_main import settings
    from timepiece import emails as timepiece_emails
except:
    pass

try:
    import googlemaps # for geocoding locations
    import ystockquote # for getting stock prices
except:
    pass

# Add a utility method to the User class that will tell whether or not a
# particular user has any unclosed entries
_clocked_in = lambda user: bool(get_active_entry(user))
User.add_to_class('clocked_in', property(_clocked_in))


# Utility method to get user's name, falling back to username.
_get_name_or_username = lambda user: user.get_full_name() or user.username
User.add_to_class('get_name_or_username', _get_name_or_username)


_get_absolute_url = lambda user: reverse('view_user', args=(user.pk,))
User.add_to_class('get_absolute_url', _get_absolute_url)


class UserProfile(models.Model):
    SALARY = 'salary'
    HOURLY = 'hourly'
    INACTIVE = 'inactive'
    EXTERNAL = 'external'
    EMPLOYEE_TYPES = {
        SALARY: 'Salary',
        HOURLY: 'Hourly',
        INACTIVE: 'Inactive',
        EXTERNAL: 'External',
    }

    user = models.OneToOneField(User, unique=True, related_name='profile')
    business = models.ForeignKey('Business')
    employee_type = models.CharField(max_length=24, choices=EMPLOYEE_TYPES.items(), default=INACTIVE)
    earns_pto = models.BooleanField(default=False, help_text='Does the employee earn Paid Time Off?')
    earns_holiday_pay = models.BooleanField(default=False, help_text='Does the employee earn Holiday Pay?')
    pto_accrual = models.FloatField(default=0.0, verbose_name='PTO Accrual Amount', help_text='Number of PTO hours earned per pay period for the employee.')
    hire_date = models.DateField(blank=True, null=True)

<<<<<<< HEAD
    weekly_schedule = models.CharField(max_length=128,default='0,0,0,0,0,0,0')
=======
    weekly_schedule = models.CharField(max_length=128)
    utilization = models.FloatField(default=80,
        help_text='The percentage of time the employee should spend on billable work as opposed to non-billable work.',
        validators=[MinValueValidator(0.0), MaxValueValidator(100.0)])
>>>>>>> 696f3f83

    class Meta:
        db_table = 'timepiece_userprofile'  # Using legacy table name.

    def __unicode__(self):
        return unicode(self.user)

    @property
    def week_schedule(self):
        return [float(val) for val in self.weekly_schedule.split(',')]

    def week_dict(self):
        return {0: self.get_monday_schedule,
                1: self.get_tuesday_schedule,
                2: self.get_wednesday_schedule,
                3: self.get_thursday_schedule,
                4: self.get_friday_schedule,
                5: self.get_saturday_schedule,
                6: self.get_sunday_schedule}

    @property
    def get_utilization(self):
        return self.utilization / 100.0

    @property
    def exceeds_utilization(self):
        start_week = datetime.date.today()
        activity_goals = ActivityGoal.objects.filter(
            employee=self.user, end_date__gte=start_week, 
            project__status=get_setting('TIMEPIECE_DEFAULT_PROJECT_STATUS'))

        # determine holidays and add time (whether employee is paid or not)
        holidays = [h['date'] for h in Holiday.holidays_between_dates(
            start_week, start_week + datetime.timedelta(days=700),
            {'paid_holiday': True})]

        billable_coverage = {}

        for activity_goal in activity_goals:
            start_date = start_week if activity_goal.date < start_week \
                else activity_goal.date
            
            end_date = activity_goal.end_date
            num_workdays = max(workdays.networkdays(start_date, end_date, 
                holidays), 1)
            ag_hours_per_workday = activity_goal.get_remaining_hours / Decimal(num_workdays)

            for i in range((end_date-start_date).days + 1):
                date = start_date + datetime.timedelta(days=i)
                if workdays.networkdays(date, date, holidays):
                    if str(date) not in billable_coverage:
                        billable_coverage[str(date)] = 0.0
                    if activity_goal.project.type.billable and activity_goal.activity.billable:
                        billable_coverage[str(date)] += float(ag_hours_per_workday)
                        if billable_coverage[str(date)] > self.utilization_per_week:
                            return True
        
        # if we have not exited with a True already, then it is False
        return False

    @property
    def hours_per_week(self):
        return sum(self.week_schedule)

    @property
    def utilization_per_week(self):
        return (float(self.hours_per_week)/5.0) * self.get_utilization

    @property
    def get_sunday_schedule(self):
        return self.week_schedule[0]

    @property
    def get_monday_schedule(self):
        return self.week_schedule[1]

    @property
    def get_tuesday_schedule(self):
        return self.week_schedule[2]

    @property
    def get_wednesday_schedule(self):
        return self.week_schedule[3]

    @property
    def get_thursday_schedule(self):
        return self.week_schedule[4]

    @property
    def get_friday_schedule(self):
        return self.week_schedule[5]

    @property
    def get_saturday_schedule(self):
        return self.week_schedule[6]

    @property
    def get_pto(self):
        pto = PaidTimeOffLog.objects.filter(
            user_profile=self, pto=True).aggregate(Sum('amount'))['amount__sum']
        if pto:
            return pto
        else:
            return Decimal('0.0')

    # suggest that a cron job be setup to call this function on a monthly basis
    @classmethod
    def accrue_pto(cls, date=datetime.date.today()):
        for employee in UserProfile.objects.filter(user__is_active=True, earns_pto=True, pto_accrual__gt=0.0):
            pto_log = PaidTimeOffLog(user_profile=employee,
                date=date,
                amount=employee.pto_accrual,
                comment='Automated pay period accrual.')
            pto_log.save()


class LimitedAccessUserProfile(models.Model):
    profile = models.OneToOneField(UserProfile, unique=True, related_name='limited')
    seating = models.CharField(max_length=8, blank=True,
        verbose_name='Airplane Seating Preference',
        choices=(('window', 'Window'), ('aisle', 'Aisle')))
    ground_transportation = models.TextField(
        verbose_name='Rental Car / Shuttle / Taxi', blank=True)
    hotel_brand = models.CharField(max_length=16, blank=True,
        choices=(('Hilton', 'Hilton'),
                 ('Marriott', 'Marriott'),
                 ('IGH', 'IGH')))
    hotel_accommodatations = models.TextField(
        verbose_name='Hotel Accommodations', blank=True)
    frequent_flyer = models.TextField(blank=True,
        verbose_name='Frequeny Flyer #s')
    rental_car = models.TextField(blank=True,
        verbose_name='Rental Car Loyalty #s')
    hotel = models.TextField(blank=True,
        verbose_name='Hotel Loyalty #s')
    gift_card = models.TextField(blank=True,
        verbose_name='Preferred Gift Card')
    coffee_shops = models.TextField(blank=True,
        verbose_name='Preferred Coffee Shops')
    other_gift = models.TextField(blank=True,
        verbose_name='Other Gift Preferences')
    coffees = models.TextField(blank=True,
        verbose_name='In Office Coffees')
    teas = models.TextField(blank=True,
        verbose_name='In Office Teas')
    snacks = models.TextField(blank=True,
        verbose_name='In Office Snacks')
    sandwich = models.TextField(blank=True,
        verbose_name='Sandwich & Condiments')
    soup = models.TextField(blank=True)
    salad = models.TextField(blank=True,
        verbose_name='Salad Type and Dressing')
    pizza = models.TextField(blank=True)
    pasts = models.TextField(blank=True)
    chipotle = models.TextField(blank=True)
    other = models.TextField(blank=True)
    birthday_celebration = models.BooleanField(default=True)
    birthday_month = models.IntegerField(null=True, blank=True,
        choices=((1,  'January'),
                 (2,  'February'),
                 (3,  'March'),
                 (4,  'April'),
                 (5,  'May'),
                 (6,  'June'),
                 (7,  'July'),
                 (8,  'August'),
                 (9,  'September'),
                 (10, 'October'),
                 (11, 'November'),
                 (12, 'December'))
    )
    hobbies = models.TextField(blank=True)

    class Meta:
        permissions = (('can_view_limited_profile', 'Can view limited user profile'))


class PaidTimeOffRequest(models.Model):
    PENDING = 'pending'
    APPROVED = 'approved'
    DENIED = 'denied'
    PROCESSED = 'processed'
    MODIFIED = 'modified'
    STATUSES = {
        PENDING: 'Pending',
        APPROVED: 'Approved',
        DENIED: 'Denied',
        PROCESSED: 'Processed',
        MODIFIED: 'Modified',
    }
    user_profile = models.ForeignKey(UserProfile, verbose_name='Employee')
    request_date = models.DateTimeField(auto_now_add=True)
    pto = models.BooleanField(verbose_name='Select for Paid Time Off (Unselect for Unpaid Time Off)', default=True, help_text='Is the request for Paid Time Off (checked) or Unpaid Time Off (unchecked)?')
    pto_start_date = models.DateField(verbose_name='Time Off Start Date', blank=True, null=True)
    pto_end_date = models.DateField(verbose_name='Time Off End Date', blank=True, null=True)
    amount = models.DecimalField(verbose_name='Number of Hours', max_digits=7, decimal_places=2)
    comment = models.TextField(verbose_name='Reason / Description', blank=True)
    approval_date = models.DateTimeField(blank=True, null=True)
    approver = models.ForeignKey(User, related_name='pto_approver', blank=True, null=True,
      on_delete=models.SET_NULL)
    process_date = models.DateTimeField(blank=True, null=True)
    processor = models.ForeignKey(User, related_name='pto_processor', blank=True, null=True,
      on_delete=models.SET_NULL)
    status = models.CharField(max_length=24, choices=STATUSES.items(), default=PENDING)
    approver_comment = models.TextField(verbose_name='Reason / Note', blank=True)

    class Meta:
        ordering = ('user_profile', '-pto_start_date',)
        permissions = (("can_approve_pto_requests", "Can approve PTO requests"),
                       ("can_process_pto_requests", "Can payroll process PTO requests"), )

    def __unicode__(self):
        return '%s %s to %s %s (%s)' % (self.user_profile, str(self.pto_start_date), str(self.pto_end_date), str(self.amount), str(self.approver) if self.approver else 'not approved')

    def get_absolute_url(self):
        return '/timepiece/pto'#reverse('view_project', args=(self.pk,))


class PaidTimeOffLog(models.Model):
    user_profile = models.ForeignKey(UserProfile)
    date = models.DateField()
    amount = models.DecimalField(max_digits=7, decimal_places=2)
    comment = models.TextField(blank=True)
    pto_request = models.ForeignKey(PaidTimeOffRequest, blank=True, null=True,
      on_delete=models.CASCADE)
    pto = models.BooleanField(default=True, help_text='Select for Paid Time Off (Unselect for Unpaid Time Off)')

    class Meta:
        ordering = ('user_profile', '-date',)

    def __unicode__(self):
        return '%s %s %f' % (self.user_profile, str(self.date), float(self.amount))

    def get_time_entry(self):
        try:
            return self.entry_set.get()
        except:
            return None


class TypeAttributeManager(models.Manager):
    """Object manager for type attributes."""

    def get_query_set(self):
        qs = super(TypeAttributeManager, self).get_query_set()
        return qs.filter(type=Attribute.PROJECT_TYPE)


class StatusAttributeManager(models.Manager):
    """Object manager for status attributes."""

    def get_query_set(self):
        qs = super(StatusAttributeManager, self).get_query_set()
        return qs.filter(type=Attribute.PROJECT_STATUS)


class Attribute(models.Model):
    PROJECT_TYPE = 'project-type'
    PROJECT_STATUS = 'project-status'
    ATTRIBUTE_TYPES = {
        PROJECT_TYPE: 'Project Type',
        PROJECT_STATUS: 'Project Status',
    }
    SORT_ORDER_CHOICES = [(x, x) for x in xrange(-20, 21)]

    type = models.CharField(max_length=32, choices=ATTRIBUTE_TYPES.items())
    label = models.CharField(max_length=255)
    sort_order = models.SmallIntegerField(null=True, blank=True,
            choices=SORT_ORDER_CHOICES)
    enable_timetracking = models.BooleanField(default=False,
            help_text='Enable time tracking functionality for projects '
            'with this type or status.')
    billable = models.BooleanField(default=False)

    objects = models.Manager()
    types = TypeAttributeManager()
    statuses = StatusAttributeManager()

    class Meta:
        db_table = 'timepiece_attribute'  # Using legacy table name.
        unique_together = ('type', 'label')
        ordering = ('sort_order',)

    def __unicode__(self):
        return self.label


class Business(models.Model):
    BIZ_CLASS = (('client', 'Client'),
                 ('vendor', 'Vendor'),
                 ('org', 'Organization'),
                 ('other', 'Other'))

    BIZ_STATUS = (('evaluation', 'Evaluation'),
                  ('prospective', 'Prospective'),
                  ('approved', 'Approved'),
                  ('not-approved', 'Not Approved'),
                  ('other', 'Other'))

    BIZ_INDUSTRIES = (('aerospace', 'Aerospace'),
                      ('airlines', 'Airlines'),
                      ('avionics', 'Avionics'),
                      ('engineering', 'Engineering'),
                      ('shippping', 'Shipping'),
                      ('transportation', 'Transportation'),
                      ('other', 'Other'))

    STATES = (('AL', 'Alabama'),
              ('AK', 'Alaska'),
              ('AZ', 'Arizona'),
              ('AR', 'Arkansas'),
              ('CA', 'California'),
              ('CO', 'Colorado'),
              ('CT', 'Connecticut'),
              ('DE', 'Delaware'),
              ('FL', 'Florida'),
              ('GA', 'Georgia'),
              ('HI', 'Hawaii'),
              ('ID', 'Idaho'),
              ('IL', 'Illinoi'),
              ('IN', 'Indiana'),
              ('IA', 'Iowa'),
              ('KS', 'Kansas'),
              ('KY', 'Kentucky'),
              ('LA', 'Louisiana'),
              ('ME', 'Maine'),
              ('MD', 'Maryland'),
              ('MA', 'Massachusetts'),
              ('MI', 'Michigan'),
              ('MN', 'Minnesota'),
              ('MS', 'Mississippi'),
              ('MO', 'Missouri'),
              ('MT', 'Montana'),
              ('NE', 'Nebraska'),
              ('NV', 'Nevada'),
              ('NH', 'New Hampshire'),
              ('NJ', 'New Jersey'),
              ('NM', 'New Mexico'),
              ('NY', 'New York'),
              ('NC', 'North Carolina'),
              ('ND', 'North Dakota'),
              ('OH', 'Ohio'),
              ('OK', 'Oklahoma'),
              ('OR', 'Oregon'),
              ('PA', 'Pennsylvania'),
              ('RI', 'Rhode Island'),
              ('SC', 'South Carolina'),
              ('SD', 'South Dakota'),
              ('TN', 'Tennessee'),
              ('TX', 'Texas'),
              ('UT', 'Utah'),
              ('VT', 'Vermont'),
              ('VA', 'Virginia'),
              ('WA', 'Washington'),
              ('WV', 'West Virginia'),
              ('WI', 'Wisconsin'),
              ('WY', 'Wyoming'))

    name = models.CharField(max_length=255)
    short_name = models.CharField(max_length=3, blank=True, unique=True)
    #email = models.EmailField(blank=True)
    poc = models.ForeignKey(User, related_name='business_poc_old', verbose_name='Old Primary Contact (User)', blank=True, null=True)
    primary_contact = models.ForeignKey('Contact', related_name='business_poc', verbose_name='Primary Contact', blank=True, null=True)
    description = models.TextField(blank=True)
    notes = models.TextField(blank=True)
    external_id = models.CharField(max_length=32, blank=True)

    classification = models.CharField(max_length=8, blank=True, choices=BIZ_CLASS)
    active = models.BooleanField(default=False)
    status = models.CharField(max_length=16, null=True, blank=True, choices=BIZ_STATUS)
    account_owner = models.ForeignKey(User, blank=True, null=True, related_name='biz_account_holder')

    billing_street = models.CharField(max_length=255, blank=True)
    billing_city = models.CharField(max_length=255, blank=True)
    billing_state = models.CharField(max_length=2, blank=True, choices=STATES)
    billing_postalcode = models.CharField(max_length=32, blank=True)
    billing_mailstop = models.CharField(max_length=16, blank=True)
    billing_country = models.CharField(max_length=128, blank=True)
    billing_lat = models.FloatField(blank=True, null=True, verbose_name='Billing Latitude', help_text='This is automatically set using the Google Maps Geocode API on save.')
    billing_lon = models.FloatField(blank=True, null=True, verbose_name='Billing Longitude', help_text='This is automatically set using the Google Maps Geocode API on save.')

    shipping_street = models.CharField(max_length=255, blank=True)
    shipping_city = models.CharField(max_length=255, blank=True)
    shipping_state = models.CharField(max_length=2, blank=True, choices=STATES)
    shipping_postalcode = models.CharField(max_length=32, blank=True)
    shipping_mailstop = models.CharField(max_length=16, blank=True)
    shipping_country = models.CharField(max_length=128, blank=True)
    shipping_lat = models.FloatField(blank=True, null=True, verbose_name='Shipping Latitude', help_text='This is automatically set using the Google Maps Geocode API on save.')
    shipping_lon = models.FloatField(blank=True, null=True, verbose_name='Shipping Longitude', help_text='This is automatically set using the Google Maps Geocode API on save.')

    phone = models.CharField(max_length=16, blank=True)
    fax = models.CharField(max_length=16, blank=True)
    website = models.CharField(max_length=255, blank=True)

    account_number = models.CharField(max_length=255, blank=True)
    industry = models.CharField(max_length=64, blank=True, choices=BIZ_INDUSTRIES)
    ownership = models.CharField(max_length=255, blank=True)
    annual_revenue = models.FloatField(null=True, blank=True)
    num_of_employees = models.PositiveIntegerField(null=True, blank=True, verbose_name='Number of Employees')
    ticker_symbol = models.CharField(max_length=32, blank=True)

    tags = TaggableManager()

    class Meta:
        db_table = 'timepiece_business'  # Using legacy table name.
        ordering = ('name',)
        verbose_name_plural = 'Businesses'
        permissions = (
            ('view_business', 'Can view businesses'),
        )

    def __unicode__(self):
        return self.get_display_name()

    def get_absolute_url(self):
        return reverse('view_business', args=(self.pk,))

    def get_display_name(self):
        if self.short_name:
            return '%s: %s' % (self.short_name, self.name)
        else:
            return self.name

    @property
    def current_stock_value(self):
        if self.ticker_symbol:
            try:
                return float(ystockquote.get_price(self.ticker_symbol))
            except:
                return 0.0
        else:
            return 0.0

    @property
    def get_notes(self):
        return BusinessNote.objects.filter(business=self).order_by('-created_at')

    @property
    def get_attachments(self):
        return BusinessAttachment.objects.filter(
            business=self).order_by('upload_time')

    @property
    def get_departments(self):
        return BusinessDepartment.objects.filter(business=self).order_by('short_name')

    def save(self):
        try:
            gmaps = googlemaps.Client(
                key=settings.GOOGLE_SERVER_API_KEY,
                client_id=settings.GOOGLE_CLIENT_ID,
                client_secret=settings.GOOGLE_CLIENT_SECRET)

            try:
                # geocode billing address
                if (self.billing_street and self.billing_city and
                    self.billing_state and self.billing_postalcode and
                    self.billing_country):
                    gc = gmaps.geocode('%s, %s, %s %s-%s, %s' % (
                        self.billing_street, self.billing_city,
                        self.billing_state, self.billing_postalcode,
                        self.billing_postalcode, self.billing_country))
                    if len(gc) == 1:
                        self.billing_lat = float(
                            gc[0]['geometry']['location']['lat'])
                        self.billing_lon = float(
                            gc[0]['geometry']['location']['lng'])
            except:
                self.billing_lat = None
                self.billing_lon = None

            try:
                # geocode shipping address
                if (self.shipping_street and self.shipping_city and
                    self.shipping_state and self.shipping_postalcode and
                    self.shipping_country):
                    gc = gmaps.geocode('%s, %s, %s %s-%s, %s' % (
                        self.shipping_street, self.shipping_city,
                        self.shipping_state, self.shipping_postalcode,
                        self.shipping_postalcode, self.shipping_country))
                    if len(gc) == 1:
                        self.shipping_lat = float(
                            gc[0]['geometry']['location']['lat'])
                        self.shipping_lon = float(
                            gc[0]['geometry']['location']['lng'])
            except:
                self.shipping_lat = None
                self.shipping_lon = None

        except:
            self.billing_lat = None
            self.billing_lon = None
            self.shipping_lat = None
            self.shipping_lon = None

        super(Business, self).save()

class BusinessDepartment(models.Model):
    business = models.ForeignKey(Business)
    name = models.CharField(max_length=255)
    short_name = models.CharField(max_length=255, blank=True)
    active = models.BooleanField(default=False)
    poc = models.ForeignKey('Contact', related_name='business_department_poc', verbose_name='Primary Contact', blank=True, null=True)

    bd_billing_street = models.CharField(max_length=255, blank=True, verbose_name='Billing Street')
    bd_billing_city = models.CharField(max_length=255, blank=True, verbose_name='Billing City')
    bd_billing_state = models.CharField(max_length=2, blank=True, choices=Business.STATES, verbose_name='Billing State')
    bd_billing_postalcode = models.CharField(max_length=32, blank=True, verbose_name='Billing Postal Code')
    bd_billing_mailstop = models.CharField(max_length=16, blank=True, verbose_name='Billing Mailstop')
    bd_billing_country = models.CharField(max_length=128, blank=True, verbose_name='Billing Country')
    bd_billing_lat = models.FloatField(blank=True, null=True, verbose_name='Billing Latitude', help_text='This is automatically set using the Google Maps Geocode API on save.')
    bd_billing_lon = models.FloatField(blank=True, null=True, verbose_name='Billing Longitude', help_text='This is automatically set using the Google Maps Geocode API on save.')

    bd_shipping_street = models.CharField(max_length=255, blank=True, verbose_name='Shipping Street')
    bd_shipping_city = models.CharField(max_length=255, blank=True, verbose_name='Shipping City')
    bd_shipping_state = models.CharField(max_length=2, blank=True, choices=Business.STATES, verbose_name='Shipping State')
    bd_shipping_postalcode = models.CharField(max_length=32, blank=True, verbose_name='Shipping Postal')
    bd_shipping_mailstop = models.CharField(max_length=16, blank=True, verbose_name='Shipping Mailstop')
    bd_shipping_country = models.CharField(max_length=128, blank=True, verbose_name='Shipping Country')
    bd_shipping_lat = models.FloatField(blank=True, null=True, verbose_name='Shipping Latitude', help_text='This is automatically set using the Google Maps Geocode API on save.')
    bd_shipping_lon = models.FloatField(blank=True, null=True, verbose_name='Shipping Longitude', help_text='This is automatically set using the Google Maps Geocode API on save.')

    def __unicode__(self):
        return '%s - %s' % (self.business.short_name, self.name)

    @property
    def billing_street(self):
        if self.bd_billing_street:
            return bd_billing_street
        else:
            return self.business.billing_street

    @property
    def billing_city(self):
        if self.bd_billing_city:
            return bd_billing_city
        else:
            return self.business.billing_city

    @property
    def billing_state(self):
        if self.bd_billing_state:
            return bd_billing_state
        else:
            return self.business.billing_state

    @property
    def billing_postalcode(self):
        if self.bd_billing_postalcode:
            return bd_billing_postalcode
        else:
            return self.business.billing_postalcode

    @property
    def billing_mailstop(self):
        if self.bd_billing_mailstop:
            return bd_billing_mailstop
        else:
            return self.business.billing_mailstop

    @property
    def billing_country(self):
        if self.bd_billing_country:
            return bd_billing_country
        else:
            return self.business.billing_country

    @property
    def billing_lat(self):
        if self.bd_billing_lat:
            return bd_billing_lat
        else:
            return self.business.billing_lat

    @property
    def billing_lon(self):
        if self.bd_billing_lon:
            return bd_billing_lon
        else:
            return self.business.billing_lon

    @property
    def shipping_street(self):
        if self.bd_shipping_street:
            return bd_shipping_street
        else:
            return self.business.shipping_street

    @property
    def shipping_city(self):
        if self.bd_shipping_city:
            return bd_shipping_city
        else:
            return self.business.shipping_city

    @property
    def shipping_state(self):
        if self.bd_shipping_state:
            return bd_shipping_state
        else:
            return self.business.shipping_state

    @property
    def shipping_postalcode(self):
        if self.bd_shipping_postalcode:
            return bd_shipping_postalcode
        else:
            return self.business.shipping_postalcode

    @property
    def shipping_mailstop(self):
        if self.bd_shipping_mailstop:
            return bd_shipping_mailstop
        else:
            return self.business.shipping_mailstop

    @property
    def shipping_country(self):
        if self.bd_shipping_country:
            return bd_shipping_country
        else:
            return self.business.shipping_country

    @property
    def shipping_lat(self):
        if self.bd_shipping_lat:
            return bd_shipping_lat
        else:
            return self.business.shipping_lat

    @property
    def shipping_lon(self):
        if self.bd_shipping_lon:
            return bd_shipping_lon
        else:
            return self.business.shipping_lon

    def save(self):
        try:
            gmaps = googlemaps.Client(
                key=settings.GOOGLE_SERVER_API_KEY,
                client_id=settings.GOOGLE_CLIENT_ID,
                client_secret=settings.GOOGLE_CLIENT_SECRET)

            try:
                # geocode billing address
                if (self.bd_billing_street and self.bd_billing_city and
                    self.bd_billing_state and self.bd_billing_postalcode and
                    self.bd_billing_country):
                    gc = gmaps.geocode('%s, %s, %s %s-%s, %s' % (
                        self.bd_billing_street, self.bd_billing_city,
                        self.bd_billing_state, self.bd_billing_postalcode,
                        self.bd_billing_postalcode, self.bd_billing_country))
                    if len(gc) == 1:
                        self.bd_billing_lat = float(
                            gc[0]['geometry']['location']['lat'])
                        self.bd_billing_lon = float(
                            gc[0]['geometry']['location']['lng'])
            except:
                self.bd_billing_lat = None
                self.bd_billing_lon = None

            try:
                # geocode shipping address
                if (self.bd_shipping_street and self.bd_shipping_city and
                    self.bd_shipping_state and self.bd_shipping_postalcode and
                    self.bd_shipping_country):
                    gc = gmaps.geocode('%s, %s, %s %s-%s, %s' % (
                        self.bd_shipping_street, self.bd_shipping_city,
                        self.bd_shipping_state, self.bd_shipping_postalcode,
                        self.bd_shipping_postalcode, self.bd_shipping_country))
                    if len(gc) == 1:
                        self.bd_shipping_lat = float(
                            gc[0]['geometry']['location']['lat'])
                        self.bd_shipping_lon = float(
                            gc[0]['geometry']['location']['lng'])
            except:
                self.bd_shipping_lat = None
                self.bd_shipping_lon = None

        except:
            self.bd_billing_lat = None
            self.bd_billing_lon = None
            self.bd_shipping_lat = None
            self.bd_shipping_lon = None

        super(BusinessDepartment, self).save()

class BusinessNote(models.Model):
    business = models.ForeignKey(Business)
    author = models.ForeignKey(User)
    created_at = models.DateTimeField(auto_now_add=True)
    edited = models.BooleanField(default=False)
    last_edited = models.DateTimeField(auto_now=True)
    parent = models.ForeignKey("self", null=True, blank=True)
    text = models.TextField()

    def get_thread(self, thread):
        thread.append(self)
        for n in BusinessNote.objects.filter(parent=self).order_by('-created_at'):
            thread.append(n.get_thread(), thread)

    def save(self, *args, **kwargs):
        super(BusinessNote, self).save(*args, **kwargs)
        url = '%s%s' % (settings.DOMAIN, reverse('view_business', args=(self.business.id,)))
        # send email to note author and business account owner
        timepiece_emails.business_new_note(self, url)

class BusinessAttachment(MongoAttachment):
    business = models.ForeignKey(Business)

    def __unicode__(self):
        return "%s: %s" % (self.business.short_name, self.filename)

class Contact(models.Model):
    SALUTATIONS = (('mr',  'Mr.'),
                   ('mrs', 'Mrs.'),
                   ('dr',  'Dr.'),
                   ('ms',  'Ms.'),)
    user = models.OneToOneField(User, null=True, blank=True, related_name='contact')
    salutation = models.CharField(max_length=8, choices=SALUTATIONS, blank=True)
    first_name = models.CharField(max_length=255, blank=True)
    last_name = models.CharField(max_length=255, blank=True)
    title = models.CharField(max_length=255, blank=True)
    email = models.CharField(max_length=255, blank=True)
    office_phone = models.CharField(max_length=24, blank=True)
    mobile_phone = models.CharField(max_length=24, blank=True)
    home_phone = models.CharField(max_length=24, blank=True)
    other_phone = models.CharField(max_length=24, blank=True)
    fax = models.CharField(max_length=24, blank=True)

    business = models.ForeignKey(Business, null=True, blank=True)
    business_department = models.ForeignKey(BusinessDepartment, null=True, blank=True)
    assistant = models.ForeignKey('self', null=True, blank=True, help_text='If the assistant is another contact, you can set that here.')
    assistant_name = models.CharField(max_length=255, blank=True)
    assistant_phone = models.CharField(max_length=24, blank=True)
    assistant_email = models.CharField(max_length=255, blank=True)

    mailing_street = models.CharField(max_length=255, blank=True, verbose_name='Mailing Street')
    mailing_city = models.CharField(max_length=255, blank=True, verbose_name='Mailing City')
    mailing_state = models.CharField(max_length=2, blank=True, choices=Business.STATES, verbose_name='Mailing State')
    mailing_postalcode = models.CharField(max_length=32, blank=True, verbose_name='Mailing Postal')
    mailing_mailstop = models.CharField(max_length=16, blank=True, verbose_name='Mailing Mailstop')
    mailing_country = models.CharField(max_length=128, blank=True, verbose_name='Mailing Country')
    mailing_lat = models.FloatField(blank=True, null=True, verbose_name='Mailing Latitude', help_text='This is automatically set using the Google Maps Geocode API on save.')
    mailing_lon = models.FloatField(blank=True, null=True, verbose_name='Mailing Longitude', help_text='This is automatically set using the Google Maps Geocode API on save.')

    other_street = models.CharField(max_length=255, blank=True, verbose_name='Other Street')
    other_city = models.CharField(max_length=255, blank=True, verbose_name='Other City')
    other_state = models.CharField(max_length=2, blank=True, choices=Business.STATES, verbose_name='Other State')
    other_postalcode = models.CharField(max_length=32, blank=True, verbose_name='Other Postal')
    other_mailstop = models.CharField(max_length=16, blank=True, verbose_name='Other Mailstop')
    other_country = models.CharField(max_length=128, blank=True, verbose_name='Other Country')
    other_lat = models.FloatField(blank=True, null=True, verbose_name='Other Latitude', help_text='This is automatically set using the Google Maps Geocode API on save.')
    other_lon = models.FloatField(blank=True, null=True, verbose_name='Other Longitude', help_text='This is automatically set using the Google Maps Geocode API on save.')

    has_opted_out_of_email = models.BooleanField(default=False)
    has_opted_out_of_fax = models.BooleanField(default=False)
    do_not_call = models.BooleanField(default=False)

    birthday = models.DateField(null=True, blank=True)

    lead_source = models.ForeignKey(User, related_name='contact_lead_source')

    tags = TaggableManager()

    class Meta:
        ordering = ('last_name', 'first_name')
        permissions = (
            ('view_contact', 'Can view contact'),
        )

    def __unicode__(self):
      return self.get_name

    def save(self):
        try:
            gmaps = googlemaps.Client(
                key=settings.GOOGLE_SERVER_API_KEY,
                client_id=settings.GOOGLE_CLIENT_ID,
                client_secret=settings.GOOGLE_CLIENT_SECRET)

            try:
                # geocode mailing address
                if (self.mailing_street and self.mailing_city and
                    self.mailing_state and self.mailing_postalcode and
                    self.mailing_country):
                    gc = gmaps.geocode('%s, %s, %s %s-%s, %s' % (
                        self.mailing_street, self.mailing_city,
                        self.mailing_state, self.mailing_postalcode,
                        self.mailing_postalcode, self.mailing_country))
                    if len(gc) == 1:
                        self.mailing_lat = float(
                            gc[0]['geometry']['location']['lat'])
                        self.mailing_lon = float(
                            gc[0]['geometry']['location']['lng'])
            except:
                self.mailing_lat = None
                self.mailing_lon = None

            try:
                # geocode other address
                if (self.other_street and self.other_city and
                    self.other_state and self.other_postalcode and
                    self.other_country):
                    gc = gmaps.geocode('%s, %s, %s %s-%s, %s' % (
                        self.other_street, self.other_city,
                        self.other_state, self.other_postalcode,
                        self.other_postalcode, self.other_country))
                    if len(gc) == 1:
                        self.other_lat = float(
                            gc[0]['geometry']['location']['lat'])
                        self.other_lon = float(
                            gc[0]['geometry']['location']['lng'])
            except:
                self.other_lat = None
                self.other_lon = None

        except:
            self.mailing_lat = None
            self.mailing_lon = None
            self.other_lat = None
            self.other_lon = None

        super(Contact, self).save()

    def get_absolute_url(self):
        return reverse('view_contact', args=(self.pk,))

    @property
    def get_notes(self):
        return ContactNote.objects.filter(contact=self).order_by('-created_at')

    @property
    def name(self):
        if self.user:
          return '%s, %s' % (self.user.last_name, self.user.first_name)
        else:
          return '%s, %s' % (self.last_name, self.first_name)

    @property
    def get_name(self):
        if self.user:
          return '%s, %s' % (self.user.last_name, self.user.first_name)
        else:
          return '%s, %s' % (self.last_name, self.first_name)

    @property
    def get_first_name(self):
        if self.user:
            return self.user.first_name
        else:
            return self.first_name

    @property
    def get_last_name(self):
        if self.user:
            return self.user.last_name
        else:
            return self.last_name

    @property
    def do_not_call_class(self):
        return "error" if self.do_not_call else ""

class ContactNote(models.Model):
    contact = models.ForeignKey(Contact)
    author = models.ForeignKey(User)
    created_at = models.DateTimeField(auto_now_add=True)
    edited = models.BooleanField(default=False)
    last_edited = models.DateTimeField(auto_now=True)
    parent = models.ForeignKey('self', null=True, blank=True)
    text = models.TextField()

    def get_thread(self, thread):
        thread.append(self)
        for n in ContactNote.objects.filter(parent=self).order_by('-created_at'):
            thread.append(n.get_thread(), thread)

    def save(self, *args, **kwargs):
        super(ContactNote, self).save(*args, **kwargs)
        url = '%s%s' % (settings.DOMAIN, reverse('view_contact', args=(self.contact.id,)))
        # send email to note author and contact lead source
        timepiece_emails.contact_new_note(self, url)


class TrackableProjectManager(models.Manager):

    def get_query_set(self):
        return super(TrackableProjectManager, self).get_query_set().filter(
            status__enable_timetracking=True,
            type__enable_timetracking=True,
        )


class Project(models.Model):
    MINDERS_GROUP_ID = 3

    name = models.CharField(max_length=255)
    code = models.CharField(max_length=12,
        verbose_name="Project Code",
        unique=False,
        blank=True, # this field is required but is manually enforced in the code
        help_text="Auto-generated project code for tracking.")
    tracker_url = models.CharField(max_length=255, blank=True, null=False,
            default="", verbose_name="Wiki Url")
    business = models.ForeignKey(Business,
            verbose_name="Company",
            related_name='new_business_projects')
    business_department = models.ForeignKey(BusinessDepartment,
            null=True, blank=True,
            verbose_name="Company Department",
            related_name='new_business_department_projects')
    point_person = models.ForeignKey(User,
        verbose_name="Minder",
        related_name="minder",
        limit_choices_to={'groups__id__in': settings.TIMEPIECE_BUSINESS_GROUPS},
        help_text="Who is the Project Manager?")
    finder = models.ForeignKey(User,
        limit_choices_to={'groups__id__in': settings.TIMEPIECE_BUSINESS_GROUPS},
        related_name="finder",
        help_text="Who brought in this project?")
    binder =models.ForeignKey(User,
        limit_choices_to={'groups__id__in': settings.TIMEPIECE_BUSINESS_GROUPS},
        related_name="binder",
        help_text="Who is responsible for project/customer follow-up?")
    users = models.ManyToManyField(User, related_name='user_projects',
            through='ProjectRelationship')
    activity_group = models.ForeignKey('entries.ActivityGroup',
            related_name='activity_group', null=True, blank=True,
            verbose_name='restrict activities to')
    type = models.ForeignKey(Attribute,
            limit_choices_to={'type': 'project-type'},
            related_name='projects_with_type')
    status = models.ForeignKey(Attribute,
            limit_choices_to={'type': 'project-status'},
            related_name='projects_with_status')
    description = models.TextField()
    year = models.SmallIntegerField(blank=True, null=True) # this field is required, but is taken care of in code

    tags = TaggableManager()

    objects = models.Manager()
    trackable = TrackableProjectManager()

    class Meta:
        db_table = 'timepiece_project'  # Using legacy table name.
        ordering = ('code', 'name', 'status', 'type',)
        permissions = (
            ('view_project', 'Can view project'),
            ('email_project_report', 'Can email project report'),
            ('view_project_time_sheet', 'Can view project time sheet'),
            ('export_project_time_sheet', 'Can export project time sheet'),
            ('generate_project_invoice', 'Can generate project invoice'),
        )

    def __unicode__(self):
        return '{0}: {1}'.format(self.code, self.name)

    def delete(self, *args, **kwargs):
        try:
            # we need to delete the associate wiki to free up the slug
            urlpath = URLPath.objects.get(slug=self.code)
            urlpath.delete()
        except:
            pass

        return super(Project, self).delete(*args, **kwargs)

    def save(self, *args, **kwargs):
        # if this is a CREATE, create Project Code
        if self.id is None:
            print 'got to there'
            # get the current year, if year not provided
            if not self.year:
                self.year = datetime.datetime.now().year
            print 'year', self.year
            # determine the project counter incrementer and create unique code
            proj_count = Project.objects.filter(business=self.business, year=self.year).count() + 1
            print 'proj_count', proj_count
            self.code = '%s-%s-%03d' % (self.business.short_name, str(self.year)[2:], proj_count)
            print 'code', self.code

            # create new wiki
            try:
                project_parent = URLPath.objects.get(id=settings.WIKI_PROJECT_ID)
                wiki_path = URLPath.create_article(project_parent,
                                self.code,
                                site=Site.objects.get(id=settings.SITE_ID),
                                title='%s: %s' % (self.code, self.name),
                                article_kwargs={'owner': self.point_person},
                                content='This is base article for the project %s: %s.' % (self.code, self.name),
                            )
                self.tracker_url = '/wiki/' + str(wiki_path)
            except:
                print sys.exc_info(), traceback.format_exc()
                pass

        super(Project, self).save(*args, **kwargs)
        minders = Group.objects.get(id=self.MINDERS_GROUP_ID)
        for u in User.objects.filter(id__in=Project.objects.all().values('point_person')):
            # add user to Minders group
            u.groups.add(minders)

    @property
    def get_attachments(self):
        return ProjectAttachment.objects.filter(project=self).order_by('filename')

    @property
    def billable(self):
        return self.type.billable

    def get_absolute_url(self):
        return reverse('view_project', args=(self.pk,))

    def get_active_contracts(self):
        """Returns all associated contracts which are not marked complete."""
        ProjectContract = get_model('contracts', 'ProjectContract')
        return self.contracts.exclude(status=ProjectContract.STATUS_COMPLETE)

    @property
    def milestones(self):
        return Milestone.objects.filter(project=self)

    @property
    def activity_goals(self):
        return ActivityGoal.objects.filter(project=self).order_by(
          'employee__last_name', 'employee__first_name', 'goal_hours',)

    @property
    def open_general_tasks(self):
        return self.generaltask_set.all() # status__terminal=False


class RelationshipType(models.Model):
    name = models.CharField(max_length=255, unique=True)
    slug = models.SlugField(max_length=255)

    class Meta:
        db_table = 'timepiece_relationshiptype'  # Using legacy table name.

    def __unicode__(self):
        return self.name


class ProjectRelationship(models.Model):
    types = models.ManyToManyField(RelationshipType, blank=True,
        related_name='project_relationships')
    user = models.ForeignKey(User, related_name='project_relationships')
    project = models.ForeignKey(Project, related_name='project_relationships')

    class Meta:
        db_table = 'timepiece_projectrelationship'  # Using legacy table name.
        unique_together = ('user', 'project')

    def __unicode__(self):
        return "{project}'s relationship to {user}".format(
            project=self.project.name,
            user=self.user.get_name_or_username(),
        )

class ProjectAttachment(models.Model):
    project = models.ForeignKey(Project)
    bucket = models.CharField(max_length=64)
    uuid = models.TextField() # AWS S3 uuid
    filename = models.CharField(max_length=128)
    upload_datetime = models.DateTimeField(auto_now_add=True)
    uploader = models.ForeignKey(User)
    description = models.TextField(blank=True, null=True)

    def __unicode__(self):
        return "%s: %s" % (self.project, self.filename)

    def get_download_url(self):
        conn = boto.connect_s3(settings.AWS_UPLOAD_CLIENT_KEY,
            settings.AWS_UPLOAD_CLIENT_SECRET_KEY)
        bucket = conn.get_bucket(self.bucket)
        s3_file_path = bucket.get_key(self.uuid)
        url = s3_file_path.generate_url(expires_in=15) # expiry time is in seconds
        return url

class Milestone(models.Model):
    project = models.ForeignKey(Project)
    name = models.CharField(max_length=255)
    description = models.TextField(blank=True)
    due_date = models.DateField()

    def __unicode__(self):
        return '%s: %s' % (self.project.code, self.name)

    class Meta:
        ordering = ('due_date',)


from timepiece.entries.models import Entry, Activity
class ActivityGoal(models.Model):
    milestone = models.ForeignKey(Milestone, null=True, blank=True)
    project = models.ForeignKey(Project, null=True, blank=True)
    activity = models.ForeignKey(Activity, null=True, blank=True, help_text='Review <a href="/timepiece/activity/cheat-sheet" target="_blank">this reference</a> for guidance on activities.')
    goal_hours = models.DecimalField(max_digits=7, decimal_places=2)
    employee = models.ForeignKey(User, related_name='activity_goals', null=True, blank=True)
    date = models.DateField(null=True, blank=True, verbose_name='Start Date')
    end_date = models.DateField(verbose_name='End Date')

    def __unicode__(self):
        return '%s: %s - %s (%s)' % (self.project.code,
            self.activity, self.employee, self.goal_hours)

    class Meta:
        ordering = ('project__code', 'employee__last_name', 'employee__first_name', 'goal_hours',)

    @property
    def get_charged_hours(self):
        return Entry.objects.filter(
            project=self.project,
            activity=self.activity,
            start_time__gte=datetime.datetime.combine(
                self.date, datetime.time.min),
            end_time__lte=datetime.datetime.combine(
                self.end_date, datetime.time.max),
            user=self.employee
            ).aggregate(Sum('hours'))['hours__sum'] or Decimal('0.0')

    @property
    def get_percent_complete(self):
        if self.goal_hours == Decimal('0.0'):
            return 100.
        else:
            return 100.*(float(self.get_charged_hours) / float(self.goal_hours))

    @property
    def get_remaining_hours(self):
        return self.goal_hours - self.get_charged_hours

    @property
    def goal_overrun(self):
        return self.get_remaining_hours < 0

    @property
    def current(self):
        return self.end_date >= datetime.date.today()

class Lead(models.Model):
    STATUS_OPEN = '0-open'
    STATUS_CONTACTING = '1-contacting'
    STATUS_CONTACTED = '2-contacted'
    STATUS_BAD_INFO = '3-bad-info'
    STATUS_NO_RESPONSE = '4-no-response'
    STATUS_QUALIFIED = '5-qualified'
    STATUS_GARDEN = '6-garden'
    STATUS_UNQUALIFIED = '7-unqualified'
    STATUSES = [
        (STATUS_OPEN, 'Open'),
        (STATUS_CONTACTING, 'Contacting'),
        (STATUS_CONTACTED, 'Contacted'),
        (STATUS_BAD_INFO, 'Bad Information'),
        (STATUS_NO_RESPONSE, 'No Response'),
        (STATUS_QUALIFIED, 'Qualified'),
        (STATUS_GARDEN, 'Garden'),
        (STATUS_UNQUALIFIED, 'Unqualified'),
    ]

    title = models.CharField(max_length=64,
        help_text='Provide a name or title to identify the lead.')
    status = models.CharField(max_length=16,
        default=STATUS_OPEN, choices=STATUSES)
    lead_source = models.ForeignKey(User, related_name='lead_source',
        limit_choices_to={'groups':1})
    aac_poc = models.ForeignKey(User, related_name='lead_poc',
        verbose_name='AAC Primary',
        limit_choices_to={'groups':1, 'is_active':True})
    primary_contact = models.ForeignKey(Contact,
        verbose_name='Primary Contact', blank=True, null=True,
        help_text=('Search for a Contact to select as the Primary Contact '
        'for this lead.  If the contact is not yet in the Contact database, '
        '<a href="/timepiece/contact/create" target="_blank">add</a> them '
        'first.  If a contact is not yet identified, you can select '
        'a Business instead.'))
    business_placeholder = models.ForeignKey(Business, verbose_name='Business',
        blank=True, null=True,
        help_text=('If a Primary Contact has not yet been identified, select '
        'the Business this lead is associated with.  Once a Contact is '
        'identified, this field will be ignored.  If the business is not yet '
        'in the Business database, <a href="/timepiece/business/create" '
        'target="_blank">add</a> it first.'))
    contacts = models.ManyToManyField(Contact, null=True, blank=True,
        related_name='lead_contacts', verbose_name='Other Contacts')

    created_by = models.ForeignKey(User, related_name='lead_created_by')
    last_editor = models.ForeignKey(User, related_name='lead_edited_by')
    created_at = models.DateTimeField(auto_now_add=True)
    last_activity = models.DateTimeField(auto_now=True)

    tags = TaggableManager()

    class Meta:
        ordering = ['status', 'title']

    def __unicode__(self):
        return self.title

    def get_absolute_url(self):
        return reverse('view_lead', args=(self.id,))

    @property
    def get_notes(self):
        return LeadNote.objects.filter(lead=self).order_by('-created_at')

    @property
    def get_attachments(self):
        return LeadAttachment.objects.filter(lead=self)

    @property
    def get_opportunities(self):
        return self.opportunity_set.all().order_by('title')

    @property
    def open_general_tasks(self):
        return self.generaltask_set.all() # status__terminal=False

class LeadAttachment(MongoAttachment):
    lead = models.ForeignKey(Lead)

    def __unicode__(self):
        return "%s: %s" % (self.lead, self.filename)

class LeadNote(models.Model):
    lead = models.ForeignKey(Lead)
    author = models.ForeignKey(User)
    created_at = models.DateTimeField(auto_now_add=True)
    edited = models.BooleanField(default=False)
    last_edited = models.DateTimeField(auto_now=True)
    parent = models.ForeignKey('self', null=True, blank=True)
    text = models.TextField()

    def get_thread(self, thread):
        thread.append(self)
        for n in LeadNote.objects.filter(parent=self).order_by('-created_at'):
            thread.append(n.get_thread(), thread)

    def save(self, *args, **kwargs):
        super(LeadNote, self).save(*args, **kwargs)
        url = '%s%s' % (settings.DOMAIN, reverse('view_lead', args=(self.lead.id,)))
        # send email to lead aac primary poc
        timepiece_emails.lead_new_note(self, url)


class DistinguishingValueChallenge(models.Model):
    lead = models.ForeignKey(Lead, blank=True, null=True)
    business = models.ForeignKey(Business, blank=True, null=True)
    order = models.PositiveSmallIntegerField(help_text='Define order/priority of this DV.')
    probing_question = models.TextField(blank=True, help_text='Provide a probing question that could be used in a conversation with a potential client.')
    description = models.TextField(blank=True, help_text='Have the potential customer describe the pain/challenge.')
    short_name = models.CharField(max_length=32, blank=True, help_text='Provide a short identifying name for this DV.')
    longevity = models.TextField(blank=True, help_text='How long have you been facing this pain/challenge?')
    start_date = models.DateField(blank=True, null=True, help_text='Based on the response to the above question, estimate the date when the pain/challenge started.')
    steps = models.TextField(blank=True, help_text='What steps have you already taken to overcome it?')
    results = models.TextField(blank=True, help_text='What were the results from the steps already taken?')
    due = models.TextField(blank=True, help_text='Do you have a specific timeline for overcoming this pain/challenge?')
    due_date = models.DateField(blank=True, null=True, help_text='If possible, set a specific date for the timeline described above.')
    cost = models.TextField(blank=True, help_text='What do you estimate this challenges costs you (in time or money) each month?')
    confirm_resources = models.BooleanField(blank=True, default=False, help_text='Have you confirmed that AAC Engineering has adequate resources to support the proposed project? (Contact the Operations Manager.)')
    resources_notes = models.TextField(blank=True, help_text='Optionally add notes on the available resources.')
    benefits_begin = models.TextField(blank=True, help_text='When do you expect benefits from the project execution to begin?')
    date_benefits_begin = models.DateField(blank=True, null=True, help_text='If possible, set a specific date for when benefits are to begin.')
    confirm = models.BooleanField(blank=True, default=False, help_text='Confirm Evaluation and Decision Process.')
    confirm_notes = models.TextField(blank=True, help_text='Optionally add notes on the confirmation.')
    commitment = models.BooleanField(blank=True, default=False, help_text='Commitment: Agree on clear outcomes.')
    commitment_notes = models.TextField(blank=True, help_text='Optionally add notes on the commitment.')
    last_activity = models.DateTimeField(auto_now=True)
    closed = models.BooleanField(default=False, help_text='Check this box once this DV is resolved and/or closed.')

    class Meta:
        ordering = ['order', '-due_date']
        verbose_name = 'Differentiating Value'
        verbose_name_plural = 'Differentiating Values'

    def __unicode__(self):
        return '%s - DV - %s' % (self.lead, self.short_name)

    def save(self, *args, **kwargs):
        if self.id is None:
            self.order = self.lead.distinguishingvaluechallenge_set.count() + 1
        if len(self.short_name) == 0:
            self.short_name = 'DV %d' % self.order

        return super(DistinguishingValueChallenge, self).save(*args, **kwargs)

    def tab_name(self):
        return 'dvc%d' % (list(self.lead.distinguishingvaluechallenge_set.all()
            ).index(self) + 1)

    @property
    def get_cost_items(self):
        return DVCostItem.objects.filter(dv=self)

    @property
    def get_cost(self):
        cost = Decimal('0.0')
        for ci in DVCostItem.objects.filter(dv=self):
            cost += ci.get_cost
        return cost

class DVCostItem(models.Model):
    dv = models.ForeignKey(DistinguishingValueChallenge)
    description = models.CharField(max_length=64,
        help_text='Provide a summary description of the cost line item.')
    details = models.TextField(blank=True,
        help_text='Optionally add more details about this cost item.  You can reference an attachmen here as well.')
    cost = models.DecimalField(max_digits=11, decimal_places=2,
        null=True, blank=True,
        help_text='Either set a cost or define man hours and rate below.')
    man_hours = models.DecimalField(max_digits=11, decimal_places=2,
        null=True, blank=True, verbose_name='Man Hours')
    rate = models.DecimalField(max_digits=6, decimal_places=2,
        verbose_name='Houlry Rate', null=True, blank=True)

    class Meta:
        ordering = ['description']

    def __unicode__(self):
        return '%s - %s - %f' % (self.dv, self.description,
            float(self.get_cost))

    @property
    def get_cost(self):
        if self.cost:
            return self.cost
        else:
            return self.man_hours * self.rate

    @property
    def cost_explanation(self):
        if self.cost:
            return 'Direct cost estimate.'
        else:
            return 'Labor cost of %.2f hours at $%.2f per hour.' % (
                self.man_hours, self.rate)

    def clean(self):
        # ensure that either a cost is provided or a combination of Man Hours and Rate
        if self.cost is None:
            if self.man_hours is None or self.rate is None:
                raise ValidationError('You must set either a direct Cost '
                    'or both Man Hours and Hourly Rate.')
        else:
            if self.man_hours or self.rate:
                raise ValidationError('If you set a direct Cost, you '
                    'cannot also set both Man Hours and an Hourly Rate.')

class TemplateDifferentiatingValue(models.Model):
    short_name = models.CharField(max_length=32, help_text='Provide a short identifying name for this Template DV.')
    probing_question = models.TextField(help_text='Provide a probing question that could be used in a conversation with a potential client.')

    class Meta:
        ordering = ['short_name']

    def __unicode__(self):
        return self.short_name

class Opportunity(models.Model):
    PROPOSAL_STATUSES = (
        ('0-in-progress', 'In Progress'),
        ('1-submitted', 'Submitted'),
        ('2-counter', 'Counter Received'),
        ('3-accepted', 'Accepted'),
        ('4-cancelled', 'Cancelled'),
        ('5-declined', 'Declined')
    )
    title = models.CharField(max_length=128,
        help_text='Provide a name for the Opportunity (or name of the associated proposal).')
    created_at = models.DateTimeField(auto_now_add=True)
    last_activity = models.DateTimeField(auto_now=True)
    lead = models.ForeignKey(Lead)
    differentiating_value = models.ForeignKey(DistinguishingValueChallenge, null=True, blank=True,
        help_text='If the Opportunity started as a Lead\'s Differentiating Value, associate it here.')
    proposal = models.ForeignKey(LeadAttachment, null=True, blank=True,
        help_text='After uploading the proposal as an attachment to the Lead, associate the proposal with this Opportunity.')
    proposal_status = models.CharField(max_length=16, default='in-progress', choices=PROPOSAL_STATUSES)
    proposal_status_date = models.DateTimeField(auto_now_add=True,
        help_text='Timestamp for when the proposal status was set.')
    project = models.ManyToManyField(Project, null=True, blank=True,
        help_text='If this Opportunity results in a project, identify the project(s) here.')

    @property
    def get_status_class(self):
        CLASSES = {'0-in-progress': '',
                   '1-submitted': 'label-info',
                   '2-counter': 'label-warning',
                   '3-accepted': 'label-success',
                   '4-cancelled': 'label-inverse',
                   '5-declined': 'label-important'}

        return CLASSES[self.proposal_status]

    def update_status(self, status):
        """Updates the status of the Opportunity's proposal and sets the
        associated timestamp.
        """

        self.status = status
        self.proposal_status_date = datetime.datetime.now()
        self.save()<|MERGE_RESOLUTION|>--- conflicted
+++ resolved
@@ -71,14 +71,10 @@
     pto_accrual = models.FloatField(default=0.0, verbose_name='PTO Accrual Amount', help_text='Number of PTO hours earned per pay period for the employee.')
     hire_date = models.DateField(blank=True, null=True)
 
-<<<<<<< HEAD
-    weekly_schedule = models.CharField(max_length=128,default='0,0,0,0,0,0,0')
-=======
-    weekly_schedule = models.CharField(max_length=128)
+    weekly_schedule = models.CharField(max_length=128, default='0,0,0,0,0,0,0')
     utilization = models.FloatField(default=80,
         help_text='The percentage of time the employee should spend on billable work as opposed to non-billable work.',
         validators=[MinValueValidator(0.0), MaxValueValidator(100.0)])
->>>>>>> 696f3f83
 
     class Meta:
         db_table = 'timepiece_userprofile'  # Using legacy table name.

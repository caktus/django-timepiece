# -*- coding: utf-8 -*-
<<<<<<< HEAD
from south.db import db
from south.v2 import SchemaMigration
from django.db import models


class Migration(SchemaMigration):

    def forwards(self, orm):
        # Adding model 'UserProfile'
        db.create_table('timepiece_userprofile', (
            ('id', self.gf('django.db.models.fields.AutoField')(primary_key=True)),
            ('user', self.gf('django.db.models.fields.related.OneToOneField')(related_name='profile', unique=True, to=orm['auth.User'])),
            ('hours_per_week', self.gf('django.db.models.fields.DecimalField')(default=40, max_digits=8, decimal_places=2)),
        ))
        db.send_create_signal('crm', ['UserProfile'])

        # Adding model 'Attribute'
        db.create_table('timepiece_attribute', (
            ('id', self.gf('django.db.models.fields.AutoField')(primary_key=True)),
            ('type', self.gf('django.db.models.fields.CharField')(max_length=32)),
            ('label', self.gf('django.db.models.fields.CharField')(max_length=255)),
            ('sort_order', self.gf('django.db.models.fields.SmallIntegerField')(null=True, blank=True)),
            ('enable_timetracking', self.gf('django.db.models.fields.BooleanField')(default=False)),
            ('billable', self.gf('django.db.models.fields.BooleanField')(default=False)),
        ))
        db.send_create_signal('crm', ['Attribute'])

        # Adding unique constraint on 'Attribute', fields ['type', 'label']
        db.create_unique('timepiece_attribute', ['type', 'label'])

        # Adding model 'Business'
        db.create_table('timepiece_business', (
            ('id', self.gf('django.db.models.fields.AutoField')(primary_key=True)),
            ('name', self.gf('django.db.models.fields.CharField')(max_length=255)),
            ('short_name', self.gf('django.db.models.fields.CharField')(max_length=255, blank=True)),
            ('email', self.gf('django.db.models.fields.EmailField')(max_length=75, blank=True)),
            ('description', self.gf('django.db.models.fields.TextField')(blank=True)),
            ('notes', self.gf('django.db.models.fields.TextField')(blank=True)),
            ('external_id', self.gf('django.db.models.fields.CharField')(max_length=32, blank=True)),
        ))
        db.send_create_signal('crm', ['Business'])

        # Adding model 'Project'
        db.create_table('timepiece_project', (
            ('id', self.gf('django.db.models.fields.AutoField')(primary_key=True)),
            ('name', self.gf('django.db.models.fields.CharField')(max_length=255)),
            ('tracker_url', self.gf('django.db.models.fields.CharField')(default='', max_length=255, blank=True)),
            ('business', self.gf('django.db.models.fields.related.ForeignKey')(related_name='new_business_projects', to=orm['crm.Business'])),
            ('point_person', self.gf('django.db.models.fields.related.ForeignKey')(to=orm['auth.User'])),
            #('activity_group', self.gf('django.db.models.fields.related.ForeignKey')(blank=True, related_name='activity_group', null=True, to=orm['entries.ActivityGroup'])),
            ('type', self.gf('django.db.models.fields.related.ForeignKey')(related_name='projects_with_type', to=orm['crm.Attribute'])),
            ('status', self.gf('django.db.models.fields.related.ForeignKey')(related_name='projects_with_status', to=orm['crm.Attribute'])),
            ('description', self.gf('django.db.models.fields.TextField')()),
        ))
        db.send_create_signal('crm', ['Project'])

        # Adding model 'RelationshipType'
        db.create_table('timepiece_relationshiptype', (
            ('id', self.gf('django.db.models.fields.AutoField')(primary_key=True)),
            ('name', self.gf('django.db.models.fields.CharField')(unique=True, max_length=255)),
            ('slug', self.gf('django.db.models.fields.SlugField')(max_length=255)),
        ))
        db.send_create_signal('crm', ['RelationshipType'])

        # Adding model 'ProjectRelationship'
        db.create_table('timepiece_projectrelationship', (
            ('id', self.gf('django.db.models.fields.AutoField')(primary_key=True)),
            ('user', self.gf('django.db.models.fields.related.ForeignKey')(related_name='project_relationships', to=orm['auth.User'])),
            ('project', self.gf('django.db.models.fields.related.ForeignKey')(related_name='project_relationships', to=orm['crm.Project'])),
        ))
        db.send_create_signal('crm', ['ProjectRelationship'])

        # Adding unique constraint on 'ProjectRelationship', fields ['user', 'project']
        db.create_unique('timepiece_projectrelationship', ['user_id', 'project_id'])

        # Adding M2M table for field types on 'ProjectRelationship'
        db.create_table('timepiece_projectrelationship_types', (
            ('id', models.AutoField(verbose_name='ID', primary_key=True, auto_created=True)),
            ('projectrelationship', models.ForeignKey(orm['crm.projectrelationship'], null=False)),
            ('relationshiptype', models.ForeignKey(orm['crm.relationshiptype'], null=False))
        ))
        db.create_unique('timepiece_projectrelationship_types', ['projectrelationship_id', 'relationshiptype_id'])


    def backwards(self, orm):
        # Removing unique constraint on 'ProjectRelationship', fields ['user', 'project']
        db.delete_unique('timepiece_projectrelationship', ['user_id', 'project_id'])

        # Removing unique constraint on 'Attribute', fields ['type', 'label']
        db.delete_unique('timepiece_attribute', ['type', 'label'])

        # Deleting model 'UserProfile'
        db.delete_table('timepiece_userprofile')

        # Deleting model 'Attribute'
        db.delete_table('timepiece_attribute')

        # Deleting model 'Business'
        db.delete_table('timepiece_business')

        # Deleting model 'Project'
        db.delete_table('timepiece_project')

        # Deleting model 'RelationshipType'
        db.delete_table('timepiece_relationshiptype')

        # Deleting model 'ProjectRelationship'
        db.delete_table('timepiece_projectrelationship')

        # Removing M2M table for field types on 'ProjectRelationship'
        db.delete_table('timepiece_projectrelationship_types')


    models = {
        'auth.group': {
            'Meta': {'object_name': 'Group'},
            'id': ('django.db.models.fields.AutoField', [], {'primary_key': 'True'}),
            'name': ('django.db.models.fields.CharField', [], {'unique': 'True', 'max_length': '80'}),
            'permissions': ('django.db.models.fields.related.ManyToManyField', [], {'to': "orm['auth.Permission']", 'symmetrical': 'False', 'blank': 'True'})
        },
        'auth.permission': {
            'Meta': {'ordering': "('content_type__app_label', 'content_type__model', 'codename')", 'unique_together': "(('content_type', 'codename'),)", 'object_name': 'Permission'},
            'codename': ('django.db.models.fields.CharField', [], {'max_length': '100'}),
            'content_type': ('django.db.models.fields.related.ForeignKey', [], {'to': "orm['contenttypes.ContentType']"}),
            'id': ('django.db.models.fields.AutoField', [], {'primary_key': 'True'}),
            'name': ('django.db.models.fields.CharField', [], {'max_length': '50'})
        },
        'auth.user': {
            'Meta': {'object_name': 'User'},
            'date_joined': ('django.db.models.fields.DateTimeField', [], {'default': 'datetime.datetime.now'}),
            'email': ('django.db.models.fields.EmailField', [], {'max_length': '75', 'blank': 'True'}),
            'first_name': ('django.db.models.fields.CharField', [], {'max_length': '30', 'blank': 'True'}),
            'groups': ('django.db.models.fields.related.ManyToManyField', [], {'to': "orm['auth.Group']", 'symmetrical': 'False', 'blank': 'True'}),
            'id': ('django.db.models.fields.AutoField', [], {'primary_key': 'True'}),
            'is_active': ('django.db.models.fields.BooleanField', [], {'default': 'True'}),
            'is_staff': ('django.db.models.fields.BooleanField', [], {'default': 'False'}),
            'is_superuser': ('django.db.models.fields.BooleanField', [], {'default': 'False'}),
            'last_login': ('django.db.models.fields.DateTimeField', [], {'default': 'datetime.datetime.now'}),
            'last_name': ('django.db.models.fields.CharField', [], {'max_length': '30', 'blank': 'True'}),
            'password': ('django.db.models.fields.CharField', [], {'max_length': '128'}),
            'user_permissions': ('django.db.models.fields.related.ManyToManyField', [], {'to': "orm['auth.Permission']", 'symmetrical': 'False', 'blank': 'True'}),
            'username': ('django.db.models.fields.CharField', [], {'unique': 'True', 'max_length': '30'})
        },
        'contenttypes.contenttype': {
            'Meta': {'ordering': "('name',)", 'unique_together': "(('app_label', 'model'),)", 'object_name': 'ContentType', 'db_table': "'django_content_type'"},
            'app_label': ('django.db.models.fields.CharField', [], {'max_length': '100'}),
            'id': ('django.db.models.fields.AutoField', [], {'primary_key': 'True'}),
            'model': ('django.db.models.fields.CharField', [], {'max_length': '100'}),
            'name': ('django.db.models.fields.CharField', [], {'max_length': '100'})
        },
        'crm.attribute': {
            'Meta': {'ordering': "('sort_order',)", 'unique_together': "(('type', 'label'),)", 'object_name': 'Attribute', 'db_table': "'timepiece_attribute'"},
            'billable': ('django.db.models.fields.BooleanField', [], {'default': 'False'}),
            'enable_timetracking': ('django.db.models.fields.BooleanField', [], {'default': 'False'}),
            'id': ('django.db.models.fields.AutoField', [], {'primary_key': 'True'}),
            'label': ('django.db.models.fields.CharField', [], {'max_length': '255'}),
            'sort_order': ('django.db.models.fields.SmallIntegerField', [], {'null': 'True', 'blank': 'True'}),
            'type': ('django.db.models.fields.CharField', [], {'max_length': '32'})
        },
        'crm.business': {
            'Meta': {'ordering': "('name',)", 'object_name': 'Business', 'db_table': "'timepiece_business'"},
            'description': ('django.db.models.fields.TextField', [], {'blank': 'True'}),
            'email': ('django.db.models.fields.EmailField', [], {'max_length': '75', 'blank': 'True'}),
            'external_id': ('django.db.models.fields.CharField', [], {'max_length': '32', 'blank': 'True'}),
            'id': ('django.db.models.fields.AutoField', [], {'primary_key': 'True'}),
            'name': ('django.db.models.fields.CharField', [], {'max_length': '255'}),
            'notes': ('django.db.models.fields.TextField', [], {'blank': 'True'}),
            'short_name': ('django.db.models.fields.CharField', [], {'max_length': '255', 'blank': 'True'})
        },
        'crm.project': {
            'Meta': {'ordering': "('name', 'status', 'type')", 'object_name': 'Project', 'db_table': "'timepiece_project'"},
            # 'activity_group': ('django.db.models.fields.related.ForeignKey', [], {'blank': 'True', 'related_name': "'activity_group'", 'null': 'True', 'to': "orm['entries.ActivityGroup']"}),
            'business': ('django.db.models.fields.related.ForeignKey', [], {'related_name': "'new_business_projects'", 'to': "orm['crm.Business']"}),
            'description': ('django.db.models.fields.TextField', [], {}),
            'id': ('django.db.models.fields.AutoField', [], {'primary_key': 'True'}),
            'name': ('django.db.models.fields.CharField', [], {'max_length': '255'}),
            'point_person': ('django.db.models.fields.related.ForeignKey', [], {'to': "orm['auth.User']"}),
            'status': ('django.db.models.fields.related.ForeignKey', [], {'related_name': "'projects_with_status'", 'to': "orm['crm.Attribute']"}),
            'tracker_url': ('django.db.models.fields.CharField', [], {'default': "''", 'max_length': '255', 'blank': 'True'}),
            'type': ('django.db.models.fields.related.ForeignKey', [], {'related_name': "'projects_with_type'", 'to': "orm['crm.Attribute']"}),
            'users': ('django.db.models.fields.related.ManyToManyField', [], {'related_name': "'user_projects'", 'symmetrical': 'False', 'through': "orm['crm.ProjectRelationship']", 'to': "orm['auth.User']"})
        },
        'crm.projectrelationship': {
            'Meta': {'unique_together': "(('user', 'project'),)", 'object_name': 'ProjectRelationship', 'db_table': "'timepiece_projectrelationship'"},
            'id': ('django.db.models.fields.AutoField', [], {'primary_key': 'True'}),
            'project': ('django.db.models.fields.related.ForeignKey', [], {'related_name': "'project_relationships'", 'to': "orm['crm.Project']"}),
            'types': ('django.db.models.fields.related.ManyToManyField', [], {'symmetrical': 'False', 'related_name': "'project_relationships'", 'blank': 'True', 'to': "orm['crm.RelationshipType']"}),
            'user': ('django.db.models.fields.related.ForeignKey', [], {'related_name': "'project_relationships'", 'to': "orm['auth.User']"})
        },
        'crm.relationshiptype': {
            'Meta': {'object_name': 'RelationshipType', 'db_table': "'timepiece_relationshiptype'"},
            'id': ('django.db.models.fields.AutoField', [], {'primary_key': 'True'}),
            'name': ('django.db.models.fields.CharField', [], {'unique': 'True', 'max_length': '255'}),
            'slug': ('django.db.models.fields.SlugField', [], {'max_length': '255'})
        },
        'crm.userprofile': {
            'Meta': {'object_name': 'UserProfile', 'db_table': "'timepiece_userprofile'"},
            'hours_per_week': ('django.db.models.fields.DecimalField', [], {'default': '40', 'max_digits': '8', 'decimal_places': '2'}),
            'id': ('django.db.models.fields.AutoField', [], {'primary_key': 'True'}),
            'user': ('django.db.models.fields.related.OneToOneField', [], {'related_name': "'profile'", 'unique': 'True', 'to': "orm['auth.User']"})
        },
        'entries.activity': {
            'Meta': {'ordering': "('name',)", 'object_name': 'Activity', 'db_table': "'timepiece_activity'"},
            'billable': ('django.db.models.fields.BooleanField', [], {'default': 'True'}),
            'code': ('django.db.models.fields.CharField', [], {'unique': 'True', 'max_length': '5'}),
            'id': ('django.db.models.fields.AutoField', [], {'primary_key': 'True'}),
            'name': ('django.db.models.fields.CharField', [], {'max_length': '50'})
        }#,
        # 'entries.activitygroup': {
        #     'Meta': {'object_name': 'ActivityGroup', 'db_table': "'timepiece_activitygroup'"},
        #     'activities': ('django.db.models.fields.related.ManyToManyField', [], {'related_name': "'activity_group'", 'symmetrical': 'False', 'to': "orm['entries.Activity']"}),
        #     'id': ('django.db.models.fields.AutoField', [], {'primary_key': 'True'}),
        #     'name': ('django.db.models.fields.CharField', [], {'unique': 'True', 'max_length': '255'})
        # }
    }

    complete_apps = ['crm']
=======
from __future__ import unicode_literals

from django.db import models, migrations
from django.conf import settings


class Migration(migrations.Migration):

    dependencies = [
        migrations.swappable_dependency(settings.AUTH_USER_MODEL),
    ]

    operations = [
        migrations.CreateModel(
            name='Attribute',
            fields=[
                ('id', models.AutoField(verbose_name='ID', serialize=False, auto_created=True, primary_key=True)),
                ('type', models.CharField(max_length=32, choices=[(b'project-status', b'Project Status'), (b'project-type', b'Project Type')])),
                ('label', models.CharField(max_length=255)),
                ('sort_order', models.SmallIntegerField(blank=True, null=True, choices=[(-20, -20), (-19, -19), (-18, -18), (-17, -17), (-16, -16), (-15, -15), (-14, -14), (-13, -13), (-12, -12), (-11, -11), (-10, -10), (-9, -9), (-8, -8), (-7, -7), (-6, -6), (-5, -5), (-4, -4), (-3, -3), (-2, -2), (-1, -1), (0, 0), (1, 1), (2, 2), (3, 3), (4, 4), (5, 5), (6, 6), (7, 7), (8, 8), (9, 9), (10, 10), (11, 11), (12, 12), (13, 13), (14, 14), (15, 15), (16, 16), (17, 17), (18, 18), (19, 19), (20, 20)])),
                ('enable_timetracking', models.BooleanField(default=False, help_text=b'Enable time tracking functionality for projects with this type or status.')),
                ('billable', models.BooleanField(default=False)),
            ],
            options={
                'ordering': ('sort_order',),
                'db_table': 'timepiece_attribute',
            },
            bases=(models.Model,),
        ),
        migrations.CreateModel(
            name='Business',
            fields=[
                ('id', models.AutoField(verbose_name='ID', serialize=False, auto_created=True, primary_key=True)),
                ('name', models.CharField(max_length=255)),
                ('short_name', models.CharField(max_length=255, blank=True)),
                ('email', models.EmailField(max_length=75, blank=True)),
                ('description', models.TextField(blank=True)),
                ('notes', models.TextField(blank=True)),
                ('external_id', models.CharField(max_length=32, blank=True)),
            ],
            options={
                'ordering': ('name',),
                'db_table': 'timepiece_business',
                'verbose_name_plural': 'Businesses',
                'permissions': (('view_business', 'Can view businesses'),),
            },
            bases=(models.Model,),
        ),
        migrations.CreateModel(
            name='Project',
            fields=[
                ('id', models.AutoField(verbose_name='ID', serialize=False, auto_created=True, primary_key=True)),
                ('name', models.CharField(max_length=255)),
                ('tracker_url', models.CharField(default=b'', max_length=255, blank=True)),
                ('description', models.TextField()),
            ],
            options={
                'ordering': ('name', 'status', 'type'),
                'db_table': 'timepiece_project',
                'permissions': (('view_project', 'Can view project'), ('email_project_report', 'Can email project report'), ('view_project_time_sheet', 'Can view project time sheet'), ('export_project_time_sheet', 'Can export project time sheet'), ('generate_project_invoice', 'Can generate project invoice')),
            },
            bases=(models.Model,),
        ),
        migrations.CreateModel(
            name='ProjectRelationship',
            fields=[
                ('id', models.AutoField(verbose_name='ID', serialize=False, auto_created=True, primary_key=True)),
                ('project', models.ForeignKey(related_name='project_relationships', to='crm.Project')),
            ],
            options={
                'db_table': 'timepiece_projectrelationship',
            },
            bases=(models.Model,),
        ),
        migrations.CreateModel(
            name='RelationshipType',
            fields=[
                ('id', models.AutoField(verbose_name='ID', serialize=False, auto_created=True, primary_key=True)),
                ('name', models.CharField(unique=True, max_length=255)),
                ('slug', models.SlugField(max_length=255)),
            ],
            options={
                'db_table': 'timepiece_relationshiptype',
            },
            bases=(models.Model,),
        ),
        migrations.CreateModel(
            name='UserProfile',
            fields=[
                ('id', models.AutoField(verbose_name='ID', serialize=False, auto_created=True, primary_key=True)),
                ('hours_per_week', models.DecimalField(default=40, max_digits=8, decimal_places=2)),
                ('user', models.OneToOneField(related_name='profile', to=settings.AUTH_USER_MODEL)),
            ],
            options={
                'db_table': 'timepiece_userprofile',
            },
            bases=(models.Model,),
        ),
        migrations.AddField(
            model_name='projectrelationship',
            name='types',
            field=models.ManyToManyField(related_name='project_relationships', to='crm.RelationshipType', blank=True),
            preserve_default=True,
        ),
        migrations.AddField(
            model_name='projectrelationship',
            name='user',
            field=models.ForeignKey(related_name='project_relationships', to=settings.AUTH_USER_MODEL),
            preserve_default=True,
        ),
        migrations.AlterUniqueTogether(
            name='projectrelationship',
            unique_together=set([('user', 'project')]),
        ),
    ]
>>>>>>> b417b3ea
<|MERGE_RESOLUTION|>--- conflicted
+++ resolved
@@ -1,223 +1,4 @@
 # -*- coding: utf-8 -*-
-<<<<<<< HEAD
-from south.db import db
-from south.v2 import SchemaMigration
-from django.db import models
-
-
-class Migration(SchemaMigration):
-
-    def forwards(self, orm):
-        # Adding model 'UserProfile'
-        db.create_table('timepiece_userprofile', (
-            ('id', self.gf('django.db.models.fields.AutoField')(primary_key=True)),
-            ('user', self.gf('django.db.models.fields.related.OneToOneField')(related_name='profile', unique=True, to=orm['auth.User'])),
-            ('hours_per_week', self.gf('django.db.models.fields.DecimalField')(default=40, max_digits=8, decimal_places=2)),
-        ))
-        db.send_create_signal('crm', ['UserProfile'])
-
-        # Adding model 'Attribute'
-        db.create_table('timepiece_attribute', (
-            ('id', self.gf('django.db.models.fields.AutoField')(primary_key=True)),
-            ('type', self.gf('django.db.models.fields.CharField')(max_length=32)),
-            ('label', self.gf('django.db.models.fields.CharField')(max_length=255)),
-            ('sort_order', self.gf('django.db.models.fields.SmallIntegerField')(null=True, blank=True)),
-            ('enable_timetracking', self.gf('django.db.models.fields.BooleanField')(default=False)),
-            ('billable', self.gf('django.db.models.fields.BooleanField')(default=False)),
-        ))
-        db.send_create_signal('crm', ['Attribute'])
-
-        # Adding unique constraint on 'Attribute', fields ['type', 'label']
-        db.create_unique('timepiece_attribute', ['type', 'label'])
-
-        # Adding model 'Business'
-        db.create_table('timepiece_business', (
-            ('id', self.gf('django.db.models.fields.AutoField')(primary_key=True)),
-            ('name', self.gf('django.db.models.fields.CharField')(max_length=255)),
-            ('short_name', self.gf('django.db.models.fields.CharField')(max_length=255, blank=True)),
-            ('email', self.gf('django.db.models.fields.EmailField')(max_length=75, blank=True)),
-            ('description', self.gf('django.db.models.fields.TextField')(blank=True)),
-            ('notes', self.gf('django.db.models.fields.TextField')(blank=True)),
-            ('external_id', self.gf('django.db.models.fields.CharField')(max_length=32, blank=True)),
-        ))
-        db.send_create_signal('crm', ['Business'])
-
-        # Adding model 'Project'
-        db.create_table('timepiece_project', (
-            ('id', self.gf('django.db.models.fields.AutoField')(primary_key=True)),
-            ('name', self.gf('django.db.models.fields.CharField')(max_length=255)),
-            ('tracker_url', self.gf('django.db.models.fields.CharField')(default='', max_length=255, blank=True)),
-            ('business', self.gf('django.db.models.fields.related.ForeignKey')(related_name='new_business_projects', to=orm['crm.Business'])),
-            ('point_person', self.gf('django.db.models.fields.related.ForeignKey')(to=orm['auth.User'])),
-            #('activity_group', self.gf('django.db.models.fields.related.ForeignKey')(blank=True, related_name='activity_group', null=True, to=orm['entries.ActivityGroup'])),
-            ('type', self.gf('django.db.models.fields.related.ForeignKey')(related_name='projects_with_type', to=orm['crm.Attribute'])),
-            ('status', self.gf('django.db.models.fields.related.ForeignKey')(related_name='projects_with_status', to=orm['crm.Attribute'])),
-            ('description', self.gf('django.db.models.fields.TextField')()),
-        ))
-        db.send_create_signal('crm', ['Project'])
-
-        # Adding model 'RelationshipType'
-        db.create_table('timepiece_relationshiptype', (
-            ('id', self.gf('django.db.models.fields.AutoField')(primary_key=True)),
-            ('name', self.gf('django.db.models.fields.CharField')(unique=True, max_length=255)),
-            ('slug', self.gf('django.db.models.fields.SlugField')(max_length=255)),
-        ))
-        db.send_create_signal('crm', ['RelationshipType'])
-
-        # Adding model 'ProjectRelationship'
-        db.create_table('timepiece_projectrelationship', (
-            ('id', self.gf('django.db.models.fields.AutoField')(primary_key=True)),
-            ('user', self.gf('django.db.models.fields.related.ForeignKey')(related_name='project_relationships', to=orm['auth.User'])),
-            ('project', self.gf('django.db.models.fields.related.ForeignKey')(related_name='project_relationships', to=orm['crm.Project'])),
-        ))
-        db.send_create_signal('crm', ['ProjectRelationship'])
-
-        # Adding unique constraint on 'ProjectRelationship', fields ['user', 'project']
-        db.create_unique('timepiece_projectrelationship', ['user_id', 'project_id'])
-
-        # Adding M2M table for field types on 'ProjectRelationship'
-        db.create_table('timepiece_projectrelationship_types', (
-            ('id', models.AutoField(verbose_name='ID', primary_key=True, auto_created=True)),
-            ('projectrelationship', models.ForeignKey(orm['crm.projectrelationship'], null=False)),
-            ('relationshiptype', models.ForeignKey(orm['crm.relationshiptype'], null=False))
-        ))
-        db.create_unique('timepiece_projectrelationship_types', ['projectrelationship_id', 'relationshiptype_id'])
-
-
-    def backwards(self, orm):
-        # Removing unique constraint on 'ProjectRelationship', fields ['user', 'project']
-        db.delete_unique('timepiece_projectrelationship', ['user_id', 'project_id'])
-
-        # Removing unique constraint on 'Attribute', fields ['type', 'label']
-        db.delete_unique('timepiece_attribute', ['type', 'label'])
-
-        # Deleting model 'UserProfile'
-        db.delete_table('timepiece_userprofile')
-
-        # Deleting model 'Attribute'
-        db.delete_table('timepiece_attribute')
-
-        # Deleting model 'Business'
-        db.delete_table('timepiece_business')
-
-        # Deleting model 'Project'
-        db.delete_table('timepiece_project')
-
-        # Deleting model 'RelationshipType'
-        db.delete_table('timepiece_relationshiptype')
-
-        # Deleting model 'ProjectRelationship'
-        db.delete_table('timepiece_projectrelationship')
-
-        # Removing M2M table for field types on 'ProjectRelationship'
-        db.delete_table('timepiece_projectrelationship_types')
-
-
-    models = {
-        'auth.group': {
-            'Meta': {'object_name': 'Group'},
-            'id': ('django.db.models.fields.AutoField', [], {'primary_key': 'True'}),
-            'name': ('django.db.models.fields.CharField', [], {'unique': 'True', 'max_length': '80'}),
-            'permissions': ('django.db.models.fields.related.ManyToManyField', [], {'to': "orm['auth.Permission']", 'symmetrical': 'False', 'blank': 'True'})
-        },
-        'auth.permission': {
-            'Meta': {'ordering': "('content_type__app_label', 'content_type__model', 'codename')", 'unique_together': "(('content_type', 'codename'),)", 'object_name': 'Permission'},
-            'codename': ('django.db.models.fields.CharField', [], {'max_length': '100'}),
-            'content_type': ('django.db.models.fields.related.ForeignKey', [], {'to': "orm['contenttypes.ContentType']"}),
-            'id': ('django.db.models.fields.AutoField', [], {'primary_key': 'True'}),
-            'name': ('django.db.models.fields.CharField', [], {'max_length': '50'})
-        },
-        'auth.user': {
-            'Meta': {'object_name': 'User'},
-            'date_joined': ('django.db.models.fields.DateTimeField', [], {'default': 'datetime.datetime.now'}),
-            'email': ('django.db.models.fields.EmailField', [], {'max_length': '75', 'blank': 'True'}),
-            'first_name': ('django.db.models.fields.CharField', [], {'max_length': '30', 'blank': 'True'}),
-            'groups': ('django.db.models.fields.related.ManyToManyField', [], {'to': "orm['auth.Group']", 'symmetrical': 'False', 'blank': 'True'}),
-            'id': ('django.db.models.fields.AutoField', [], {'primary_key': 'True'}),
-            'is_active': ('django.db.models.fields.BooleanField', [], {'default': 'True'}),
-            'is_staff': ('django.db.models.fields.BooleanField', [], {'default': 'False'}),
-            'is_superuser': ('django.db.models.fields.BooleanField', [], {'default': 'False'}),
-            'last_login': ('django.db.models.fields.DateTimeField', [], {'default': 'datetime.datetime.now'}),
-            'last_name': ('django.db.models.fields.CharField', [], {'max_length': '30', 'blank': 'True'}),
-            'password': ('django.db.models.fields.CharField', [], {'max_length': '128'}),
-            'user_permissions': ('django.db.models.fields.related.ManyToManyField', [], {'to': "orm['auth.Permission']", 'symmetrical': 'False', 'blank': 'True'}),
-            'username': ('django.db.models.fields.CharField', [], {'unique': 'True', 'max_length': '30'})
-        },
-        'contenttypes.contenttype': {
-            'Meta': {'ordering': "('name',)", 'unique_together': "(('app_label', 'model'),)", 'object_name': 'ContentType', 'db_table': "'django_content_type'"},
-            'app_label': ('django.db.models.fields.CharField', [], {'max_length': '100'}),
-            'id': ('django.db.models.fields.AutoField', [], {'primary_key': 'True'}),
-            'model': ('django.db.models.fields.CharField', [], {'max_length': '100'}),
-            'name': ('django.db.models.fields.CharField', [], {'max_length': '100'})
-        },
-        'crm.attribute': {
-            'Meta': {'ordering': "('sort_order',)", 'unique_together': "(('type', 'label'),)", 'object_name': 'Attribute', 'db_table': "'timepiece_attribute'"},
-            'billable': ('django.db.models.fields.BooleanField', [], {'default': 'False'}),
-            'enable_timetracking': ('django.db.models.fields.BooleanField', [], {'default': 'False'}),
-            'id': ('django.db.models.fields.AutoField', [], {'primary_key': 'True'}),
-            'label': ('django.db.models.fields.CharField', [], {'max_length': '255'}),
-            'sort_order': ('django.db.models.fields.SmallIntegerField', [], {'null': 'True', 'blank': 'True'}),
-            'type': ('django.db.models.fields.CharField', [], {'max_length': '32'})
-        },
-        'crm.business': {
-            'Meta': {'ordering': "('name',)", 'object_name': 'Business', 'db_table': "'timepiece_business'"},
-            'description': ('django.db.models.fields.TextField', [], {'blank': 'True'}),
-            'email': ('django.db.models.fields.EmailField', [], {'max_length': '75', 'blank': 'True'}),
-            'external_id': ('django.db.models.fields.CharField', [], {'max_length': '32', 'blank': 'True'}),
-            'id': ('django.db.models.fields.AutoField', [], {'primary_key': 'True'}),
-            'name': ('django.db.models.fields.CharField', [], {'max_length': '255'}),
-            'notes': ('django.db.models.fields.TextField', [], {'blank': 'True'}),
-            'short_name': ('django.db.models.fields.CharField', [], {'max_length': '255', 'blank': 'True'})
-        },
-        'crm.project': {
-            'Meta': {'ordering': "('name', 'status', 'type')", 'object_name': 'Project', 'db_table': "'timepiece_project'"},
-            # 'activity_group': ('django.db.models.fields.related.ForeignKey', [], {'blank': 'True', 'related_name': "'activity_group'", 'null': 'True', 'to': "orm['entries.ActivityGroup']"}),
-            'business': ('django.db.models.fields.related.ForeignKey', [], {'related_name': "'new_business_projects'", 'to': "orm['crm.Business']"}),
-            'description': ('django.db.models.fields.TextField', [], {}),
-            'id': ('django.db.models.fields.AutoField', [], {'primary_key': 'True'}),
-            'name': ('django.db.models.fields.CharField', [], {'max_length': '255'}),
-            'point_person': ('django.db.models.fields.related.ForeignKey', [], {'to': "orm['auth.User']"}),
-            'status': ('django.db.models.fields.related.ForeignKey', [], {'related_name': "'projects_with_status'", 'to': "orm['crm.Attribute']"}),
-            'tracker_url': ('django.db.models.fields.CharField', [], {'default': "''", 'max_length': '255', 'blank': 'True'}),
-            'type': ('django.db.models.fields.related.ForeignKey', [], {'related_name': "'projects_with_type'", 'to': "orm['crm.Attribute']"}),
-            'users': ('django.db.models.fields.related.ManyToManyField', [], {'related_name': "'user_projects'", 'symmetrical': 'False', 'through': "orm['crm.ProjectRelationship']", 'to': "orm['auth.User']"})
-        },
-        'crm.projectrelationship': {
-            'Meta': {'unique_together': "(('user', 'project'),)", 'object_name': 'ProjectRelationship', 'db_table': "'timepiece_projectrelationship'"},
-            'id': ('django.db.models.fields.AutoField', [], {'primary_key': 'True'}),
-            'project': ('django.db.models.fields.related.ForeignKey', [], {'related_name': "'project_relationships'", 'to': "orm['crm.Project']"}),
-            'types': ('django.db.models.fields.related.ManyToManyField', [], {'symmetrical': 'False', 'related_name': "'project_relationships'", 'blank': 'True', 'to': "orm['crm.RelationshipType']"}),
-            'user': ('django.db.models.fields.related.ForeignKey', [], {'related_name': "'project_relationships'", 'to': "orm['auth.User']"})
-        },
-        'crm.relationshiptype': {
-            'Meta': {'object_name': 'RelationshipType', 'db_table': "'timepiece_relationshiptype'"},
-            'id': ('django.db.models.fields.AutoField', [], {'primary_key': 'True'}),
-            'name': ('django.db.models.fields.CharField', [], {'unique': 'True', 'max_length': '255'}),
-            'slug': ('django.db.models.fields.SlugField', [], {'max_length': '255'})
-        },
-        'crm.userprofile': {
-            'Meta': {'object_name': 'UserProfile', 'db_table': "'timepiece_userprofile'"},
-            'hours_per_week': ('django.db.models.fields.DecimalField', [], {'default': '40', 'max_digits': '8', 'decimal_places': '2'}),
-            'id': ('django.db.models.fields.AutoField', [], {'primary_key': 'True'}),
-            'user': ('django.db.models.fields.related.OneToOneField', [], {'related_name': "'profile'", 'unique': 'True', 'to': "orm['auth.User']"})
-        },
-        'entries.activity': {
-            'Meta': {'ordering': "('name',)", 'object_name': 'Activity', 'db_table': "'timepiece_activity'"},
-            'billable': ('django.db.models.fields.BooleanField', [], {'default': 'True'}),
-            'code': ('django.db.models.fields.CharField', [], {'unique': 'True', 'max_length': '5'}),
-            'id': ('django.db.models.fields.AutoField', [], {'primary_key': 'True'}),
-            'name': ('django.db.models.fields.CharField', [], {'max_length': '50'})
-        }#,
-        # 'entries.activitygroup': {
-        #     'Meta': {'object_name': 'ActivityGroup', 'db_table': "'timepiece_activitygroup'"},
-        #     'activities': ('django.db.models.fields.related.ManyToManyField', [], {'related_name': "'activity_group'", 'symmetrical': 'False', 'to': "orm['entries.Activity']"}),
-        #     'id': ('django.db.models.fields.AutoField', [], {'primary_key': 'True'}),
-        #     'name': ('django.db.models.fields.CharField', [], {'unique': 'True', 'max_length': '255'})
-        # }
-    }
-
-    complete_apps = ['crm']
-=======
 from __future__ import unicode_literals
 
 from django.db import models, migrations
@@ -332,5 +113,4 @@
             name='projectrelationship',
             unique_together=set([('user', 'project')]),
         ),
-    ]
->>>>>>> b417b3ea
+    ]
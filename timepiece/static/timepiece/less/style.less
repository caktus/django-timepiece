--- conflicted
+++ resolved
@@ -699,11 +699,11 @@
          *****************************************/
     }
 
-<<<<<<< HEAD
     blockquote{
         font-style:italic;
         margin-bottom: 0;
-=======
+    }
+
     .scroll-x-axis{
         overflow-x:auto;
         -webkit-overflow-scrolling:touch;
@@ -729,7 +729,6 @@
 
         /* Opera doesn't support this in the shorthand */
         background-attachment: local, local, scroll, scroll;
->>>>>>> e8e50a7b
     }
 
     /*****************************************

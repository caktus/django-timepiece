// Includes
@import "../../bootstrap/less/bootstrap.less";

// Variables & Mixins
@lightgray: #DDDDDD;

body {
<<<<<<< HEAD
    #content {
        margin-top: 60px;
=======
    ul.subnav {
        li {
            display: inline;
            border-left: 1px solid @lightgray;
            padding: 0px 10px;

            &:first-child {
                padding-left: 0px;
                border-left: 0px;
            }
        }
    }

    div.pagination {
        span {
            float: left;
            padding: 0 14px;
            line-height: 34px;
            text-decoration: none;
            border: 1px solid #DDD;
            border-left-width: 0;
        }

        span:first-child, a:first-child {
            border-left-width: 1px;
        }
>>>>>>> 7e53eb0a
    }
}<|MERGE_RESOLUTION|>--- conflicted
+++ resolved
@@ -5,10 +5,10 @@
 @lightgray: #DDDDDD;
 
 body {
-<<<<<<< HEAD
     #content {
         margin-top: 60px;
-=======
+    }
+
     ul.subnav {
         li {
             display: inline;
@@ -35,6 +35,5 @@
         span:first-child, a:first-child {
             border-left-width: 1px;
         }
->>>>>>> 7e53eb0a
     }
 }
--- conflicted
+++ resolved
@@ -362,13 +362,8 @@
             }
         }
         .progress {
-<<<<<<< HEAD
-            height: 40px;
+            height: 28px;
             border: 1px solid #DDDDDD;
-=======
-            height: 28px;
-            border: 1px solid @grayLight;
->>>>>>> 138ff03d
             .bar, .remaining {
                 font-size: 22px;
                 line-height: 26px;

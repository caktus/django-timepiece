// Includes
@import "../../bootstrap/less/bootstrap.less";

// Variables & Mixins
@lightgray: #DDDDDD;

body {
    #content {
        margin-top: 60px;
    }

    ul.subnav {
        li {
            display: inline;
            border-left: 1px solid @lightgray;
            padding: 0px 10px;

            &:first-child {
                padding-left: 0px;
                border-left: 0px;
            }
        }
    }
<<<<<<< HEAD

    div.pagination {
        span {
            float: left;
            padding: 0 14px;
            line-height: 34px;
            text-decoration: none;
            border: 1px solid #DDD;
            border-left-width: 0;
        }

        span:first-child, a:first-child {
            border-left-width: 1px;
        }
    }

    .scroll {
        width: 100%;
        overflow-x: scroll;
    }
=======
>>>>>>> d3f9a483
}<|MERGE_RESOLUTION|>--- conflicted
+++ resolved
@@ -21,27 +21,9 @@
             }
         }
     }
-<<<<<<< HEAD
-
-    div.pagination {
-        span {
-            float: left;
-            padding: 0 14px;
-            line-height: 34px;
-            text-decoration: none;
-            border: 1px solid #DDD;
-            border-left-width: 0;
-        }
-
-        span:first-child, a:first-child {
-            border-left-width: 1px;
-        }
-    }
 
     .scroll {
         width: 100%;
         overflow-x: scroll;
     }
-=======
->>>>>>> d3f9a483
 }
// Includes
@import "../../bootstrap/less/bootstrap.less";
@import "../../bootstrap/less/responsive.less";

// Replace the 2.0.4 mixin with the 2.1.0 WIP mixin
// This gives us an offset for fluid layouts
// ref: https://github.com/twitter/bootstrap/pull/3764/
@import "fluidoffsetmixin.less";

// Variables & Mixins
@white: #FFFFFF;
@lightgray: #DDDDDD;
@blue: #049CDB;
@lightblue: lighten(@blue, 20%);
@tableBackgroundAccent: #E6E6E6;
@tableBorder: #DDDDDD;

.bg-icon(@icon) {
    background: url('../../images/icons/@{icon}') no-repeat;
}

.list-icon(@icon) {
    list-style-image: url('../../images/icons/@{icon}');
}

.word-wrap(@wrap) {
    word-wrap: normal;
    word-break: normal;
    -ms-word-break: normal;
}

.word-wrap(@wrap) when (@wrap = true) {
    word-wrap: break-word;
    word-break: break-all;
    -ms-word-break: break-all;
}

body {
    /*****************************************
     * Start HTML entities
     *****************************************/

    h1, h2, h3, h4, h5, h6 {
        margin: 0px 0px 6px 0px;
    }

    h2 {
        border-bottom: 1px solid #593E1A;

        &.skinny {
            width: 60%;
        }
    }

    textarea {
        width: 100%;
        height: 10em;
    }

    caption {
        font-weight: bold;
    }

    img.icon {
        padding-right: 0.5em;
        height: 16px;
        width: 16px;
    }

    .quick-buttons {
        margin-bottom: 20px;
        ul {
            &.subnav {
                margin-top: 3px;
                li {
                    .pull-left;
                    padding: 0px 10px 0 0;
                    @media(max-width: 480px) {
                        padding: 0 5px 0 0;
                    }
                    a {
                        &.add-entry {
                            @media(max-width: 430px) {
                                margin-top: 10px;
                            }
                        }
                    }
                }
            }
        }
    }

    span {
        &.individual {
            .bg-icon('user.png');
            padding-left: 20px;
        }

        &.business {
            .bg-icon('building.png');
            padding-left: 20px;
        }

        &.project {
            .bg-icon('report.png');
            padding-left: 20px;
        }
    }

    ul {
        &.people {
            li {
                &.add {
                    .list-icon('user_add.png');
                    padding-top: 1em;
                }

                .list-icon('user.png');
            }
        }

        &.businesses {
            li {
                .list-icon('building.png');
                padding: 0.2em;
            }
        }

        &.projects {
            li {
                .list-icon('report.png');
                padding: 0.2em;
            }
        }
    }

    table {
        @blue: #BBBFDD;
        @lightblue: #DFDFEF;
        @lightgray: #AAAAAA;
        .desktop {
            @media (max-width: 767px){
                .hide;
            }
        }
        tr {

            td {
                &.break {
                    .word-wrap(true);
                }
            }

            &.ledger_header th {
                background-color: @lightblue !important;
            }

            &.before_from_date {
                color: @lightgray;
            }

            &.daily_total {
                background-color: @lightblue !important;
                border-color: @blue;

                td {
                    border-right-color: @blue;
                    border-left-color: @blue;
                }
            }

            &.weekly_total {
                background-color: @blue !important;
            }
        }

        &.table-striped-vertical {
            th, td {
                border-bottom: 1px solid @tableBorder;
            }

            // Double border in the body
            tbody {
                tr:last-child {
                    th, td {
                        border-bottom: 0px;
                    }
                }
            }

            th:nth-child(even), td:nth-child(even) {
                background-color: @tableBackgroundAccent;
            }
        }
    }

    form {
        .field-wrapper {
            padding: 1em 0.1em 0.5em 0.1em;

            label {
                font-weight: bold;
            }
        }
    }


    /*****************************************
     * End HTML entities
     *****************************************/


    /*****************************************
     * Start general site-wide classes/ids
     *****************************************/

    #content.container-fluid {
        width: 92%;
        margin: 60px auto;

        @media (max-width: 979px) {
            margin: 20px auto;
            width: 97%;
        }
    }

    .right {
        float: right;
    }

    .scroll {
        width: 100%;
        overflow-x: auto;
    }

    .dataTable {
        width: 100%;

        td {
            background-color: #FF0000;
            color: #FFFFFF;
        }

        td:empty {
            background-color: #FFFFFF;
        }

        td:first-child {
            background-color: #FFFFFF;
            color: #000000;
            min-width: 170px;
        }

        tr:first-child, tr:nth-last-child(2) {
            td {
                min-width: 75px;
                color: #000000;
                background-color: #FFFFFF;
            }
        }
    }

    .inline {
        display: inline;
    }

    .paste:hover {
        cursor: hand;
        cursor: pointer;
    }

    .popover {
        width: auto;
        margin-top: 15px !important;
        .popover-inner {
            width: auto;
            h3.popover-title {
                font-size: 18px;
                font-weight: bold;
            }
            .popover-content {
                width: auto;
                padding: 15px 15px 0 15px;
            }
        }
    }

    a#popover-toggle {
        cursor: hand;
        cursor: pointer;
    }

    .chart {
        width: 100%;
        min-height: 500px;
    }

    .hidden {
        display: none;
    }

    .timeline {

    }

    #active-popover {
        .popover-title {
            display: none;
        }
    }

    #ui-datepicker-div {
        font-size: 80%;
    }

    /*
    Dashboard styles
    */
    #timeline {
        height: 100px;
    }

    /*****************************************
     * End general site-wide classes
     *****************************************/

    /*****************************************
     * Start navbar classes
     *****************************************/

     .navbar {
        .navbar-search {
            input[type="text"]{
                font-family: Helvetica, Arial, sans-serif;
                color: @grayLight;
                font-weight: normal;
                line-height: 1;
                margin-bottom: 0;
                width: 100px;
                border: 1px solid @black;
                &:focus {
                    width: 150px;
                }
            }
        }
     }

    /*****************************************
     * End navbar classes
     *****************************************/

    /*****************************************
     * Start specific body ids
     *****************************************/

    &#dashboard {
        #active-entry {
            margin-bottom: 25px;
            #active-header {
                margin-bottom: 10px;
                margin-top: 10px;
            }
        }
        .progress {
            height: 40px;
            border: 1px solid @grayLight;
            .bar, .remaining {
                font-size: 24px;
                line-height: 38px;
                font-weight: bold;
            }
            .remaining {
                text-align: center;
                float: left;
            }
        }
<<<<<<< HEAD
        .project_progress_bar {
            width: auto;
            > div {
                background-color: @green;
                display: block;
                text-indent: 100%;
                white-space: nowrap;
                overflow: hidden;
                &.progress-over {
                    background-color: @red;
                    width: 100%;
                }
                &.progress-none {
                    background: transparent;
                    text-indent: 0;
                }
=======
        #entries {
            #add-entry {
                margin-bottom: 5px;
>>>>>>> b31d390a
            }
        }
    }

    &#paste {
        pre {
            white-space: pre;
        }

        textarea {
            width: 100%;
            height: 25em;
            font-family: 'Monaco', 'Nimbus Mono L', 'DejaVu Sans Mono', 'Courier New';
        }
    }

    &#billable-hours {
        .filter {
            margin: 0px 0px 20px;

            label.control-label, p > label {
                font-size: 1.5em;
                font-weight: bold;
            }

            ul {
                list-style-type: none;
            }

            span {
                font-size: 0.6em;
                font-weight: normal;
                float: right;
                margin-right: 20px;
            }

            .control-group {
                display: inline-block;
                vertical-align: top;
                width: 22%;
                // height: 200px;
                overflow: auto;
                margin-right: 15px;

                &.people {
                    width: 25%;

                    ul li {
                        display: inline;
                        float: left;
                        width: 50%;
                    }

                    ul li:nth-child(even) {
                        float: right;
                    }
                }

                &.group-by {
                    width: 10%;
                }
            }

            .dates {
                div {
                    display: block;
                    width: auto;
                    height: auto;
                }

                input {
                    width: 100px;
                    margin: 0px 10px 0px 0px;
                }
            }
        }
    }

    &#project-hours {
        form.right {
            margin-left: 10px;
        }

        .hours {
            text-align: center !important;
        }
    }

    /*****************************************
     * End specific body ids
     *****************************************/

    /*****************************************
     * Start content
     *****************************************/

    #content {
        margin-top: 60px;

        /*****************************************
         * Start general content
         *****************************************/

        form#date-filter table {
            margin: 0;
        }

        form#date-filter input[name=from_date],
        form#date-filter input[name=date],
        form#date-filter input[name=to_date] {
            width: 7em;
        }

        #cal_wrapper {
            width: 900px;
            margin: 10px 0px;
        }

        .cal_wrapper {
            th {
                padding-right: 4px;
            }

            .cal {
                float: left;
                padding: 18px;

                &.left, &.right {
                    background-color: #EDEDFF;
                }

                &.middle {
                    background-color: #DFDFEF;
                }
            }
        }

        ul.date-filters {
            margin: 0px 0px 1em;
        }

        ul.date-filters li {
            list-style-type: none;
        }

        ul.date-filters ul {
            margin: 0.2em 0;
            font-size: 93%;
        }

        ul.date-filters ul li {
            display: inline;
            border-left: 1px solid lightgray;
            padding: 0 0.2em 0 0.5em;
        }

        ul.date-filters ul li:first-child {
            padding: 0 0.2em 0 0;
            border-left: none;
        }

        ul.date-filters ul li.label {
            padding: 1px 3px;
            font-weight: bold;
        }

        ul.actions {
            margin: 0;
            font-size: 93%;
        }

        ul.actions li {
            display: inline;
            border-left: 1px solid lightgray;
            padding: 0 0.2em 0 0.5em;
        }

        ul.actions li:first-child {
            padding: 0 0.2em 0 0;
            border-left: none;
        }

        .row {
            margin-top: 13px;
        }

        .active {
            color: inherit;
        }

        .hours {
            text-align: right;
        }

        /*****************************************
         * End general content
         *****************************************/


        /*****************************************
         * Start Ledger
         *****************************************/

        .totals {
            border: 0px;
            empty-cells: hide;
            border-radius: 0px;
            -webkit-border-radius: 0px;
            -moz-border-radius: 0px;

            td {
                border-bottom: 1px solid #DDD;
                empty-cells: show;
                &:last-child {
                    border-right: 1px solid #DDD;
                }
            }
        }

        #full-timesheet {
            width: 100%;
            min-width: 800px;

            table {
                width: 100%;
                table-layout: fixed;

                th, td {
                    width: 10%;
                    overflow-x: auto;

                    &.comments {
                        width: 25%;
                    }

                    &.time {
                        width: 7%;
                        .word-wrap(false);
                    }

                    &.aux {
                        width: 5%;
                    }

                    &.project {
                        width: 13%;
                    }

                    &.activity {
                        width: 15%;
                    }
                }
            }
        }

        #hourly-summary {
            table {
                width: 100%;
                table-layout: fixed;

                th, td {
                    &.billable, &.non-billable {
                        width: 20%;
                    }

                    &.total {
                        width: 15%;
                    }
                }
            }
        }

        /*****************************************
         * End Ledger
         *****************************************/

        /*****************************************
         * Start Reports
         *****************************************/

        ul {
            &.reports {
                font-size: 110%;

                li {
                    .list-icon('chart_bar.png');
                    margin-bottom: 0.2em;

                }
            }

            &.parent {
                ul {
                    list-style-type: none;
                }
            }
        }

        /*****************************************
         * End Reports
         *****************************************/
    }

    /*****************************************
     * End content
     *****************************************/
}<|MERGE_RESOLUTION|>--- conflicted
+++ resolved
@@ -374,7 +374,6 @@
                 float: left;
             }
         }
-<<<<<<< HEAD
         .project_progress_bar {
             width: auto;
             > div {
@@ -391,11 +390,11 @@
                     background: transparent;
                     text-indent: 0;
                 }
-=======
+            }
+        }
         #entries {
             #add-entry {
                 margin-bottom: 5px;
->>>>>>> b31d390a
             }
         }
     }

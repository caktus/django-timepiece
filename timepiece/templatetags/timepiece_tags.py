import datetime
from dateutil.relativedelta import relativedelta
import urllib

from django import template
from django.core.urlresolvers import reverse
from django.db.models import Sum
from django.template.defaultfilters import date as date_format_filter
<<<<<<< HEAD
=======
from django.utils import timezone
from django.utils.safestring import mark_safe
>>>>>>> 47add0b8

from timepiece import utils
from timepiece.forms import DATE_FORM_FORMAT


register = template.Library()


@register.filter
def add_parameters(url, parameters):
    """
    Appends URL-encoded parameters to the base URL. It appends after '&' if
    '?' is found in the URL; otherwise it appends using '?'. Keep in mind that
    this tag does not take into account the value of existing params; it is
    therefore possible to add another value for a pre-existing parameter.

    For example::

        {% url 'this_view' as current_url %}
        {% with complete_url=current_url|add_parameters:request.GET %}
            The <a href="{% url 'other' %}?next={{ complete_url|urlencode }}">
            other page</a> will redirect back to the current page (including
            any GET parameters).
        {% endwith %}
    """
    if parameters:
        sep = '&' if '?' in url else '?'
        return '{0}{1}{2}'.format(url, sep, urllib.urlencode(parameters))
    return url


@register.filter
def add_timezone(date, tz=None):
    """Return the given date with timezone added."""
    return utils.add_timezone(date, tz)


@register.assignment_tag
def create_dict(**kwargs):
    """Utility to create a dictionary from keyword arguments."""
    return kwargs


@register.inclusion_tag('timepiece/date_filters.html')
def date_filters(form_id, options=None, use_range=True):
    if not options:
        options = ('months', 'quarters', 'years')
    filters = {}
    date_format = DATE_FORM_FORMAT  # Expected for dates used in code
    today = datetime.date.today()
    single_day = relativedelta(days=1)
    single_month = relativedelta(months=1)
    single_year = relativedelta(years=1)

    if 'months' in options:
        filters['Past 12 Months'] = []
        from_date = today.replace(day=1) + single_month
        for x in range(12):
            to_date = from_date
            from_date = to_date - single_month
            to_date = to_date - single_day
            filters['Past 12 Months'].append((
                    date_format_filter(from_date, 'M Y'),  # displayed
                    from_date.strftime(date_format) if use_range else "",  # used in code
                    to_date.strftime(date_format)  # used in code
            ))
        filters['Past 12 Months'].reverse()

    if 'years' in options:
        filters['Years'] = []
        start = today.year - 3
        for year in range(start, start + 4):
            from_date = datetime.datetime(year, 1, 1)
            to_date = from_date + single_year - single_day
            filters['Years'].append((
                    str(from_date.year),
                    from_date.strftime(date_format) if use_range else "",
                    to_date.strftime(date_format)
            ))

    if 'quarters' in options:
        filters['Quarters (Calendar Year)'] = []
        to_date = datetime.date(today.year - 1, 1, 1) - single_day
        for x in range(8):
            from_date = to_date + single_day
            to_date = from_date + relativedelta(months=3) - single_day
            filters['Quarters (Calendar Year)'].append((
                    'Q%s %s' % ((x % 4) + 1, from_date.year),
                    from_date.strftime(date_format) if use_range else "",
                    to_date.strftime(date_format)
            ))

    return {'filters': filters, 'form_id': form_id}


@register.simple_tag(takes_context=True)
def get_max_hours(context):
    """Return the largest number of hours worked or assigned on any project."""
    progress = context['project_progress']
    return max([0] + [max(p['worked'], p['assigned']) for p in progress])


@register.simple_tag
def get_uninvoiced_hours(entries, billable=None):
    """Given an iterable of entries, return the total hours that have
    not been invoices. If billable is passed as 'billable' or 'nonbillable',
    limit to the corresponding entries.
    """
    statuses = ('invoiced', 'not-invoiced')
    if billable is not None:
        billable = (billable.lower() == u'billable')
        entries = [e for e in entries if e.activity.billable == billable]
    hours = sum([e.hours for e in entries if e.status not in statuses])
    return hours


@register.filter
def hours_to_seconds(total_hours):
    """Given time in decimal hours, return int seconds."""
    return int(float(total_hours) * 3600)


@register.filter
def humanize_seconds(total_seconds,
        frmt='{hours:02d}:{minutes:02d}:{seconds:02d}', negative_frmt=None):
    """Given time in int(seconds), return a string representing the time.

    If negative_frmt is not given, a negative sign is prepended to frmt
    and the result is wrapped in a <span> with the "negative-time" class.
    """
    if negative_frmt is None:
        negative_frmt = '<span class="negative-time">-{0}</span>'.format(frmt)
    seconds = abs(int(total_seconds))
    mapping = {
        'hours': seconds // 3600,
        'minutes': seconds % 3600 // 60,
        'seconds': seconds % 3600 % 60,
    }
    if total_seconds < 0:
        result = negative_frmt.format(**mapping)
    else:
        result = frmt.format(**mapping)
    return mark_safe(result)

@register.filter
def humanize_hours(total_hours, frmt='{hours:02d}:{minutes:02d}:{seconds:02d}',
        negative_frmt=None):
    seconds = convert_hours_to_seconds(total_hours)
    return humanize_seconds(seconds, frmt, negative_frmt)


@register.filter
def multiply(a, b):
    """Return a * b."""
    return float(a) * float(b)


@register.assignment_tag
def project_hours_for_contract(contract, project, billable=None):
    """Total billable hours worked on project for contract.
    If billable is passed as 'billable' or 'nonbillable', limits to
    the corresponding hours.  (Must pass a variable name first, of course.)
    """
    hours = contract.entries.filter(project=project)
    if billable is not None:
        if billable in (u'billable', u'nonbillable'):
            billable = (billable.lower() == u'billable')
            hours = hours.filter(activity__billable=billable)
        else:
            msg = '`project_hours_for_contract` arg 4 must be "billable" ' \
                  'or "nonbillable"'
            raise template.TemplateSyntaxError(msg)
    hours = hours.aggregate(s=Sum('hours'))['s'] or 0
    return hours


@register.simple_tag
def project_report_url_for_contract(contract, project):
    data = {
        'from_date': contract.start_date.strftime(DATE_FORM_FORMAT),
        'to_date': contract.end_date.strftime(DATE_FORM_FORMAT),
        'billable': 1,
        'non_billable': 0,
        'paid_leave': 0,
        'trunc': 'month',
        'projects_1': project.id,
    }
    return '{0}?{1}'.format(reverse('report_hourly'), urllib.urlencode(data))


@register.filter
def seconds_to_hours(seconds):
    """Given time in int seconds, return decimal seconds."""
    return round(seconds / 3600.0, 2)


@register.assignment_tag
def sum_hours(entries):
    """Return the sum total of get_total_seconds() for each entry."""
    return sum([e.get_total_seconds() for e in entries])


@register.filter
def week_start(date):
    """Return the starting day of the week with the given date."""
    return utils.get_week_start(date)<|MERGE_RESOLUTION|>--- conflicted
+++ resolved
@@ -6,11 +6,7 @@
 from django.core.urlresolvers import reverse
 from django.db.models import Sum
 from django.template.defaultfilters import date as date_format_filter
-<<<<<<< HEAD
-=======
-from django.utils import timezone
 from django.utils.safestring import mark_safe
->>>>>>> 47add0b8
 
 from timepiece import utils
 from timepiece.forms import DATE_FORM_FORMAT
@@ -158,7 +154,7 @@
 @register.filter
 def humanize_hours(total_hours, frmt='{hours:02d}:{minutes:02d}:{seconds:02d}',
         negative_frmt=None):
-    seconds = convert_hours_to_seconds(total_hours)
+    seconds = hours_to_seconds(total_hours)
     return humanize_seconds(seconds, frmt, negative_frmt)
 
 

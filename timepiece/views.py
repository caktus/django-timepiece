--- conflicted
+++ resolved
@@ -94,29 +94,18 @@
     else:
         quick_clock_in_form = timepiece_forms.QuickClockInForm(
                 user=request.user)
-
     today = datetime.date.today()
-<<<<<<< HEAD
     eod = timezone.now().replace(hour=23, minute=59, second=59)
-    todays_entries = timepiece.Entry.objects.filter(
-        Q(user=request.user) & (Q(end_time__gte=today, end_time__lt=eod) |
-                                Q(end_time__isnull=True))) \
-        .select_related('project').order_by('start_time')
-    context = {
-        'todays_entries': utils.process_todays_entries(todays_entries)
-=======
     week_start = utils.get_week_start()
-    todayQ = Q(end_time__gte=today) | Q(end_time__isnull=True)
+    todayQ = Q(end_time__gte=today, end_time__lt=eod) | \
+             Q(end_time__isnull=True)
     weekQ = Q(end_time__gte=week_start) | Q(end_time__isnull=True)
-    
     todays_entries = timepiece.Entry.objects.filter(
             Q(user=request.user) & todayQ) \
         .select_related('project').order_by('start_time')
-    todays_entries = utils.process_todays_entries(todays_entries)
-
     context = {
         'quick_clock_in_form': quick_clock_in_form,
->>>>>>> 86021141
+        'todays_entries': utils.process_todays_entries(todays_entries)
     }
     return context
 

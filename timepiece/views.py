import calendar
import csv
import datetime
import math
import urllib
import json
<<<<<<< HEAD
=======
import urlparse
from copy import deepcopy
>>>>>>> 131c71fc

from decimal import Decimal
from dateutil.relativedelta import relativedelta
from dateutil import rrule
from itertools import groupby

from django.contrib import messages
from django.template import RequestContext
from django.shortcuts import (render_to_response, get_object_or_404, redirect,
                              render)
from django.core.urlresolvers import reverse, resolve
from django.http import HttpResponse, HttpResponseRedirect
from django.http import  Http404, HttpResponseForbidden
from django.contrib.auth.decorators import login_required, permission_required
from django.contrib.auth.models import User
from django.contrib.auth import models as auth_models
from django.db.models import Sum, Count, Q, F
from django.db import transaction
from django.db import DatabaseError
from django.conf import settings
from django.utils.datastructures import SortedDict
from django.views.decorators.csrf import csrf_exempt
from django.views.generic.base import TemplateView
from django.views.generic import UpdateView, ListView, DetailView, View
from django.utils.decorators import method_decorator
from django.core import serializers, exceptions
from django.contrib.contenttypes.models import ContentType

try:
    from django.utils import timezone
except ImportError:
    from timepiece import timezone

from timepiece.utils import render_with, reverse_lazy, get_week_start

from timepiece import models as timepiece
from timepiece import utils
from timepiece import forms as timepiece_forms
from timepiece.templatetags.timepiece_tags import seconds_to_hours
from timepiece.templatetags.timepiece_tags import get_active_hours


@login_required
def quick_search(request):
    if request.GET:
        form = timepiece_forms.QuickSearchForm(request.GET)
        if form.is_valid():
            return HttpResponseRedirect(form.save())
    return render_to_response('timepiece/search_results.html', {
            'form': form,
        },
        context_instance=RequestContext(request)
    )


class CSVMixin(object):
    def render_to_response(self, context):
        response = HttpResponse(content_type='text/csv')
        fn = self.get_filename(context)
        response['Content-Disposition'] = 'attachment; filename=%s.csv' % fn
        rows = self.convert_context_to_csv(context)
        writer = csv.writer(response)
        for row in rows:
            writer.writerow(row)
        return response

    def get_filename(self, context):
        raise NotImplemented("You must implement this in the subclass")

    def convert_context_to_csv(self, context):
        "Convert the context dictionary into a CSV file"
        raise NotImplemented("You must implement this in the subclass")


@login_required
@render_with('timepiece/time-sheet/dashboard.html')
def view_entries(request):
    view_entries = False
    if request.user.has_perm('timepiece.can_clock_in'):
        view_entries = True
    week_start = utils.get_week_start()
    time_q = Q(end_time__gte=week_start) | Q(end_time__isnull=True)
    entries = timepiece.Entry.objects.select_related(
        'project__business',
    ).filter(
        time_q,
        user=request.user
    ).select_related('project', 'activity', 'location')
    today = datetime.date.today()
    assignments = timepiece.ContractAssignment.objects.filter(
        user=request.user,
        user__project_relationships__project=F('contract__project'),
        end_date__gte=today,
        contract__status='current',
    ).order_by('contract__project__type', 'end_date')
    assignments = assignments.select_related('user', 'contract__project__type')
    activity_entries = list(entries.values(
        'billable',
    ).annotate(sum=Sum('hours')).order_by('-sum'))
    others_active_entries = timepiece.Entry.objects.filter(
        end_time__isnull=True,
    ).exclude(
        user=request.user,
    ).select_related('user', 'project', 'activity')
    my_active_entries = timepiece.Entry.objects.select_related(
        'project__business',
    ).only(
        'user', 'project', 'activity', 'start_time'
    ).filter(
        user=request.user,
        end_time__isnull=True,
    )

    for current_entry in my_active_entries:
        for activity_entry in activity_entries:
            if current_entry.billable == activity_entry['billable']:
                activity_entry['sum'] += get_active_hours(current_entry)
                break
    current_total = sum([entry['sum'] for entry in activity_entries])

#     temporarily disabled until the allocations represent accurate goals
#     -TM 6/27
    allocations = []
    allocated_projects = timepiece.Project.objects.none()
#    allocations = timepiece.AssignmentAllocation.objects.during_this_week(
#        request.user
#        ).order_by('assignment__contract__project__name')
#    allocated_projects = allocations.values_list(
#    'assignment__contract__project',)

    project_entries = entries.exclude(
        project__in=allocated_projects,
        end_time__isnull=True
    ).values(
        'project__name', 'project__pk'
    ).annotate(sum=Sum('hours')).order_by('project__name')
    schedule = timepiece.PersonSchedule.objects.filter(
                                    user=request.user)
    this_weeks_entries = entries.order_by('-start_time'). \
        filter(end_time__gte=week_start)
    context = {
        'this_weeks_entries': this_weeks_entries,
        'assignments': assignments,
        'allocations': allocations,
        'schedule': schedule,
        'project_entries': project_entries,
        'activity_entries': activity_entries,
        'current_total': current_total,
        'others_active_entries': others_active_entries,
        'my_active_entries': my_active_entries,
        'view_entries': view_entries,
    }
    return context


@permission_required('timepiece.can_clock_in')
@transaction.commit_on_success
def clock_in(request):
    """For clocking the user into a project"""
    active_entry = timepiece.Entry.no_join.filter(user=request.user,
                                                  end_time__isnull=True)
    # Should never happen, but just in case.
    if len(active_entry) > 1:
        err_msg = 'You have more than one active entry and must clock out ' \
                  'of these entries before clocking into another.'
        messages.error(request, err_msg)
        return redirect('timepiece-entries')
    active_entry = active_entry[0] if active_entry else None
    initial = dict([(k, v) for k, v in request.GET.items()])
    form = timepiece_forms.ClockInForm(request.POST or None, initial=initial,
                                       user=request.user, active=active_entry)
    if form.is_valid():
        entry = form.save()
        message = 'You have clocked into %s' % entry.project
        messages.info(request, message)
        return HttpResponseRedirect(reverse('timepiece-entries'))
    return render_to_response('timepiece/time-sheet/entry/clock_in.html', {
            'form': form,
            'active': active_entry,
        },
        context_instance=RequestContext(request),
    )


@permission_required('timepiece.can_clock_out')
def clock_out(request, entry_id):
    entry = get_object_or_404(
        timepiece.Entry,
        pk=entry_id,
        user=request.user,
        end_time__isnull=True,
    )
    if request.POST:
        form = timepiece_forms.ClockOutForm(request.POST, instance=entry)
        if form.is_valid():
            entry = form.save()
            message = "You've been clocked out."
            messages.info(request, message)
            return HttpResponseRedirect(reverse('timepiece-entries'))
        else:
            message = 'Please correct the errors below.'
            messages.error(request, message)
    else:
        form = timepiece_forms.ClockOutForm(instance=entry)
    context = {
        'form': form,
        'entry': entry,
    }
    return render_to_response(
        'timepiece/time-sheet/entry/clock_out.html',
        context,
        context_instance=RequestContext(request),
    )


@permission_required('timepiece.can_pause')
def toggle_paused(request, entry_id):
    """
    Allow the user to pause and unpause their open entries.  If this method is
    invoked on an entry that is not paused, it will become paused.  If this
    method is invoked on an entry that is already paused, it will unpause it.
    Then the user will be redirected to their log entry list.
    """

    try:
        # retrieve the log entry
        entry = timepiece.Entry.no_join.get(pk=entry_id,
                                  user=request.user,
                                  end_time__isnull=True)
    except:
        # create an error message for the user
        message = 'The entry could not be paused.  Please try again.'
        messages.error(request, message)
    else:
        # toggle the paused state
        entry.toggle_paused()

        # save it
        entry.save()

        if entry.is_paused:
            action = 'paused'
        else:
            action = 'resumed'

        delta = timezone.now() - entry.start_time
        seconds = delta.seconds - entry.seconds_paused
        seconds += delta.days * 86400

        if seconds < 3600:
            seconds /= 60.0
            duration = "You've clocked %d minutes." % seconds
        else:
            seconds /= 3600.0
            duration = "You've clocked %.2f hours." % seconds

        message = 'The log entry has been %s. %s' % (action, duration)

        # create a message that can be displayed to the user
        messages.info(request, message)

    # redirect to the log entry list
    return HttpResponseRedirect(reverse('timepiece-entries'))


@permission_required('timepiece.change_entry')
@render_with('timepiece/time-sheet/entry/add_update_entry.html')
def create_edit_entry(request, entry_id=None):
    if entry_id:
        try:
            entry = timepiece.Entry.no_join.get(
                pk=entry_id,
                user=request.user,
            )
            if not entry.is_editable:
                raise Http404

        except timepiece.Entry.DoesNotExist:
            raise Http404

    else:
        entry = None

    if request.POST:
        form = timepiece_forms.AddUpdateEntryForm(
            request.POST,
            instance=entry,
            user=request.user,
        )
        if form.is_valid():
            entry = form.save()
            if entry_id:
                message = 'The entry has been updated successfully.'
            else:
                message = 'The entry has been created successfully.'
            messages.info(request, message)
            return HttpResponseRedirect(reverse('timepiece-entries'))
        else:
            message = 'Please fix the errors below.'
            messages.error(request, message)
    else:
        initial = dict([(k, request.GET[k]) for k in request.GET.keys()])
        form = timepiece_forms.AddUpdateEntryForm(
            instance=entry,
            user=request.user,
            initial=initial,
        )

    return {
        'form': form,
        'entry': entry,
    }


@permission_required('timepiece.view_payroll_summary')
def reject_entry(request, entry_id):
    """
    Admins can reject an entry that has been verified or approved but not
    invoiced to set its status to 'unverified' for the user to fix.
    """
    user = request.user
    return_url = request.REQUEST.get('next', reverse('timepiece-entries'))
    try:
        entry = timepiece.Entry.no_join.get(pk=entry_id)
    except:
        message = 'No such log entry.'
        messages.error(request, message)
        return redirect(return_url)

    if entry.status == 'unverified' or entry.status == 'invoiced':
        msg_text = 'This entry is unverified or is already invoiced'
        messages.error(request, msg_text)
        return redirect(return_url)

    if request.POST.get('Yes'):
        entry.status = 'unverified'
        entry.save()
        msg_text = "The entry's status was set to unverified"
        messages.info(request, msg_text)
        return redirect(return_url)
    return render_to_response('timepiece/time-sheet/entry/reject_entry.html', {
                                  'entry': entry,
                                  'next': request.REQUEST.get('next'),
                              },
                              context_instance=RequestContext(request))


@permission_required('timepiece.delete_entry')
def delete_entry(request, entry_id):
    """
    Give the user the ability to delete a log entry, with a confirmation
    beforehand.  If this method is invoked via a GET request, a form asking
    for a confirmation of intent will be presented to the user.  If this method
    is invoked via a POST request, the entry will be deleted.
    """

    try:
        # retrieve the log entry
        entry = timepiece.Entry.no_join.get(pk=entry_id,
                                  user=request.user)
    except:
        # entry does not exist
        message = 'No such log entry.'
        messages.info(request, message)
        return HttpResponseRedirect(reverse('timepiece-entries'))

    if request.method == 'POST':
        key = request.POST.get('key', None)
        if key and key == entry.delete_key:
            entry.delete()
            message = 'Entry deleted.'
            messages.info(request, message)
            return HttpResponseRedirect(reverse('timepiece-entries'))
        else:
            message = 'You are not authorized to delete this entry!'
            messages.error(request, message)

    return render_to_response('timepiece/time-sheet/entry/delete_entry.html',
                              {'entry': entry},
                              context_instance=RequestContext(request))


@permission_required('timepiece.view_entry_summary')
@render_with('timepiece/time-sheet/reports/general_ledger.html')
def summary(request, username=None):
    if request.GET:
        form = timepiece_forms.DateForm(request.GET)
        if form.is_valid():
            from_date, to_date = form.save()
    else:
        form = timepiece_forms.DateForm()
        from_date, to_date = None, None
    entries = timepiece.Entry.no_join.values(
        'project__id',
        'project__business__id',
        'project__name',
    ).order_by(
        'project__id',
        'project__business__id',
        'project__name',
    )
    dates = Q()
    if from_date:
        dates &= Q(start_time__gte=from_date)
    if to_date:
        dates &= Q(end_time__lte=to_date)
    project_totals = entries.filter(dates).annotate(total_hours=Sum('hours'))
    project_totals = project_totals.order_by('project__name')
    total_hours = timepiece.Entry.objects.filter(dates).aggregate(
        hours=Sum('hours')
    )['hours']
    people_totals = timepiece.Entry.no_join.values('user', 'user__first_name',
                                                   'user__last_name')
    people_totals = people_totals.order_by('user__last_name').filter(dates)
    people_totals = people_totals.annotate(total_hours=Sum('hours'))
    context = {
        'form': form,
        'project_totals': project_totals,
        'total_hours': total_hours,
        'people_totals': people_totals,
    }
    return context


class ProjectTimesheet(DetailView):
    template_name = 'timepiece/time-sheet/projects/view.html'
    model = timepiece.Project
    context_object_name = 'project'

    @method_decorator(permission_required('timepiece.view_project_time_sheet'))
    def dispatch(self, *args, **kwargs):
        return super(ProjectTimesheet, self).dispatch(*args, **kwargs)

    def get(self, *args, **kwargs):
        if 'csv' in self.request.GET:
            request_get = self.request.GET.copy()
            request_get.pop('csv')
            return_url = reverse('export_project_time_sheet',
                                 kwargs={'pk': self.get_object().pk})
            return_url += '?%s' % urllib.urlencode(request_get)
            return redirect(return_url)
        return super(ProjectTimesheet, self).get(*args, **kwargs)

    def get_context_data(self, **kwargs):
        context = super(ProjectTimesheet, self).get_context_data(**kwargs)
        project = self.object
        year_month_form = timepiece_forms.YearMonthForm(self.request.GET or
                                                        None)
        if self.request.GET and year_month_form.is_valid():
            from_date, to_date = year_month_form.save()
        else:
            date = utils.add_timezone(datetime.datetime.today())
            from_date = utils.get_month_start(date).date()
            to_date = from_date + relativedelta(months=1)
        entries_qs = timepiece.Entry.objects
        entries_qs = entries_qs.timespan(from_date, span='month').filter(
            project=project
        )
        extra_values = ('start_time', 'end_time', 'comments', 'seconds_paused',
                'id', 'location__name', 'project__name', 'activity__name',
                'status')
        month_entries = entries_qs.date_trunc('month',
                extra_values).order_by('start_time')
        total = entries_qs.aggregate(hours=Sum('hours'))['hours']
        user_entries = entries_qs.order_by().values(
            'user__first_name', 'user__last_name').annotate(
            sum=Sum('hours')).order_by('-sum'
        )
        activity_entries = entries_qs.order_by().values(
            'activity__name').annotate(
            sum=Sum('hours')).order_by('-sum'
        )
        return {
            'project': project,
            'year_month_form': year_month_form,
            'from_date': from_date,
            'to_date': to_date - datetime.timedelta(days=1),
            'entries': month_entries,
            'total': total,
            'user_entries': user_entries,
            'activity_entries': activity_entries,
        }


class ProjectTimesheetCSV(CSVMixin, ProjectTimesheet):

    def get_filename(self, context):
        project = self.object.name
        to_date_str = context['to_date'].strftime("%m-%d-%Y")
        return "Project_timesheet {0} {1}".format(project, to_date_str)

    def convert_context_to_csv(self, context):
        rows = []
        rows.append([
            'Date',
            'Person',
            'Activity',
            'Location',
            'Time In',
            'Time Out',
            'Breaks',
            'Hours',
        ])
        for entry in context['entries']:
            data = [
                entry['start_time'].strftime('%x'),
                ' '.join((entry['user__first_name'],
                          entry['user__last_name'])),
                entry['activity__name'],
                entry['location__name'],
                entry['start_time'].strftime('%X'),
                entry['end_time'].strftime('%X'),
                seconds_to_hours(entry['seconds_paused']),
                entry['hours'],
            ]
            rows.append(data)
        total = context['total']
        rows.append(('', '', '', '', '', '', 'Total:', total))
        return rows


@login_required
def view_person_time_sheet(request, user_id):
    user = get_object_or_404(User, pk=user_id)
    if not (request.user.has_perm('timepiece.view_entry_summary') or \
        user.pk == request.user.pk):
        return HttpResponseForbidden('Forbidden')
    today_reset = utils.add_timezone(datetime.datetime.today())
    today_reset = today_reset.replace(hour=0, minute=0, second=0, \
        microsecond=0)
    from_date = utils.get_month_start(today_reset)
    to_date = from_date + relativedelta(months=1)
    can_view_summary = request.user and \
        request.user.has_perm('timepiece.view_entry_summary')
    form = timepiece_forms.UserYearMonthForm if can_view_summary else \
        timepiece_forms.YearMonthForm
    year_month_form = form(request.GET or None)
    if year_month_form.is_valid():
        if can_view_summary:
            from_date, to_date, form_user = year_month_form.save()
            is_update = request.GET.get('yearmonth', None)
            if form_user and is_update:
                url = reverse('view_person_time_sheet', args=(form_user.pk,))
                # Do not use request.GET in urlencode in case it has the
                # yearmonth parameter (redirect loop otherwise)
                request_data = {
                    'month': from_date.month,
                    'year': from_date.year,
                    'user': form_user.pk
                }
                url += '?{0}'.format(urllib.urlencode(request_data))
                return HttpResponseRedirect(url)
        else:
            from_date, to_date = year_month_form.save()
    entries_qs = timepiece.Entry.objects.filter(user=user)
    month_qs = entries_qs.timespan(from_date, span='month')
    extra_values = ('start_time', 'end_time', 'comments', 'seconds_paused',
            'id', 'location__name', 'project__name', 'activity__name',
            'status')
    month_entries = month_qs.date_trunc('month', extra_values)
    # For grouped entries, back date up to the start of the week.
    first_week = utils.get_week_start(from_date)
    month_week = first_week + datetime.timedelta(weeks=1)
    grouped_qs = entries_qs.timespan(first_week, to_date=to_date)
    intersection = grouped_qs.filter(start_time__lt=month_week,
        start_time__gte=from_date)
    # If the month of the first week starts in the previous
    # month and we dont have entries in that previous ISO
    # week, then update the first week to start at the first
    # of the actual month
    if not intersection and first_week.month < from_date.month:
        grouped_qs = entries_qs.timespan(from_date, to_date=to_date)
    grouped_totals = utils.grouped_totals(grouped_qs) if month_entries else ''
    project_entries = month_qs.order_by().values(
        'project__name').annotate(sum=Sum('hours')).order_by('-sum')
    summary = timepiece.Entry.summary(user, from_date, to_date)
    show_approve = show_verify = False
    if request.user.has_perm('timepiece.change_entry') or \
        user == request.user:
        statuses = list(month_qs.values_list('status', flat=True))
        total_statuses = len(statuses)
        unverified_count = statuses.count('unverified')
        verified_count = statuses.count('verified')
        approved_count = statuses.count('approved')
        show_verify = unverified_count != 0
    if request.user.has_perm('timepiece.change_entry'):
        show_approve = verified_count + approved_count == total_statuses \
        and verified_count > 0 and total_statuses != 0
    context = {
        'year_month_form': year_month_form,
        'from_date': from_date,
        'to_date': to_date - datetime.timedelta(days=1),
        'show_verify': show_verify,
        'show_approve': show_approve,
        'timesheet_user': user,
        'entries': month_entries,
        'grouped_totals': grouped_totals,
        'project_entries': project_entries,
        'summary': summary,
    }
    return render_to_response('timepiece/time-sheet/people/view.html',
        context, context_instance=RequestContext(request))


@login_required
def change_person_time_sheet(request, action, user_id, from_date):
    user = get_object_or_404(User, pk=user_id)
    admin_verify = request.user.has_perm('timepiece.view_entry_summary')
    perm = True

    if not admin_verify and action == 'verify' and user != request.user:
        perm = False
    if not admin_verify and action == 'approve':
        perm = False

    if not perm:
        return HttpResponseForbidden('Forbidden: You cannot {0} this ' \
            'timesheet'.format(action))

    try:
        from_date = utils.add_timezone(
            datetime.datetime.strptime(from_date, '%Y-%m-%d'))
    except (ValueError, OverflowError):
        raise Http404
    to_date = from_date + relativedelta(months=1)
    entries = timepiece.Entry.no_join.filter(user=user_id,
                                             end_time__gte=from_date,
                                             end_time__lt=to_date)
    active_entries = timepiece.Entry.no_join.filter(
        user=user_id,
        start_time__lt=to_date,
        end_time=None,
        status='unverified'
    )
    filter_status = {
        'verify': 'unverified',
        'approve': 'verified',
    }
    entries = entries.filter(status=filter_status[action])

    return_url = reverse('view_person_time_sheet', kwargs={'user_id': user_id})
    return_url += '?%s' % urllib.urlencode({
        'year': from_date.year,
        'month': from_date.month,
    })
    if active_entries:
        msg = 'You cannot verify/approve this timesheet while the user {0} ' \
            'has an active entry. Please have them close any active ' \
            'entries.'.format(user.get_full_name())
        messages.error(request, msg)
        return redirect(return_url)
    if request.POST.get('do_action') == 'Yes':
        update_status = {
            'verify': 'verified',
            'approve': 'approved',
        }
        entries.update(status=update_status[action])
        messages.info(request,
            'Your entries have been %s' % update_status[action])
        return redirect(return_url)
    hours = entries.all().aggregate(s=Sum('hours'))['s']
    if not hours:
        msg = 'You cannot verify/approve a timesheet with no hours'
        messages.error(request, msg)
        return redirect(return_url)
    context = {
        'action': action,
        'timesheet_user': user,
        'from_date': from_date,
        'to_date': to_date - datetime.timedelta(days=1),
        'return_url': return_url,
        'hours': hours,
    }
    return render_to_response('timepiece/time-sheet/people/change_status.html',
        context, context_instance=RequestContext(request))


@login_required
@transaction.commit_on_success
def confirm_invoice_project(request, project_id, to_date, from_date=None):
    if not request.user.has_perm('timepiece.generate_project_invoice'):
        return HttpResponseForbidden('Forbidden')
    try:
        to_date = utils.add_timezone(
            datetime.datetime.strptime(to_date, '%Y-%m-%d'))
        if from_date:
            from_date = utils.add_timezone(
                datetime.datetime.strptime(from_date, '%Y-%m-%d'))
        else:
            from_date = None
    except (ValueError, OverflowError):
        raise Http404
    project = get_object_or_404(timepiece.Project, pk=project_id)
    initial = {
        'project': project,
        'user': request.user,
        'from_date': from_date,
        'to_date': to_date,
    }
    entries_query = {
        'status': "approved",
        'end_time__lt': to_date + relativedelta(days=1),
        'project__id': project.id
    }
    if from_date:
        entries_query.update({'end_time__gte': from_date})
    invoice_form = timepiece_forms.InvoiceForm(request.POST or None,
                                               initial=initial)
    if request.POST and invoice_form.is_valid():
        invoice = invoice_form.save()
        entries = timepiece.Entry.no_join.filter(**entries_query)
        entries.update(status=invoice.status, entry_group=invoice)
        return HttpResponseRedirect(reverse('view_invoice', args=[invoice.pk]))
    else:
        entries = timepiece.Entry.objects.filter(**entries_query)
        entries = entries.order_by('start_time')
        if not entries:
            raise Http404

    totals = timepiece.HourGroup.objects.summaries(entries)
    template = 'timepiece/time-sheet/invoice/confirm.html'
    return render_to_response(template, {
        'invoice_form': invoice_form,
        'entries': entries.select_related(),
        'project': project,
        'totals': totals,
        'from_date': from_date,
        'to_date': to_date,
    }, context_instance=RequestContext(request))


@permission_required('timepiece.change_entrygroup')
def invoice_projects(request):
    date = utils.add_timezone(datetime.datetime.today())
    to_date = utils.get_month_start(date).date()
    from_date = None
    defaults = {
        'to_date': (to_date - relativedelta(days=1)).strftime('%m/%d/%Y'),
    }
    date_form = timepiece_forms.DateForm(request.GET or defaults)
    if request.GET and date_form.is_valid():
        from_date, to_date = date_form.save()
    datesQ = Q()
    datesQ &= Q(end_time__gte=from_date)  if from_date else Q()
    datesQ &= Q(end_time__lt=to_date)  if to_date else Q()
    entries = timepiece.Entry.objects.filter(datesQ)
    project_totals = entries.filter(status='approved',
        project__type__billable=True, project__status__billable=True).values(
        'project__type__pk', 'project__type__label', 'project__name', 'hours',
        'project__pk', 'status', 'project__status__label'
    ).annotate(s=Sum('hours')).order_by('project__type__label',
                                        'project__name', 'status')
    return render_to_response(
        'timepiece/time-sheet/invoice/make_invoice.html', {
        'date_form': date_form,
        'project_totals': project_totals if to_date else [],
        'to_date': to_date - relativedelta(days=1) if to_date else '',
        'from_date': from_date,
    }, context_instance=RequestContext(request))


class InvoiceList(ListView):
    template_name = 'timepiece/time-sheet/invoice/list.html'
    context_object_name = 'invoices'
    queryset = timepiece.EntryGroup.objects.all().order_by('-created')

    @method_decorator(permission_required('timepiece.change_entrygroup'))
    def dispatch(self, *args, **kwargs):
        return super(InvoiceList, self).dispatch(*args, **kwargs)


class InvoiceDetail(DetailView):
    template_name = 'timepiece/time-sheet/invoice/view.html'
    model = timepiece.EntryGroup
    context_object_name = 'invoice'

    @method_decorator(permission_required('timepiece.change_entrygroup'))
    def dispatch(self, *args, **kwargs):
        return super(InvoiceDetail, self).dispatch(*args, **kwargs)

    def get_context_data(self, **kwargs):
        context = super(InvoiceDetail, self).get_context_data(**kwargs)
        invoice = context['invoice']
        entries = invoice.entries.order_by('start_time').select_related()
        return {
            'invoice': invoice,
            'entries': entries,
            'totals': timepiece.HourGroup.objects.summaries(entries),
            'from_date': invoice.start,
            'to_date': invoice.end,
            'project': invoice.project,
        }


class InvoiceEntryDetail(InvoiceDetail):
    template_name = 'timepiece/time-sheet/invoice/view_entries.html'

    def get_context_data(self, **kwargs):
        context = super(InvoiceEntryDetail, self).get_context_data(**kwargs)
        entries = context['entries']
        context.update({
            'total': entries.aggregate(hours=Sum('hours'))['hours'],
        })
        return context


class InvoiceCSV(CSVMixin, InvoiceDetail):

    def get_filename(self, context):
        invoice = context['invoice']
        project = str(invoice.project).replace(' ', '_')
        end_day = invoice.end.strftime("%m-%d-%Y")
        return "Invoice-{0}-{1}".format(project, end_day)

    def convert_context_to_csv(self, context):
        rows = []
        rows.append([
            'Date',
            'Weekday',
            'Name',
            'Location',
            'Time In',
            'Time Out',
            'Breaks',
            'Hours',
        ])
        for entry in context['entries']:
            data = [
                entry.start_time.strftime('%x'),
                entry.start_time.strftime('%A'),
                entry.user.get_full_name(),
                entry.location,
                entry.start_time.strftime('%X'),
                entry.end_time.strftime('%X'),
                seconds_to_hours(entry.seconds_paused),
                entry.hours,
            ]
            rows.append(data)
        total = context['entries'].aggregate(hours=Sum('hours'))['hours']
        rows.append(('', '', '', '', '', '', 'Total:', total))
        return rows


class InvoiceEdit(InvoiceDetail):
    template_name = 'timepiece/time-sheet/invoice/edit.html'

    def get_context_data(self, **kwargs):
        context = super(InvoiceEdit, self).get_context_data(**kwargs)
        invoice_form = timepiece_forms.InvoiceForm(instance=self.object)
        context.update({
            'invoice_form': invoice_form,
        })
        return context

    def post(self, request, **kwargs):
        invoice = get_object_or_404(timepiece.EntryGroup, pk=kwargs.get('pk'))
        self.object = invoice
        initial = {
            'project': invoice.project,
            'user': request.user,
            'from_date': invoice.start,
            'to_date': invoice.end,
        }
        invoice_form = timepiece_forms.InvoiceForm(request.POST,
                                                   initial=initial,
                                                   instance=invoice)
        if invoice_form.is_valid():
            invoice_form.save()
            return HttpResponseRedirect(reverse('view_invoice', kwargs=kwargs))
        else:
            context = super(InvoiceEdit, self).get_context_data(**kwargs)
            context.update({
                'invoice_form': invoice_form,
            })
            return self.render_to_response(context)


class InvoiceDelete(InvoiceDetail):
    template_name = 'timepiece/time-sheet/invoice/delete.html'

    def post(self, request, **kwargs):
        invoice = get_object_or_404(timepiece.EntryGroup, pk=kwargs.get('pk'))
        if 'delete' in request.POST:
            invoice.delete()
            return HttpResponseRedirect(reverse('list_invoices'))
        else:
            return redirect(reverse('edit_invoice', kwargs=kwargs))


@permission_required('timepiece.change_entrygroup')
def remove_invoice_entry(request, invoice_id, entry_id):
    invoice = get_object_or_404(timepiece.EntryGroup, pk=invoice_id)
    entry = get_object_or_404(timepiece.Entry, pk=entry_id)
    if request.POST:
        entry.status = 'approved'
        entry.entry_group = None
        entry.save()
        kwargs = {'pk': invoice_id}
        return HttpResponseRedirect(reverse('edit_invoice', kwargs=kwargs))
    else:
        context = {
            'invoice': invoice,
            'entry': entry,
        }
        return render_to_response(
            'timepiece/time-sheet/invoice/remove_invoice_entry.html',
            context,
            context_instance=RequestContext(request)
        )


@permission_required('timepiece.view_business')
@render_with('timepiece/business/list.html')
def list_businesses(request):
    form = timepiece_forms.SearchForm(request.GET)
    if form.is_valid() and 'search' in request.GET:
        search = form.cleaned_data['search']
        businesses = timepiece.Business.objects.filter(
            Q(name__icontains=search) |
            Q(description__icontains=search)
        )
        if businesses.count() == 1:
            url_kwargs = {
                'business': businesses[0].pk,
            }
            return HttpResponseRedirect(
                reverse('view_business', kwargs=url_kwargs)
            )
    else:
        businesses = timepiece.Business.objects.all()

    context = {
        'form': form,
        'businesses': businesses,
    }
    return context


@permission_required('timepiece.view_business')
@render_with('timepiece/business/view.html')
def view_business(request, business):
    business = get_object_or_404(timepiece.Business, pk=business)
    context = {
        'business': business,
    }
    return context


@permission_required('timepiece.add_business')
@render_with('timepiece/business/create_edit.html')
def create_edit_business(request, business=None):
    if business:
        business = get_object_or_404(timepiece.Business, pk=business)
    if request.POST:
        business_form = timepiece_forms.BusinessForm(
            request.POST,
            instance=business,
        )
        if business_form.is_valid():
            business = business_form.save()
            return HttpResponseRedirect(
                reverse('view_business', args=(business.pk,))
            )
    else:
        business_form = timepiece_forms.BusinessForm(
            instance=business
        )
    context = {
        'business': business,
        'business_form': business_form,
    }
    return context


@permission_required('auth.view_user')
@render_with('timepiece/person/list.html')
def list_people(request):
    form = timepiece_forms.SearchForm(request.GET)
    if form.is_valid() and 'search' in request.GET:
        search = form.cleaned_data['search']
        people = auth_models.User.objects.filter(
            Q(first_name__icontains=search) |
            Q(last_name__icontains=search) |
            Q(email__icontains=search)
        )
        if people.count() == 1:
            url_kwargs = {
                'person_id': people[0].id,
            }
            return HttpResponseRedirect(
                reverse('view_person', kwargs=url_kwargs)
            )
    else:
        people = auth_models.User.objects.all().order_by('last_name')

    context = {
        'form': form,
        'people': people.select_related(),
    }
    return context


@permission_required('auth.view_user')
@transaction.commit_on_success
@render_with('timepiece/person/view.html')
def view_person(request, person_id):
    person = get_object_or_404(auth_models.User, pk=person_id)
    add_user_form = timepiece_forms.AddUserToProjectForm()
    context = {
        'person': person,
    }
    try:
        from ledger.models import Exchange
        context['exchanges'] = Exchange.objects.filter(
            transactions__project=project,
        ).distinct().select_related().order_by('type', '-date', '-id',)
        context['show_delivered_column'] = \
            context['exchanges'].filter(type__deliverable=True).count() > 0
    except ImportError:
        pass

    return context


@permission_required('auth.add_user')
@permission_required('auth.change_user')
@render_with('timepiece/person/create_edit.html')
def create_edit_person(request, person_id=None):
    if person_id:
        person = get_object_or_404(auth_models.User, pk=person_id)
    else:
        person = None
    if request.POST:
        if person:
            person_form = timepiece_forms.EditPersonForm(
                request.POST,
                instance=person,
            )
        else:
            person_form = timepiece_forms.CreatePersonForm(request.POST,)
        if person_form.is_valid():
            person = person_form.save()
            return HttpResponseRedirect(
                reverse('view_person', args=(person.id,))
            )
    else:
        if person:
            person_form = timepiece_forms.EditPersonForm(
                instance=person,
            )
        else:
            person_form = timepiece_forms.CreatePersonForm()

    context = {
        'person': person,
        'person_form': person_form,
    }
    return context


@permission_required('timepiece.view_project')
@render_with('timepiece/project/list.html')
def list_projects(request):
    form = timepiece_forms.ProjectSearchForm(request.GET)
    if form.is_valid():
        search, status = form.save()
        projects = timepiece.Project.objects.filter(
            Q(name__icontains=search) | Q(description__icontains=search))
        projects = projects.filter(status=status) if status else projects
        if projects.count() == 1:
            url_kwargs = {
                'project_id': projects[0].id,
            }
            return HttpResponseRedirect(
                reverse('view_project', kwargs=url_kwargs)
            )
    else:
        projects = timepiece.Project.objects.all()

    context = {
        'form': form,
        'projects': projects.select_related('business'),
    }
    return context


@permission_required('timepiece.view_project')
@transaction.commit_on_success
@render_with('timepiece/project/view.html')
def view_project(request, project_id):
    project = get_object_or_404(timepiece.Project, pk=project_id)
    add_user_form = timepiece_forms.AddUserToProjectForm()
    context = {
        'project': project,
        'add_user_form': add_user_form,
    }
    try:
        from ledger.models import Exchange
        context['exchanges'] = Exchange.objects.filter(
            transactions__project=project,
        ).distinct().select_related().order_by('type', '-date', '-id',)
        context['show_delivered_column'] = \
            context['exchanges'].filter(type__deliverable=True).count() > 0
    except ImportError:
        pass

    return context


@csrf_exempt
@permission_required('timepiece.change_project')
@transaction.commit_on_success
def add_user_to_project(request, project_id):
    project = get_object_or_404(timepiece.Project, pk=project_id)
    if request.POST:
        form = timepiece_forms.AddUserToProjectForm(request.POST)
        if form.is_valid():
            user = form.save()
            timepiece.ProjectRelationship.objects.get_or_create(
                user=user,
                project=project,
            )
    if 'next' in request.REQUEST and request.REQUEST['next']:
        return HttpResponseRedirect(request.REQUEST['next'])
    else:
        return HttpResponseRedirect(
            reverse('view_project', args=(project.pk,)))


@csrf_exempt
@permission_required('timepiece.change_project')
@transaction.commit_on_success
def remove_user_from_project(request, project_id, user_id):
    project = get_object_or_404(timepiece.Project, pk=project_id)
    try:
        rel = timepiece.ProjectRelationship.objects.get(
            user=user_id,
            project=project,
        )
    except timepiece.ProjectRelationship.DoesNotExist:
        pass
    else:
        rel.delete()
    if 'next' in request.REQUEST and request.REQUEST['next']:
        return HttpResponseRedirect(request.REQUEST['next'])
    else:
        return HttpResponseRedirect(
            reverse('view_project', args=(project.pk,)))


@permission_required('timepiece.change_project')
@transaction.commit_on_success
@render_with('timepiece/project/relationship.html')
def edit_project_relationship(request, project_id, user_id):
    project = get_object_or_404(timepiece.Project, pk=project_id)
    try:
        rel = project.project_relationships.get(user__pk=user_id)
    except timepiece.ProjectRelationship.DoesNotExist:
        raise Http404
    rel = timepiece.ProjectRelationship.objects.get(
        project=project,
        user=rel.user,
    )
    if request.POST:
        relationship_form = timepiece_forms.ProjectRelationshipForm(
            request.POST,
            instance=rel,
        )
        if relationship_form.is_valid():
            rel = relationship_form.save()
            return HttpResponseRedirect(request.REQUEST['next'])
    else:
        relationship_form = \
            timepiece_forms.ProjectRelationshipForm(instance=rel)

    context = {
        'user': rel.user,
        'project': project,
        'relationship_form': relationship_form,
    }
    return context


@permission_required('timepiece.add_project')
@permission_required('timepiece.change_project')
@render_with('timepiece/project/create_edit.html')
def create_edit_project(request, project_id=None):
    project = get_object_or_404(timepiece.Project, pk=project_id) \
        if project_id else None
    form = timepiece_forms.ProjectForm(request.POST or None, instance=project)
    if request.POST and form.is_valid():
        project = form.save()
        project.save()
        return HttpResponseRedirect(
            reverse('view_project', args=(project.id,))
        )
    context = {
        'project': project,
        'project_form': form,
    }
    return context


@permission_required('timepiece.view_payroll_summary')
@render_with('timepiece/time-sheet/reports/summary.html')
def payroll_summary(request):
    year_month_form = timepiece_forms.YearMonthForm(request.GET or None)
    if request.GET and year_month_form.is_valid():
        from_date, to_date = year_month_form.save()
    else:
        date = utils.add_timezone(datetime.datetime.today())
        from_date = utils.get_month_start(date).date()
        to_date = from_date + relativedelta(months=1)
    last_billable = utils.get_last_billable_day(from_date)
    projects = getattr(settings, 'TIMEPIECE_PROJECTS', {})
    weekQ = Q(end_time__gt=utils.get_week_start(from_date),
              end_time__lt=last_billable + datetime.timedelta(days=1))
    monthQ = Q(end_time__gt=from_date, end_time__lt=to_date)
    workQ = ~Q(project__in=projects.values())
    statusQ = Q(status='invoiced') | Q(status='approved')
    # Weekly totals
    week_entries = timepiece.Entry.objects.date_trunc('week')
    week_entries = week_entries.filter(weekQ, statusQ, workQ)
    date_headers = utils.generate_dates(from_date, last_billable, by='week')
    weekly_totals = list(utils.project_totals(week_entries, date_headers,
                                              'total', overtime=True))
    # Monthly totals
    leave = timepiece.Entry.objects.filter(monthQ, ~workQ
                                  ).values('user', 'hours', 'project__name')
    extra_values = ('project__type__label',)
    month_entries = timepiece.Entry.objects.date_trunc('month', extra_values)
    month_entries_valid = month_entries.filter(monthQ, statusQ, workQ)
    labels, monthly_totals = utils.payroll_totals(month_entries_valid, leave)
    # Unapproved and unverified hours
    entries = timepiece.Entry.objects.filter(monthQ)
    user_values = ['user__pk', 'user__first_name', 'user__last_name']
    unverified = entries.filter(monthQ, status='unverified',
                                user__is_active=True)
    unapproved = entries.filter(monthQ, status='verified')
    return {
        'from_date': from_date,
        'year_month_form': year_month_form,
        'date_headers': date_headers,
        'weekly_totals': weekly_totals,
        'monthly_totals': monthly_totals,
        'unverified': unverified.values_list(*user_values).distinct(),
        'unapproved': unapproved.values_list(*user_values).distinct(),
        'labels': labels,
    }


@permission_required('timepiece.view_projection_summary')
@render_with('timepiece/time-sheet/projection/projection.html')
@utils.date_filter
def projection_summary(request, form, from_date, to_date, status, activity):
    if not (from_date and to_date):
        today = datetime.date.today()
        from_date = today.replace(day=1)
        to_date = from_date + relativedelta(months=1)
    contracts = timepiece.ProjectContract.objects.exclude(status='complete')
    contracts = contracts.exclude(
        project__in=settings.TIMEPIECE_PROJECTS.values())
    contracts = contracts.order_by('end_date')
    users = User.objects.filter(assignments__contract__in=contracts).distinct()
    weeks = utils.generate_dates(start=from_date, end=to_date, by='week')

    return {
        'form': form,
        'weeks': weeks,
        'contracts': contracts.select_related(),
        'users': users,
    }


@login_required
@render_with('timepiece/person/settings.html')
def edit_settings(request):
    next_url = None
    if request.GET and 'next' in request.GET:
        next_url = request.GET['next']
        try:
            view_info = resolve(next_url)
        except Http404:
            next_url = None
    if not next_url:
        next_url = reverse('timepiece-entries')
    profile, created = timepiece.UserProfile.objects.get_or_create(
        user=request.user)
    if request.POST:
        user_form = timepiece_forms.UserForm(
            request.POST, instance=request.user)
        profile_form = timepiece_forms.UserProfileForm(
            request.POST, instance=profile)
        if user_form.is_valid() and profile_form.is_valid():
            user_form.save()
            profile_form.save()
            messages.info(request, 'Your settings have been updated')
            return HttpResponseRedirect(next_url)
    else:
        profile_form = timepiece_forms.UserProfileForm(instance=profile)
        user_form = timepiece_forms.UserForm(instance=request.user)
    return {'profile_form': profile_form, 'user_form': user_form}


<<<<<<< HEAD
=======
@permission_required('timepiece.view_entry_summary')
@render_with('timepiece/time-sheet/reports/hourly.html')
@utils.date_filter
def hourly_report(request, date_form, from_date, to_date, status, activity):
    if not from_date:
        from_date = utils.get_month_start(timezone.now())
    else:
        from_date = utils.add_timezone(from_date)
    if not to_date:
        to_date = from_date + relativedelta(months=1)
    else:
        to_date = utils.add_timezone(to_date)
    header_to = to_date - relativedelta(days=1)
    trunc = timepiece_forms.ProjectFiltersForm.DEFAULT_TRUNC
    query = Q(end_time__gt=utils.get_week_start(from_date),
              end_time__lt=to_date)
    if 'ok' in request.GET or 'export' in request.GET:
        form = timepiece_forms.ProjectFiltersForm(request.GET)
        if form.is_valid():
            trunc = form.cleaned_data['trunc']
            if not form.cleaned_data['paid_leave']:
                projects = getattr(settings, 'TIMEPIECE_PROJECTS', {})
                query &= ~Q(project__in=projects.values())
            if form.cleaned_data['pj_select']:
                query &= Q(project__in=form.cleaned_data['pj_select'])
    else:
        form = timepiece_forms.ProjectFiltersForm()
    hour_type = form.get_hour_type()
    entries = timepiece.Entry.objects.date_trunc(trunc).filter(query)
    date_headers = utils.generate_dates(from_date, header_to, by=trunc)
    project_totals = utils.project_totals(entries, date_headers, hour_type,
                                          total_column=True) if entries else ''
    if not request.GET.get('export', False):
        return {
            'date_form': date_form,
            'from_date': from_date,
            'date_headers': date_headers,
            'pj_filters': form,
            'trunc': trunc,
            'project_totals': project_totals,
        }
    else:
        from_date_str = from_date.strftime('%m-%d')
        to_date_str = to_date.strftime('%m-%d')
        response = HttpResponse(mimetype='text/csv')
        response['Content-Disposition'] = \
            'attachment; filename="%s_hours_%s_to_%s_by_%s.csv"' % (
            hour_type, from_date_str, to_date_str, trunc)
        writer = csv.writer(response)
        headers = ['Name']
        headers.extend([date.strftime('%m/%d/%Y') for date in date_headers])
        headers.append('Total')
        writer.writerow(headers)
        for rows, totals in project_totals:
            for name, hours in rows:
                data = [name]
                data.extend(hours)
                writer.writerow(data)
            total = ['Totals']
            total.extend(totals)
            writer.writerow(total)
        return response


>>>>>>> 131c71fc
class ContractDetail(DetailView):
    template_name = 'timepiece/time-sheet/contract/view.html'
    model = timepiece.ProjectContract
    context_object_name = 'contract'

    @method_decorator(permission_required('timepiece.add_project_contract'))
    def dispatch(self, *args, **kwargs):
        return super(ContractDetail, self).dispatch(*args, **kwargs)


class ContractList(ListView):
    template_name = 'timepiece/time-sheet/contract/list.html'
    model = timepiece.ProjectContract
    context_object_name = 'contracts'
    queryset = timepiece.ProjectContract.objects.filter(
        status='current'
    ).select_related(
        'project'
    ).order_by(
        'project__name'
    )

    @method_decorator(permission_required('timepiece.add_project_contract'))
    def dispatch(self, *args, **kwargs):
        return super(ContractList, self).dispatch(*args, **kwargs)


class DeleteView(TemplateView):
    model = None
    url_name = None
    permissions = None
    form_class = timepiece_forms.DeleteForm
    template_name = 'timepiece/delete_object.html'

    def dispatch(self, request, *args, **kwargs):
        for permission in self.permissions:
            if not request.user.has_perm(permission):
                messages.info(request, 'You do not have permission to access that')
                return HttpResponseRedirect(reverse_lazy('timepiece-entries'))
        return super(DeleteView, self).dispatch(request, *args, **kwargs)

    def post(self, request, *args, **kwargs):
        instance = self.get_queryset(**kwargs)
        form = self.form_class(request.POST, instance=instance)
        msg = '{0} could not be successfully deleted'.format(instance)

        if form.is_valid():
            if form.save():
                msg = '{0} was successfully deleted'.format(instance)

        messages.info(request, msg)
        return HttpResponseRedirect(reverse_lazy(self.url_name))

    def get(self, request, *args, **kwargs):
        context = self.get_context_data(*args, **kwargs)
        return self.render_to_response(context)

    def get_queryset(self, **kwargs):
        pk = kwargs.get('pk', None)
        return get_object_or_404(self.model, pk=pk)

    def get_context_data(self, *args, **kwargs):
        context = super(DeleteView, self).get_context_data(*args, **kwargs)
        context['object'] = self.get_queryset(**kwargs)
        return context


class DeletePersonView(DeleteView):
    model = User
    url_name = 'list_people'
    permissions = ('auth.add_user', 'auth.change_user',)


class DeleteBusinessView(DeleteView):
    model = timepiece.Business
    url_name = 'list_businesses'
    permissions = ('timepiece.add_business',)


class DeleteProjectView(DeleteView):
    model = timepiece.Project
    url_name = 'list_projects'
    permissions = ('timepiece.add_project', 'timepiece.change_project',)


<<<<<<< HEAD
class JSONEncoder(json.JSONEncoder):
    def _iterencode(self, obj, markers=None):
        if isinstance(obj, Decimal):
            return (str(obj) for obj in [obj])
        return super(JSONEncoder, self)._iterencode(obj, markers)


class ReportMixin(object):
    @method_decorator(permission_required('timepiece.view_entry_summary'))
    def dispatch(self, request, *args, **kwargs):
        return super(ReportMixin, self).dispatch(request, *args, **kwargs)

    def get_context_data(self, **kwargs):
        context = super(ReportMixin, self).get_context_data(**kwargs)
        request = self.request.GET.copy()

        from_date = request.get('from_date', None)
        to_date = request.get('to_date', None)

        from_date = datetime.datetime.strptime(from_date, '%m/%d/%Y') \
            if from_date else timezone.now() - relativedelta(months=1)
        to_date = datetime.datetime.strptime(to_date, '%m/%d/%Y') \
            if to_date else timezone.now()

        date_form = timepiece_forms.DateForm(request or None)

        if date_form.is_valid():
            from_date, to_date = date_form.save()
            status = date_form.cleaned_data.get('status')
            activity = date_form.cleaned_data.get('activity')
        else:
            date_form = timepiece_forms.DateForm()

        header_to = to_date - relativedelta(days=1)
        trunc = timepiece_forms.ProjectFiltersForm.DEFAULT_TRUNC
        query = Q(end_time__gt=utils.get_week_start(from_date),
                  end_time__lt=to_date)

        query = Q(end_time__gt=utils.get_week_start(from_date),
            end_time__lt=to_date)

        project_form = timepiece_forms.ProjectFiltersForm(self.request.GET)

        if project_form.is_valid():
            trunc = project_form.cleaned_data['trunc']
            if not project_form.cleaned_data['paid_leave']:
                projects = getattr(settings, 'TIMEPIECE_PROJECTS', {})
                query &= ~Q(project__in=projects.values())
            if project_form.cleaned_data['pj_select']:
                query &= Q(project__in=project_form.cleaned_data['pj_select'])
        else:
            project_form = timepiece_forms.ProjectFiltersForm()

        entries = timepiece.Entry.objects.date_trunc(trunc,
            extra_values=('activity', 'project__status')).filter(query)
        date_headers = utils.generate_dates(from_date, header_to, by=trunc)

        context.update({
            'date_form': date_form,
            'from_date': from_date,
            'to_date': to_date,
            'date_headers': date_headers,
            'trunc': trunc,
            'entries': entries,
            'pj_filters': project_form
        })
        return context


class HourlyReport(ReportMixin, CSVMixin, TemplateView):
    template_name = 'timepiece/time-sheet/reports/hourly.html'

    def get(self, request, *args, **kwargs):
        export = request.GET.get('export', False)
        context = self.get_context_data()

        if export:
            return CSVMixin.render_to_response(self, context)
        else:
            return TemplateView.render_to_response(self, context)

    def get_filename(self, context):
        request = self.request.GET.copy()
        from_date = request.get('from_date')
        to_date = request.get('to_date')
        return 'hours_{0}_to_{1}_by_{2}.csv'.format(from_date, to_date,
            context['trunc'])

    def convert_context_to_csv(self, context):
        "Convert the context dictionary into a CSV file"
        content = []
        date_headers = context['date_headers']

        headers = ['Name']
        headers.extend([date.strftime('%m/%d/%Y') for date in date_headers])
        headers.append('Total')
        content.append(headers)

        for rows, totals in context['project_totals']:
            for name, hours in rows:
                data = [name]
                data.extend(hours)
                content.append(data)
            total = ['Totals']
            total.extend(totals)
            content.append(total)

        return content

    def get_context_data(self, **kwargs):
        context = super(HourlyReport, self).get_context_data(**kwargs)
        entries = context['entries']
        date_headers = context['date_headers']
        hour_type = context['pj_filters'].get_hour_type()

        project_totals = utils.project_totals(entries, date_headers, hour_type,
            total_column=True) if entries else ''

        context.update({
            'project_totals': project_totals,
        })

        return context


class BillableHours(ReportMixin, TemplateView):
    template_name = 'timepiece/time-sheet/reports/billable_hours.html'

    def get_hours_data(self, context):
        entries = context['entries']
        date_headers = context['date_headers']
        request = dict(self.request.GET.copy())

        filtered_entries = entries.filter(user__in=request.get('people', []),
            activity__in=request.get('activities', []),
            project__status__in=request.get('project_types', []))

        project_data = utils.project_totals(filtered_entries, date_headers,
            total_column=False)
        project_data = [(row, totals) for row, totals in project_data]

        data = {}
        data['dates'] = []

        for rows, totals in project_data:
            for user, hours in rows:
                name = user

                if not data.get(name):
                    data[name] = []

                for hour in hours:
                    date = hour['day'].strftime('%m/%d/%Y')
                    if date not in data['dates']:
                        data['dates'].append(date)

                    data[name].append({
                        'date': date,
                        'billable': hour['billable'],
                        'nonbillable': hour['nonbillable'],
                        'total': hour['total'],
                    })

        return data

    def get_context_data(self, **kwargs):
        context = super(BillableHours, self).get_context_data(**kwargs)
        request = self.request.GET.copy()
        data = self.get_hours_data(context)
        people = []

        for e in context['entries']:
            name = ' '.join([e['user__first_name'], e['user__last_name']])
            person = (e['user'], name,)
            if person not in people:
                people.append(person)

        billable_form = timepiece_forms.BillableHoursForm(request, instance={
            'people': people
        })

        context.update({
            'billable_form': billable_form,
            'data': json.dumps(data, cls=JSONEncoder),
        })

        return context
=======
class DecimalEncoder(json.JSONEncoder):
    def default(self, obj):
        if isinstance(obj, Decimal):
            return float(obj)
        return super(DecimalEncoder, self).default(obj)


class ProjectHoursMixin(object):
    permissions = None

    def dispatch(self, request, *args, **kwargs):
        for perm in self.permissions:
            if not request.user.has_perm(perm):
                return HttpResponseRedirect(reverse('auth_login'))

        # Since we use get param in multiple places, attach it to the class
        default_week = utils.get_week_start(datetime.date.today()).date()

        if request.method == 'GET':
            week_start_str = request.GET.get('week_start', '')
        else:
            week_start_str = request.POST.get('week_start', '')

        # Account for an empty string
        self.week_start = default_week if week_start_str == '' \
            else utils.get_week_start(datetime.datetime.strptime(week_start_str,
                '%Y-%m-%d').date())

        return super(ProjectHoursMixin, self).dispatch(request, *args,
            **kwargs)

    def get_hours_for_week(self, start=None):
        week_start = start if start else self.week_start
        week_end = week_start + relativedelta(days=7)

        return timepiece.ProjectHours.objects.filter(week_start__gte=week_start,
            week_start__lt=week_end)


class ProjectHoursView(ProjectHoursMixin, TemplateView):
    template_name = 'timepiece/hours/list.html'
    permissions = ('timepiece.can_clock_in',)

    def get_context_data(self, **kwargs):
        context = super(ProjectHoursView, self).get_context_data(**kwargs)

        form = timepiece_forms.ProjectHoursSearchForm(initial={
            'week_start': self.week_start
        })

        project_hours = utils.get_project_hours_for_week(self.week_start) \
            .filter(published=True)
        people = utils.get_people_from_project_hours(project_hours)
        id_list = [person[0] for person in people]
        projects = []

        for project, entries in groupby(project_hours, lambda o: o['project__id']):
            entries = list(entries)
            proj_id = entries[0]['project__id']
            name = entries[0]['project__name']
            row = [None for i in range(len(id_list))]
            for entry in entries:
                index = id_list.index(entry['user__id'])
                hours = entry['hours']
                row[index] = row[index] + hours if row[index] else hours
            projects.append((proj_id, name, row))

        context.update({
            'form': form,
            'week': self.week_start,
            'prev_week': self.week_start - relativedelta(days=7),
            'next_week': self.week_start + relativedelta(days=7),
            'people': people,
            'project_hours': project_hours,
            'projects': projects
        })

        return context


class EditProjectHoursView(ProjectHoursMixin, TemplateView):
    template_name = 'timepiece/hours/edit.html'
    permissions = ('timepiece.add_projecthours',)

    def get_context_data(self, **kwargs):
        context = super(EditProjectHoursView, self).get_context_data(**kwargs)

        form = timepiece_forms.ProjectHoursSearchForm(initial={
            'week_start': self.week_start
        })

        context.update({
            'form': form,
            'week': self.week_start,
            'ajax_url': reverse('project_hours_ajax_view')
        })
        return context

    def post(self, request, *args, **kwargs):
        ph = self.get_hours_for_week(self.week_start).filter(published=False)

        if ph.exists():
            ph.update(published=True)
            msg = 'Unpublished project hours are now published'
        else:
            msg = 'There were no hours to publish'

        messages.info(request, msg)

        param = {
            'week_start': self.week_start.strftime('%Y-%m-%d')
        }
        url = '?'.join((reverse('edit_project_hours'),
            urllib.urlencode(param),))

        return HttpResponseRedirect(url)


class ProjectHoursAjaxView(ProjectHoursMixin, View):
    permissions = ('timepiece.add_projecthours',)

    def get_instance(self, data, week_start):
        try:
            user = auth_models.User.objects.get(pk=data.get('user', None))
            project = timepiece.Project.objects.get(pk=data.get('project', None))
            hours = data.get('hours', None)
            week = datetime.datetime.strptime(week_start, '%Y-%m-%d').date()

            ph = timepiece.ProjectHours.objects.get(user=user, project=project,
                week_start=week)
            ph.hours = Decimal(hours)
        except (exceptions.ObjectDoesNotExist):
            ph = None

        return ph

    def get(self, request, *args, **kwargs):
        """
        Returns the data as a JSON object made up of the following key/value
        pairs:
            project_hours: the current project hours for the week
            projects: the projects that have hours for the week
            all_projects: all of the projects; used for autocomplete
            all_users: all users that can clock in; used for completion
        """
        perm = auth_models.Permission.objects.filter(
            content_type=ContentType.objects.get_for_model(timepiece.Entry),
            codename='can_clock_in'
        )
        project_hours = self.get_hours_for_week().values(
            'id', 'user', 'user__first_name', 'user__last_name',
            'project', 'hours', 'published'
        ).order_by('-project__type__billable', 'project__name',
            'user__first_name', 'user__last_name')
        inner_qs = project_hours.values_list('project', flat=True)
        projects = timepiece.Project.objects.filter(pk__in=inner_qs).values() \
            .order_by('name')
        all_projects = timepiece.Project.objects.values('id', 'name')
        all_users = auth_models.User.objects.filter(groups__permissions=perm) \
            .values('id', 'first_name', 'last_name')

        data = {
            'project_hours': list(project_hours),
            'projects': list(projects),
            'all_projects': list(all_projects),
            'all_users': list(all_users),
            'ajax_url': reverse('project_hours_ajax_view'),
        }
        return HttpResponse(json.dumps(data, cls=DecimalEncoder),
            mimetype='application/json')

    def duplicate_entries(self, duplicate, week_update):
        def duplicate_builder(queryset):
            for instance in queryset:
                duplicate = deepcopy(instance)
                duplicate.id = None
                duplicate.published = False
                duplicate.week_start += datetime.timedelta(days=7)
                yield duplicate

        def duplicate_helper():
            try:
                try:
                    bulk_create = getattr(timepiece.ProjectHours.objects,
                        'bulk_create')
                    bulk_create(duplicate_builder(prev_week_qs))
                except AttributeError:
                    for entry in duplicate_builder(prev_week_qs):
                        entry.save()
            except DatabaseError:
                msg = 'An error occurred and hours could not be duplicated'
                messages.error(self.request, msg)
            else:
                msg = 'Project hours were copied'
                messages.info(self.request, msg)

        date = datetime.datetime.strptime(week_update, '%Y-%m-%d').date()
        prev_week = date - relativedelta(days=7)
        prev_week_qs = self.get_hours_for_week(prev_week)
        week_qs = self.get_hours_for_week(date)

        param = {
            'week_start': week_update
        }
        url = '?'.join((reverse('edit_project_hours'),
            urllib.urlencode(param),))

        if week_qs.exists():
            inner_qs = week_qs.filter(project__in=prev_week_qs.values_list('project'),
                user__in=prev_week_qs.values_list('user'))

            if inner_qs.exists():
                for ph in inner_qs:
                    prev_ph = prev_week_qs.get(project=ph.project,
                        user=ph.user)
                    ph.hours = prev_ph.hours
                    ph.published = False
                    ph.save()
                msg = 'Project hours were copied'
                messages.info(self.request, msg)
            else:
                duplicate_helper()
        elif not prev_week_qs.exists():
            msg = 'There are no hours to copy'
            messages.warning(self.request, msg)
        else:
            duplicate_helper()

        return HttpResponseRedirect(url)

    def update_week(self, week_start):
        try:
            instance = self.get_instance(self.request.POST, week_start)
        except TypeError:
            msg = 'Parameter week_start must be a date in the format ' \
                'yyyy-mm-dd'
            return HttpResponse(msg, status=500)

        form = timepiece_forms.ProjectHoursForm(self.request.POST,
            instance=instance)

        if form.is_valid():
            ph = form.save()
            return HttpResponse(str(ph.pk), mimetype='text/plain')

        msg = 'The request must contain values for user, project, and hours'
        return HttpResponse(msg, status=500)

    def post(self, request, *args, **kwargs):
        """
        Create or update an hour entry for a particular use and project. This
        function expects the following values:
            user: the user pk for the hours
            project: the project pk for the hours
            hours: the actual hours to store
            week_start: the start of the week for the hours

        If the duplicate key is present along with week_update, then items
        will be duplicated from week_update to the current week
        """
        duplicate = request.POST.get('duplicate', None)
        week_update = request.POST.get('week_update', None)
        week_start = request.POST.get('week_start', None)

        if duplicate and week_update:
            return self.duplicate_entries(duplicate, week_update)

        return self.update_week(week_start)


class ProjectHoursDetailView(ProjectHoursMixin, View):
    permissions = ('timepiece.add_projecthours',)

    def delete(self, request, *args, **kwargs):
        """
        Remove a project from the database
        """
        pk = kwargs.get('pk', None)

        if pk:
            try:
                ph = timepiece.ProjectHours.objects.get(pk=pk)
            except timepiece.ProjectHours.DoesNotExist:
                pass
            else:
                ph.delete()
                return HttpResponse('ok', mimetype='text/plain')

        return HttpResponse('', status=500)
>>>>>>> 131c71fc
<|MERGE_RESOLUTION|>--- conflicted
+++ resolved
@@ -4,11 +4,8 @@
 import math
 import urllib
 import json
-<<<<<<< HEAD
-=======
 import urlparse
 from copy import deepcopy
->>>>>>> 131c71fc
 
 from decimal import Decimal
 from dateutil.relativedelta import relativedelta
@@ -1313,73 +1310,6 @@
     return {'profile_form': profile_form, 'user_form': user_form}
 
 
-<<<<<<< HEAD
-=======
-@permission_required('timepiece.view_entry_summary')
-@render_with('timepiece/time-sheet/reports/hourly.html')
-@utils.date_filter
-def hourly_report(request, date_form, from_date, to_date, status, activity):
-    if not from_date:
-        from_date = utils.get_month_start(timezone.now())
-    else:
-        from_date = utils.add_timezone(from_date)
-    if not to_date:
-        to_date = from_date + relativedelta(months=1)
-    else:
-        to_date = utils.add_timezone(to_date)
-    header_to = to_date - relativedelta(days=1)
-    trunc = timepiece_forms.ProjectFiltersForm.DEFAULT_TRUNC
-    query = Q(end_time__gt=utils.get_week_start(from_date),
-              end_time__lt=to_date)
-    if 'ok' in request.GET or 'export' in request.GET:
-        form = timepiece_forms.ProjectFiltersForm(request.GET)
-        if form.is_valid():
-            trunc = form.cleaned_data['trunc']
-            if not form.cleaned_data['paid_leave']:
-                projects = getattr(settings, 'TIMEPIECE_PROJECTS', {})
-                query &= ~Q(project__in=projects.values())
-            if form.cleaned_data['pj_select']:
-                query &= Q(project__in=form.cleaned_data['pj_select'])
-    else:
-        form = timepiece_forms.ProjectFiltersForm()
-    hour_type = form.get_hour_type()
-    entries = timepiece.Entry.objects.date_trunc(trunc).filter(query)
-    date_headers = utils.generate_dates(from_date, header_to, by=trunc)
-    project_totals = utils.project_totals(entries, date_headers, hour_type,
-                                          total_column=True) if entries else ''
-    if not request.GET.get('export', False):
-        return {
-            'date_form': date_form,
-            'from_date': from_date,
-            'date_headers': date_headers,
-            'pj_filters': form,
-            'trunc': trunc,
-            'project_totals': project_totals,
-        }
-    else:
-        from_date_str = from_date.strftime('%m-%d')
-        to_date_str = to_date.strftime('%m-%d')
-        response = HttpResponse(mimetype='text/csv')
-        response['Content-Disposition'] = \
-            'attachment; filename="%s_hours_%s_to_%s_by_%s.csv"' % (
-            hour_type, from_date_str, to_date_str, trunc)
-        writer = csv.writer(response)
-        headers = ['Name']
-        headers.extend([date.strftime('%m/%d/%Y') for date in date_headers])
-        headers.append('Total')
-        writer.writerow(headers)
-        for rows, totals in project_totals:
-            for name, hours in rows:
-                data = [name]
-                data.extend(hours)
-                writer.writerow(data)
-            total = ['Totals']
-            total.extend(totals)
-            writer.writerow(total)
-        return response
-
-
->>>>>>> 131c71fc
 class ContractDetail(DetailView):
     template_name = 'timepiece/time-sheet/contract/view.html'
     model = timepiece.ProjectContract
@@ -1465,12 +1395,11 @@
     permissions = ('timepiece.add_project', 'timepiece.change_project',)
 
 
-<<<<<<< HEAD
-class JSONEncoder(json.JSONEncoder):
-    def _iterencode(self, obj, markers=None):
+class DecimalEncoder(json.JSONEncoder):
+    def default(self, obj):
         if isinstance(obj, Decimal):
-            return (str(obj) for obj in [obj])
-        return super(JSONEncoder, self)._iterencode(obj, markers)
+            return float(obj)
+        return super(DecimalEncoder, self).default(obj)
 
 
 class ReportMixin(object):
@@ -1649,16 +1578,10 @@
 
         context.update({
             'billable_form': billable_form,
-            'data': json.dumps(data, cls=JSONEncoder),
+            'data': json.dumps(data, cls=DecimalEncoder),
         })
 
         return context
-=======
-class DecimalEncoder(json.JSONEncoder):
-    def default(self, obj):
-        if isinstance(obj, Decimal):
-            return float(obj)
-        return super(DecimalEncoder, self).default(obj)
 
 
 class ProjectHoursMixin(object):
@@ -1942,5 +1865,4 @@
                 ph.delete()
                 return HttpResponse('ok', mimetype='text/plain')
 
-        return HttpResponse('', status=500)
->>>>>>> 131c71fc
+        return HttpResponse('', status=500)
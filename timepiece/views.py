import urllib
import csv
import datetime
import calendar
import math
from decimal import Decimal
from dateutil.relativedelta import relativedelta
from dateutil import rrule

from django.contrib import messages
from django.template import RequestContext
from django.shortcuts import render_to_response, get_object_or_404, redirect
from django.core.urlresolvers import reverse, resolve
from django.http import HttpResponse, HttpResponseRedirect, Http404, HttpResponseForbidden
from django.contrib.auth.decorators import login_required, permission_required
from django.contrib.auth.models import User
from django.contrib.auth import models as auth_models
from django.db.models import Sum, Count, Q, F
from django.db import transaction
from django.conf import settings
from django.utils.datastructures import SortedDict
from django.views.decorators.csrf import csrf_exempt

from timepiece.utils import render_with

from timepiece import models as timepiece
from timepiece import utils
from timepiece import forms as timepiece_forms
from timepiece.templatetags.timepiece_tags import seconds_to_hours


@login_required
def quick_search(request):
    if request.GET:
        form = timepiece_forms.QuickSearchForm(request.GET)
        if form.is_valid():
            return HttpResponseRedirect(form.save())
    raise Http404


@login_required
@render_with('timepiece/time-sheet/dashboard.html')
def view_entries(request):
    week_start = utils.get_week_start()
    entries = timepiece.Entry.objects.select_related(
        'project__business',
    ).filter(
        user=request.user,
        end_time__gte=week_start,
    )
    today = datetime.date.today()
    assignments = timepiece.ContractAssignment.objects.filter(
        user=request.user,
        user__project_relationships__project=F('contract__project'),
        end_date__gte=today,
        contract__status='current',
    ).order_by('contract__project__type', 'end_date')
    activity_entries = entries.values(
        'billable',
    ).annotate(sum=Sum('hours')).order_by('-sum')
    others_active_entries = timepiece.Entry.objects.select_related().filter(
        end_time__isnull=True,    
    ).exclude(
        user=request.user,
    )
    my_active_entries = timepiece.Entry.objects.select_related(
        'project__business',
    ).only(
        'user','project','activity','start_time'
    ).filter(
        user=request.user,
        end_time__isnull=True,
    )
    # temporarily disabled until the allocations represent accurate goals
    # -TM 6/27
    allocations = []
    allocated_projects = timepiece.Project.objects.none()
#    allocations = timepiece.AssignmentAllocation.objects.during_this_week(
#        request.user
#        ).order_by('assignment__contract__project__name')
#    allocated_projects = allocations.values_list('assignment__contract__project',)
    project_entries = entries.exclude(
        project__in=allocated_projects,
    ).values(
        'project__name', 'project__pk'
    ).annotate(sum=Sum('hours')).order_by('project__name')
    schedule = timepiece.PersonSchedule.objects.filter(
                                    user=request.user)
    context = {
        'this_weeks_entries': entries.order_by('-start_time'),
        'assignments': assignments,
        'allocations': allocations,
        'schedule': schedule,
        'project_entries': project_entries,
        'activity_entries': activity_entries,
        'others_active_entries': others_active_entries,
        'my_active_entries': my_active_entries,
    }
    return context


@permission_required('timepiece.can_clock_in')
@transaction.commit_on_success
def clock_in(request):
    """For clocking the user into a project    
    """        
    entry = timepiece.Entry(user=request.user)
        
    if request.POST:
        form = timepiece_forms.ClockInForm(request.POST, instance=entry, user=request.user)
        if form.is_valid():                 
            entry = form.save()            
            #check that the user is not currently logged into another project.
            #if so, clock them out of all others.
            my_active_entries = timepiece.Entry.objects.select_related(
                'project__business',
            ).filter(
                user=request.user,
                end_time__isnull=True,
            ).exclude(
                id = entry.id
            )
            #clock_out every open project one second before the last to avoid overlap
            for sec_bump, active_entry in enumerate(my_active_entries):
                active_entry.unpause()
                active_entry.end_time = entry.start_time - datetime.timedelta(seconds = sec_bump + 1)
                active_entry.save()
            
            request.user.message_set.create(message='You have clocked into %s' % entry.project)
            return HttpResponseRedirect(reverse('timepiece-entries'))
        else:
            request.user.message_set.create(message='Please correct the errors below.')
    else:
        initial = dict([(k, request.GET[k]) for k in request.GET.keys()])
        form = timepiece_forms.ClockInForm(user=request.user, initial=initial)

    return render_to_response(
        'timepiece/time-sheet/entry/clock_in.html',
        {'form': form},
        context_instance=RequestContext(request),
    )


@permission_required('timepiece.can_clock_out')
def clock_out(request, entry_id):
    entry = get_object_or_404(
        timepiece.Entry,
        pk=entry_id,
        user=request.user,
        end_time__isnull=True,
    )
    if request.POST:
        form = timepiece_forms.ClockOutForm(request.POST, instance=entry)
        if form.is_valid():
            entry = form.save()           
            request.user.message_set.create(message="You've been clocked out.")            
            return HttpResponseRedirect(reverse('timepiece-entries'))
        else:
            request.user.message_set.create(message='Please correct the errors below.')
    else:
        form = timepiece_forms.ClockOutForm(instance=entry)
    context = {
        'form': form,
        'entry': entry,
    }
    return render_to_response(
        'timepiece/time-sheet/entry/clock_out.html',
        context,
        context_instance=RequestContext(request),
    )


@permission_required('timepiece.can_pause')
def toggle_paused(request, entry_id):
    """
    Allow the user to pause and unpause their open entries.  If this method is
    invoked on an entry that is not paused, it will become paused.  If this
    method is invoked on an entry that is already paused, it will unpause it.
    Then the user will be redirected to their log entry list.
    """

    try:
        # retrieve the log entry
        entry = timepiece.Entry.objects.get(pk=entry_id,
                                  user=request.user,
                                  end_time__isnull=True)
    except:
        # create an error message for the user
        request.user.message_set.create(message='The entry could not be paused.  Please try again.')
    else:
        # toggle the paused state
        entry.toggle_paused()

        # save it
        entry.save()

        if entry.is_paused:
            action = 'paused'
        else:
            action = 'resumed'

        delta = datetime.datetime.now() - entry.start_time
        seconds = delta.seconds - entry.seconds_paused
        seconds += delta.days * 86400
        
        if seconds < 3600:
            seconds /= 60.0
            duration = "You've clocked %d minutes." % seconds
        else:
            seconds /= 3600.0
            duration = "You've clocked %.2f hours." % seconds

        message = 'The log entry has been %s. %s' % (action, duration)

        # create a message that can be displayed to the user
        request.user.message_set.create(message=message)

    # redirect to the log entry list
    return HttpResponseRedirect(reverse('timepiece-entries'))


@permission_required('timepiece.change_entry')
@render_with('timepiece/time-sheet/entry/add_update_entry.html')
def create_edit_entry(request, entry_id=None):
    if entry_id:
        try:
            entry = timepiece.Entry.objects.get(
                pk=entry_id,
                user=request.user,
            )
            if not entry.is_editable:
                raise Http404

        except timepiece.Entry.DoesNotExist:
            raise Http404
        
    else:
        entry = None

    if request.POST:
        form = timepiece_forms.AddUpdateEntryForm(
            request.POST,
            instance=entry,
            user=request.user,
        )
        if form.is_valid():
            entry = form.save()
            if entry_id:
                message = 'The entry has been updated successfully.'
            else:
                message = 'The entry has been created successfully.'
            request.user.message_set.create(message=message)
            return HttpResponseRedirect(reverse('timepiece-entries'))
        else:
            request.user.message_set.create(
                message='Please fix the errors below.',
            )
    else:
        initial = dict([(k, request.GET[k]) for k in request.GET.keys()])
        form = timepiece_forms.AddUpdateEntryForm(
            instance=entry,
            user=request.user,
            initial=initial,
        )

    return {
        'form': form,
        'entry': entry,
    }


@permission_required('timepiece.delete_entry')
def delete_entry(request, entry_id):
    """
    Give the user the ability to delete a log entry, with a confirmation
    beforehand.  If this method is invoked via a GET request, a form asking
    for a confirmation of intent will be presented to the user.  If this method
    is invoked via a POST request, the entry will be deleted.
    """

    try:
        # retrieve the log entry
        entry = timepiece.Entry.objects.get(pk=entry_id,
                                  user=request.user)
    except:
        # entry does not exist
        request.user.message_set.create(message='No such log entry.')
        return HttpResponseRedirect(reverse('timepiece-entries'))

    if request.method == 'POST':
        key = request.POST.get('key', None)
        if key and key == entry.delete_key:
            entry.delete()
            request.user.message_set.create(message='Entry deleted.')
            return HttpResponseRedirect(reverse('timepiece-entries'))
        else:
            request.user.message_set.create(message='You do not appear to be authorized to delete this entry!')

    return render_to_response('timepiece/time-sheet/entry/delete_entry.html',
                              {'entry': entry},
                              context_instance=RequestContext(request))

@permission_required('timepiece.view_entry_summary')
@render_with('timepiece/time-sheet/general_ledger.html')
def summary(request, username=None):
    if request.GET:
        form = timepiece_forms.DateForm(request.GET)
        if form.is_valid():
            from_date, to_date = form.save()
    else:
        form = timepiece_forms.DateForm()
        from_date, to_date = None, None
    entries = timepiece.Entry.objects.values(
        'project__id',
        'project__business__id',
        'project__name',
    ).order_by(
        'project__id',
        'project__business__id',
        'project__name',
    )
    dates = Q()
    if from_date:
        dates &= Q(start_time__gte=from_date)
    if to_date:
        dates &= Q(end_time__lte=to_date)
    project_totals = entries.filter(dates).annotate(total_hours=Sum('hours'))
    total_hours = timepiece.Entry.objects.filter(dates).aggregate(
        hours=Sum('hours')
    )['hours']
    people_totals = timepiece.Entry.objects.values('user', 'user__first_name',
                                                   'user__last_name')
    people_totals = people_totals.order_by('user').filter(dates)
    people_totals = people_totals.annotate(total_hours=Sum('hours'))
    context = {
        'form': form,
        'project_totals': project_totals,
        'total_hours': total_hours,
        'people_totals': people_totals,
    }
    return context


def get_entries(period, window_id=None, project=None, user=None):
    """
    Returns a tuple of the billing window, corresponding entries, and total
    hours for the given project and window_id, if specified.
    """
    if not project and not user:
        raise ValueError('project or user required')
    window = timepiece.BillingWindow.objects.select_related('period')
    if window_id:
        window = window.get(
            pk=window_id,
            period__active=True,
            period=period,
        )
    else:
        window = window.filter(
            period__active=True,
            period=period,
        ).order_by('-date')
        try:
            window = window[0]
        except IndexError:
            return None, [], 0
    entries = timepiece.Entry.objects.filter(
        end_time__gte=window.date,
        end_time__lt=window.end_date,
    ).select_related(
        'user',
    ).order_by('start_time')
    if project:
        entries = entries.filter(project=project)
    elif user:
        entries = entries.filter(user=user)
    total = entries.aggregate(hours=Sum('hours'))['hours']
    return window, entries, total


@permission_required('timepiece.view_project_time_sheet')
@render_with('timepiece/time-sheet/projects/view.html')
def project_time_sheet(request, project_id, window_id=None):
    project = get_object_or_404(timepiece_forms.Project, pk=project_id)
    window, entries, total = get_entries(
        project.billing_period,
        window_id=window_id,
        project=project,
    )
    user_entries = entries.order_by().values(
        'user__username',
        'user__first_name',
        'user__last_name',
    ).annotate(sum=Sum('hours')).order_by('-sum')
    activity_entries = entries.order_by().values(
        'billable',
    ).annotate(sum=Sum('hours')).order_by('-sum')   
    context = {
        'project': project,
        'period': window.period,
        'window': window,
        'entries': entries,
        'total': total,
        'user_entries': user_entries,
        'activity_entries': activity_entries,
    }
    return context


@permission_required('timepiece.export_project_time_sheet')
@utils.date_filter
def export_project_time_sheet(request, form, from_date, to_date, status, 
    activity, project_id, window_id=None):
    project = get_object_or_404(timepiece_forms.Project, pk=project_id)
    if request.GET and form.is_valid():
        entries = timepiece.Entry.objects.filter(project=project)
        if to_date:
            entries = entries.filter(
                end_time__lt=to_date,
            )
        if from_date:
            entries = entries.filter(
                end_time__gte=from_date,
            )
        if status:
            entries = entries.filter(status=status)
        if activity:
            entries = entries.filter(activity=activity)
        entries = entries.select_related('user',).order_by('start_time')
        window = None
        total = entries.aggregate(hours=Sum('hours'))['hours']
    else:
        window, entries, total = get_entries(
            project.billing_period,
            window_id=window_id,
            project=project,
        )
    
    response = HttpResponse(mimetype='text/csv')
    if window:
        disposition = (project.name, window.end_date.strftime('%Y-%m-%d'))
    else:
        if to_date:
            to_date_str = to_date.strftime('%Y-%m-%d')
        else:
            to_date_str = 'all'
        disposition = (project.name, to_date_str)
    response['Content-Disposition'] = 'attachment; filename="%s Timesheet %s.csv"' % disposition
    writer = csv.writer(response)
    writer.writerow((
        'Date',
        'Weekday',
        'Developer',
        'Location',
        'Time In',
        'Time Out',
        'Breaks',
        'Hours',
    ))
    for entry in entries:
        data = [
            entry.start_time.strftime('%x'),
            entry.start_time.strftime('%A'),
            entry.user.get_full_name(),
            entry.location,
            entry.start_time.strftime('%X'),
            entry.end_time.strftime('%X'),
            seconds_to_hours(entry.seconds_paused),
            entry.hours,
        ]
        writer.writerow(data)
    writer.writerow(('', '', '', '', '', '', 'Total:', total))
    return response

@login_required
@render_with('timepiece/time-sheet/people/view.html')
def view_person_time_sheet(request, person_id, period_id=None, window_id=None):  
    try:     
        if not period_id:
            time_sheet = timepiece.PersonRepeatPeriod.objects.select_related(
                'user',
                'repeat_period',
            ).get(user__id=person_id)
        else:
            time_sheet = timepiece.PersonRepeatPeriod.objects.select_related(
                'user',
                'repeat_period',
            ).get(
                user__id=person_id,
                repeat_period__id=period_id)
    except timepiece.PersonRepeatPeriod.DoesNotExist:
        raise Http404
    if not (request.user.has_perm('timepiece.view_person_time_sheet') or \
    time_sheet.user.pk == request.user.pk):
        return HttpResponseForbidden('Forbidden')
    window, entries, total_hours = get_entries(
        time_sheet.repeat_period,
        window_id=window_id,
        user=time_sheet.user,
    )
    
    project_entries = entries.order_by().values(
        'project__name',
    ).annotate(sum=Sum('hours')).order_by('-sum')
    activity_entries = entries.order_by().values(
        'billable',
    ).annotate(sum=Sum('hours')).order_by('-sum')
    
<<<<<<< HEAD
    weekly_entries = utils.make_ledger_rows(entries.select_related())
    
=======
>>>>>>> 8c4fd019
    show_approve = show_verify = False
    if request.user.has_perm('timepiece.edit_person_time_sheet') or \
        time_sheet.user.pk == request.user.pk:
        statuses = list(entries.values_list('status', flat=True))
        total_statuses = len(statuses)
        unverified_count = statuses.count('unverified')
        verified_count = statuses.count('verified')
    
    if time_sheet.user.pk == request.user.pk:
        show_verify = unverified_count != 0

    if request.user.has_perm('timepiece.edit_person_time_sheet'):
        show_approve = verified_count == total_statuses and total_statuses != 0
    context = {
        'show_verify': show_verify,
        'show_approve': show_approve,
        'person': time_sheet.user,
        'period': window.period,
        'window': window,
        'entries': entries,
        'total': total_hours,
        'project_entries': project_entries,
        'activity_entries': activity_entries,
    }
    return context

@login_required
@utils.date_filter
def time_sheet_change_status(request, form, from_date, to_date, status, 
    activity, action, person_id=None, period_id=None, window_id=None):
    if period_id and person_id:
        try:
            time_sheet = timepiece.PersonRepeatPeriod.objects.select_related(
                'user',
                'repeat_period',
            ).get(
                user__id=person_id,
                repeat_period__id=period_id,
            )
        except timepiece.PersonRepeatPeriod.DoesNotExist:
            raise Http404
        person = User.objects.get(pk=person_id)
        verify_allowed = request.user.has_perm('timepiece.edit_person_time_sheet') or \
                    (time_sheet.user.pk == request.user.pk and action == 'verify')
    else:
        if action == 'invoice' and form.is_valid():
            time_sheet = None
            person = None
        else:
            raise Http404
        verify_allowed = request.user.has_perm('timepiece.edit_person_time_sheet')
    
    
    if not verify_allowed:
        return HttpResponseForbidden('Forbidden')
        
    if time_sheet:
        window, entries, total = get_entries(
            time_sheet.repeat_period,
            user=time_sheet.user, window_id=window_id,
        )
    else:
        entries = timepiece.Entry.objects.all()
        if to_date:
            entries = entries.filter(
                end_time__lt=to_date,
            )
        if from_date:
            entries = entries.filter(
                end_time__gte=from_date,
            )
        if request.GET and form.cleaned_data.get('project'):
            entries = entries.filter(project=form.cleaned_data.get('project'))
        
    if action == 'invoice':
        return_url = reverse('invoice_projects',)
        get_str = urllib.urlencode({
            'from_date': from_date or '',
            'to_date': to_date or '',
        })
        return_url += '?%s' % get_str
    else:
        return_url = reverse('view_person_time_sheet', 
                    kwargs={'person_id': person_id, 'period_id': period_id,})

    filter_status = {'verify': 'unverified', 'approve': 'verified', 'invoice': 'approved',}
    entries = entries.filter(status=filter_status[action])
    
    if request.POST and 'do_action' in request.POST and request.POST['do_action'] == 'Yes':
        update_status = {'verify': 'verified', 'approve': 'approved', 'invoice': 'invoiced',}
        entries.update(status=update_status[action])
        messages.info(request, 'Your entries have been %s' % update_status[action])
        return redirect(return_url)
        
    context = {
        'person': person,
        'return_url': return_url,
        'hours': entries.all().aggregate(s=Sum('hours'))['s'],
    }
    template = 'timepiece/time-sheet/%s_time_sheet.html' % action
    return render_to_response(template, context, context_instance=RequestContext(request))


@permission_required('timepiece.timepiece.edit_person_time_sheet')
@utils.date_filter
def invoice_projects(request, form, from_date, to_date, status, activity):
    entries = timepiece.Entry.objects.all()
    if to_date:
        entries = entries.filter(
            end_time__lt=to_date,
        )
    if from_date:
        entries = entries.filter(
            end_time__gte=from_date,
        )
    unverified = entries.filter(status='unverified', user__is_active=True).values_list(        
        'user__pk',
        'user__first_name',
        'user__last_name').distinct()
    unapproved = entries.filter(status='verified').values_list(
        'user__pk',
        'user__first_name',
        'user__last_name').distinct()
    
    #Am no longer including invoiced entries, therefor all projects have uninvoiced
    #hours and it returns only one line for them.
    #project_totals = projects.filter(status__in=['approved', 'invoiced']).values(
    project_totals = entries.filter(status='approved',
        project__type__billable=True, project__status__billable=True).values(
        'project__type__pk', 'project__type__label', 'project__name',
        'project__pk', 'status',
    ).annotate(s=Sum('hours')).order_by('project__type__label',
                                        'project__name', 'status')
    cals = []
    if from_date:
        date = from_date - relativedelta(months=1)
        end_date = from_date + relativedelta(months=1)
        html_cal = calendar.HTMLCalendar(calendar.SUNDAY)
        while date < end_date:
            cals.append(html_cal.formatmonth(date.year, date.month))
            date += relativedelta(months=1)

    return render_to_response('timepiece/time-sheet/invoice_projects.html',{
        'form': form,
        'cals': cals,
        'project_totals': project_totals,
        'to_date': to_date,
        'from_date': from_date,
        'unverified': unverified,
        'unapproved': unapproved,
    }, context_instance=RequestContext(request))


@permission_required('timepiece.view_business')
@render_with('timepiece/business/list.html')
def list_businesses(request):
    form = timepiece_forms.SearchForm(request.GET)
    if form.is_valid() and 'search' in request.GET:
        search = form.cleaned_data['search']
        businesses = timepiece.Business.objects.filter(
            Q(name__icontains=search) |
            Q(description__icontains=search)
        )
        if businesses.count() == 1:
            url_kwargs = {
                'business': businesses[0].pk,
            }
            return HttpResponseRedirect(
                reverse('view_business', kwargs=url_kwargs)
            )
    else:
        businesses = timepiece.Business.objects.all()
    
    context = {
        'form': form,
        'businesses': businesses,
    }
    return context


@permission_required('timepiece.view_business')
@render_with('timepiece/business/view.html')
def view_business(request, business):
    business = get_object_or_404(timepiece.Business, pk=business)
    context = {
        'business': business,
    }
    return context


@render_with('timepiece/business/create_edit.html')
def create_edit_business(request, business=None):
    if business:
        business = get_object_or_404(timepiece.Business, pk=business)
    if request.POST:
        business_form = timepiece_forms.BusinessForm(
            request.POST,
            instance=business,
        )
        if business_form.is_valid():
            business = business_form.save()
            return HttpResponseRedirect(
                reverse('view_business', args=(business.pk,))
            )
    else:
        business_form = timepiece_forms.BusinessForm(
            instance=business
        )
    context = {
        'business': business,
        'business_form': business_form,
    }
    return context


@permission_required('auth.view_user')
@render_with('timepiece/person/list.html')
def list_people(request):
    form = timepiece_forms.SearchForm(request.GET)
    if form.is_valid() and 'search' in request.GET:
        search = form.cleaned_data['search']
        people = auth_models.User.objects.filter(
            Q(first_name__icontains=search) |
            Q(last_name__icontains=search) |
            Q(email__icontains=search)
        )
        if people.count() == 1:
            url_kwargs = {
                'person_id': people[0].id,
            }
            return HttpResponseRedirect(
                reverse('view_person', kwargs=url_kwargs)
            )
    else:
        people = auth_models.User.objects.all().order_by('last_name')

    context = {
        'form': form,
        'people': people.select_related(),
    }
    return context


@permission_required('auth.view_user')
@transaction.commit_on_success
@render_with('timepiece/person/view.html')
def view_person(request, person_id):
    person = get_object_or_404(auth_models.User, pk=person_id)
    add_user_form = timepiece_forms.AddUserToProjectForm()
    context = {
        'person': person,
    }
    try:
        from ledger.models import Exchange
        context['exchanges'] = Exchange.objects.filter(
            transactions__project=project,
        ).distinct().select_related().order_by('type', '-date', '-id',)
        context['show_delivered_column'] = \
            context['exchanges'].filter(type__deliverable=True).count() > 0
    except ImportError:
        pass

    return context


@permission_required('auth.add_user')
@permission_required('auth.change_user')
@render_with('timepiece/person/create_edit.html')
def create_edit_person(request, person_id=None):
    if person_id:
        person = get_object_or_404(auth_models.User, pk=person_id)
    else:
        person = None
    if request.POST:
        if person:
            person_form = timepiece_forms.EditPersonForm(
                request.POST,
                instance=person,
            )
        else:
            person_form = timepiece_forms.CreatePersonForm(request.POST,)
        if person_form.is_valid():
            person  = person_form.save()
            return HttpResponseRedirect(
                reverse('view_person', args=(person.id,))
            )
    else:
        if person:
            person_form = timepiece_forms.EditPersonForm(
                instance=person,
            )
        else:
            person_form = timepiece_forms.CreatePersonForm()

    context = {
        'person': person,
        'person_form': person_form,
    }
    return context


@permission_required('timepiece.view_project')
@render_with('timepiece/project/list.html')
def list_projects(request):
    form = timepiece_forms.SearchForm(request.GET)
    if form.is_valid() and 'search' in request.GET:
        search = form.cleaned_data['search']
        projects = timepiece.Project.objects.filter(
            Q(name__icontains=search) |
            Q(description__icontains=search)
        )
        if projects.count() == 1:
            url_kwargs = {
                'project_id': projects[0].id,
            }
            return HttpResponseRedirect(
                reverse('view_project', kwargs=url_kwargs)
            )
    else:
        projects = timepiece.Project.objects.all()

    context = {
        'form': form,
        'projects': projects.select_related('business'),
    }
    return context


@permission_required('timepiece.view_project')
@transaction.commit_on_success
@render_with('timepiece/project/view.html')
def view_project(request, project_id):
    project = get_object_or_404(timepiece.Project, pk=project_id)
    add_user_form = timepiece_forms.AddUserToProjectForm()
    context = {
        'project': project,
        'add_user_form': add_user_form,
        'repeat_period': project.billing_period,
    }
    try:
        from ledger.models import Exchange
        context['exchanges'] = Exchange.objects.filter(
            transactions__project=project,
        ).distinct().select_related().order_by('type', '-date', '-id',)
        context['show_delivered_column'] = \
            context['exchanges'].filter(type__deliverable=True).count() > 0
    except ImportError:
        pass

    return context


@csrf_exempt
@permission_required('timepiece.change_project')
@transaction.commit_on_success
def add_user_to_project(request, project_id):
    project = get_object_or_404(timepiece.Project, pk=project_id)
    if request.POST:
        form = timepiece_forms.AddUserToProjectForm(request.POST)
        if form.is_valid():
            user = form.save()
            timepiece.ProjectRelationship.objects.get_or_create(
                user=user,
                project=project,
            )
    if 'next' in request.REQUEST and request.REQUEST['next']:
        return HttpResponseRedirect(request.REQUEST['next'])
    else:
        return HttpResponseRedirect(reverse('view_project', args=(project.pk,)))


@csrf_exempt
@permission_required('timepiece.change_project')
@transaction.commit_on_success
def remove_user_from_project(request, project_id, user_id):        
    project = get_object_or_404(timepiece.Project, pk=project_id)
    try:
        rel = timepiece.ProjectRelationship.objects.get(
            user=user_id,
            project=project,
        )
    except timepiece.ProjectRelationship.DoesNotExist:
        pass
    else:
        rel.delete()
    if 'next' in request.REQUEST and request.REQUEST['next']:
        return HttpResponseRedirect(request.REQUEST['next'])
    else:
        return HttpResponseRedirect(reverse('view_project', args=(project.pk,)))


@permission_required('timepiece.change_project')
@transaction.commit_on_success
@render_with('timepiece/project/relationship.html')
def edit_project_relationship(request, project_id, user_id):
    project = get_object_or_404(timepiece.Project, pk=project_id)
    try:
        rel = project.project_relationships.get(user__pk=user_id)
    except timepiece.ProjectRelationship.DoesNotExist:
        raise Http404
    rel = timepiece.ProjectRelationship.objects.get(
        project=project,
        user=rel.user,
    )
    if request.POST:
        relationship_form = timepiece_forms.ProjectRelationshipForm(
            request.POST,
            instance=rel,
        )
        if relationship_form.is_valid():
            rel = relationship_form.save()
            return HttpResponseRedirect(request.REQUEST['next'])
    else:
        relationship_form = \
            timepiece_forms.ProjectRelationshipForm(instance=rel)

    context = {
        'user': rel.user,
        'project': project,
        'relationship_form': relationship_form,
    }
    return context


@permission_required('timepiece.add_project')
@permission_required('timepiece.change_project')
@render_with('timepiece/project/create_edit.html')
def create_edit_project(request, project_id=None):
    if project_id:
        project = get_object_or_404(timepiece.Project, pk=project_id)
        billing_period = project.billing_period
    else:
        billing_period = None
        project = None
    if request.POST:
        project_form = timepiece_forms.ProjectForm(
            request.POST,
            instance=project,
        )
        repeat_period_form = timepiece_forms.RepeatPeriodForm(
            request.POST,
            instance=billing_period,
            prefix='repeat',
        )
        if project_form.is_valid() and repeat_period_form.is_valid():
            period = repeat_period_form.save()
            project = project_form.save()
            project.billing_period = period
            project.save()
            return HttpResponseRedirect(
                reverse('view_project', args=(project.id,))
            )
    else:
        project_form = timepiece_forms.ProjectForm(
            instance=project
        )
        repeat_period_form = timepiece_forms.RepeatPeriodForm(
            instance=billing_period,
            prefix='repeat',
        )

    if billing_period:
        latest_window = project.billing_period.billing_windows.latest()
    else:
        latest_window = None

    context = {
        'project': project,
        'project_form': project_form,
        'repeat_period_form': repeat_period_form,
        'latest_window': latest_window,
    }
    return context


@permission_required('timepiece.view_project_time_sheet')
@render_with('timepiece/time-sheet/projects/list.html')
def tracked_projects(request):
    time_sheets = timepiece.Entry.objects.filter(
        project__billing_period__active=True,
    ).values(
        'project__name',
        'project__business__name',
        'project__id',
        'project__business__id',
    ).annotate(
        total_hours=Sum('hours'),
    ).order_by('project__name')
    return {
        'time_sheets': time_sheets,
    }


@permission_required('timepiece.view_person_time_sheet')
@render_with('timepiece/time-sheet/people/list.html')
def tracked_people(request):
    time_sheets = timepiece.PersonRepeatPeriod.objects.select_related(
        'user',
        'repeat_period',
    ).filter(
        repeat_period__active=True,
    ).order_by(
        'user__last_name',
    )
    return {
        'time_sheets': time_sheets,
    }


@permission_required('timepiece.view_project_time_sheet')
@transaction.commit_on_success
@render_with('timepiece/time-sheet/people/create_edit.html')
def create_edit_person_time_sheet(request, person_id=None):
    if person_id:
        try:
            time_sheet = timepiece.PersonRepeatPeriod.objects.select_related(
                'user',
                'repeat_period',
            ).get(user__id=person_id)
        except timepiece.PersonRepeatPeriod.DoesNotExist:
            raise Http404
        person = time_sheet.user
        repeat_period = time_sheet.repeat_period
        latest_window = repeat_period.billing_windows.latest()
    else:
        person = None
        time_sheet = None
        repeat_period = None
        latest_window = None

    if request.POST:
        form = timepiece_forms.PersonTimeSheet(
            request.POST,
            instance=time_sheet,
        )
        repeat_period_form = timepiece_forms.RepeatPeriodForm(
            request.POST,
            instance=repeat_period,
        )
        if form.is_valid() and repeat_period_form.is_valid():
            repeat_period = repeat_period_form.save()
            person_time_sheet = form.save(commit=False)
            person_time_sheet.repeat_period = repeat_period
            person_time_sheet.save()
            return HttpResponseRedirect(reverse('tracked_people'))
    else:
        form = timepiece_forms.PersonTimeSheet(instance=time_sheet)
        repeat_period_form = timepiece_forms.RepeatPeriodForm(
            instance=repeat_period,
        )

    return {
        'form': form,
        'person': person,
        'repeat_period_form': repeat_period_form,
        'latest_window': latest_window,
    }


@permission_required('timepiece.view_payroll_summary')
@render_with('timepiece/time-sheet/payroll/summary.html')
@utils.date_filter
def payroll_summary(request, form, from_date, to_date, status, activity):   
    all_weeks = utils.generate_weeks(start=from_date, end=to_date)
    rps = timepiece.PersonRepeatPeriod.objects.select_related(
        'user',
        'repeat_period',
    ).filter(
        repeat_period__active=True,
    ).order_by('user__last_name')
    for rp in rps:
        rp.user.summary = rp.summary(from_date, to_date)

    cals = []
    date = from_date - relativedelta(months=1)
    end_date = from_date + relativedelta(months=1)
    html_cal = calendar.HTMLCalendar(calendar.SUNDAY)
    while date < end_date:
        cals.append(html_cal.formatmonth(date.year, date.month))
        date += relativedelta(months=1)

    return {
        'form': form,
        'all_weeks': all_weeks,
        'cals': cals,
        'periods': rps,
        'to_date': to_date,
        'from_date': from_date,
    }


@permission_required('timepiece.view_projection_summary')
@render_with('timepiece/time-sheet/projection/projection.html')
@utils.date_filter
def projection_summary(request, form, from_date, to_date, status, activity):
    if not (from_date and to_date):
        today = datetime.date.today()
        from_date = today.replace(day=1)
        to_date = from_date + relativedelta(months=1)
    contracts = timepiece.ProjectContract.objects.exclude(status='complete')
    contracts = contracts.exclude(project__in=settings.TIMEPIECE_PROJECTS.values())
    contracts = contracts.order_by('end_date')
    users = User.objects.filter(assignments__contract__in=contracts).distinct()
    weeks = utils.generate_weeks(start=from_date, end=to_date)

    return {
        'form': form,
        'weeks': weeks,
        'contracts': contracts.select_related(),
        'users': users,
    }


@login_required
@render_with('timepiece/person/settings.html')
def edit_settings(request):
    next_url = None
    if request.GET and 'next' in request.GET:
        next_url = request.GET['next']
        try:
            view_info = resolve(next_url)
        except Http404:
            next_url = None        
    if not next_url:
        next_url  = reverse('timepiece-entries')
    profile, created = timepiece.UserProfile.objects.get_or_create(user=request.user)
    if request.POST:
        user_form = timepiece_forms.UserForm(request.POST, instance=request.user)
        profile_form = timepiece_forms.UserProfileForm(request.POST, instance=profile)
        if user_form.is_valid() and profile_form.is_valid():
            user_form.save()
            profile_form.save()
            messages.info(request, 'Your settings have been updated')
            return HttpResponseRedirect(next_url)
    else:    
        profile_form = timepiece_forms.UserProfileForm(instance=profile)
        user_form = timepiece_forms.UserForm(instance=request.user)
    return { 'profile_form': profile_form, 'user_form': user_form }<|MERGE_RESOLUTION|>--- conflicted
+++ resolved
@@ -506,11 +506,8 @@
         'billable',
     ).annotate(sum=Sum('hours')).order_by('-sum')
     
-<<<<<<< HEAD
     weekly_entries = utils.make_ledger_rows(entries.select_related())
     
-=======
->>>>>>> 8c4fd019
     show_approve = show_verify = False
     if request.user.has_perm('timepiece.edit_person_time_sheet') or \
         time_sheet.user.pk == request.user.pk:

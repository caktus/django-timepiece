--- conflicted
+++ resolved
@@ -514,13 +514,9 @@
     activity_entries = entries.order_by().values(
         'billable',
     ).annotate(sum=Sum('hours')).order_by('-sum')
-<<<<<<< HEAD
-    
+
     weekly_entries = utils.make_ledger_rows(entries.select_related())
-    
-=======
-
->>>>>>> 69690622
+
     show_approve = show_verify = False
     if request.user.has_perm('timepiece.edit_person_time_sheet') or \
         time_sheet.user.pk == request.user.pk:
@@ -534,10 +530,7 @@
 
     if request.user.has_perm('timepiece.edit_person_time_sheet'):
         show_approve = verified_count == total_statuses and total_statuses != 0
-<<<<<<< HEAD
-=======
-
->>>>>>> 69690622
+
     context = {
         'show_verify': show_verify,
         'show_approve': show_approve,

from datetime import datetime, timedelta
from dateutil.relativedelta import relativedelta
import time

from django import forms
from django.contrib.auth import models as auth_models
from django.contrib.auth import forms as auth_forms
from django.core.urlresolvers import reverse
from django.db.models import Q
from django.utils.translation import ugettext_lazy as _

from selectable import forms as selectable_forms

from timepiece import models as timepiece
from timepiece import utils
from timepiece.fields import UserModelChoiceField
from timepiece.lookups import ProjectLookup, QuickLookup
from timepiece.lookups import UserLookup, BusinessLookup
from timepiece.models import Project, Entry, Activity, UserProfile, Attribute
from timepiece.models import ProjectHours


class ProjectFiltersForm(forms.Form):
    TRUNC_CHOICES = [
        ('day', 'Day'),
        ('week', 'Week'),
        ('month', 'Month'),
    ]
    DEFAULT_TRUNC = TRUNC_CHOICES[1][0]
    billable = forms.BooleanField(initial=True, required=False)
    non_billable = forms.BooleanField(label='Non-Billable', initial=True,
                                      required=False)
    paid_leave = forms.BooleanField(initial=True, required=False)
    trunc = forms.ChoiceField(label='Group Totals By:', choices=TRUNC_CHOICES,
                              widget=forms.RadioSelect(), required=False,
                              initial=DEFAULT_TRUNC)
    pj_select = selectable_forms.AutoCompleteSelectMultipleField(ProjectLookup,
        label='Project Name:', required=False)

    def clean_trunc(self):
        trunc = self.cleaned_data.get('trunc', '')
        if not trunc:
            trunc = self.DEFAULT_TRUNC
        return trunc

    def get_hour_type(self):
        try:
            billable = self.cleaned_data.get('billable', False)
            non_billable = self.cleaned_data.get('non_billable', False)
        except AttributeError:
            return 'total'
        if billable and non_billable:
            return 'total'
        elif billable:
            return 'billable'
        elif non_billable:
            return 'non_billable'
        return 'nothing'


class CreatePersonForm(auth_forms.UserCreationForm):
    class Meta:
        model = auth_models.User
        fields = (
            "username", "first_name", "last_name",
            "email", "is_active", "is_staff", "groups"
        )


class EditPersonForm(auth_forms.UserChangeForm):
    password_one = forms.CharField(required=False, max_length=36,
        label=_(u'Password'), widget=forms.PasswordInput(render_value=False))
    password_two = forms.CharField(required=False, max_length=36,
        label=_(u'Repeat Password'),
        widget=forms.PasswordInput(render_value=False))

    def __init__(self, *args, **kwargs):
        super(EditPersonForm, self).__init__(*args, **kwargs)

        # In 1.4 this field is created even if it is excluded in Meta.
        if 'password' in self.fields:
            del(self.fields['password'])

    def clean_password(self):
        return self.cleaned_data.get('password_one', None)

    def clean(self):
        super(EditPersonForm, self).clean()
        password_one = self.cleaned_data.get('password_one', None)
        password_two = self.cleaned_data.get('password_two', None)
        if password_one and password_one != password_two:
            raise forms.ValidationError(_('Passwords Must Match.'))
        return self.cleaned_data

    def save(self, *args, **kwargs):
        commit = kwargs.get('commit', True)
        kwargs['commit'] = False
        instance = super(EditPersonForm, self).save(*args, **kwargs)
        password_one = self.cleaned_data.get('password_one', None)
        if password_one:
            instance.set_password(password_one)
        if commit:
            instance.save()
        return instance

    class Meta:
        model = auth_models.User
        fields = ('username', 'first_name', 'last_name', 'email', 'is_active',
                'is_staff')


class QuickSearchForm(forms.Form):
    quick_search = selectable_forms.AutoCompleteSelectField(
        QuickLookup,
        label='Quick Search',
        required=False
    )
    quick_search.widget.attrs['placeholder'] = 'Search'

    def clean_quick_search(self):
        item = self.cleaned_data['quick_search']

        if item is not None:
            try:
                item = item.split('-')
                if len(item) == 1 or '' in item:
                    raise ValueError
                return item
            except ValueError:
                raise forms.ValidationError('%s' %
                    'User, business, or project does not exist')
        else:
            raise forms.ValidationError('%s' %
                'User, business, or project does not exist')

    def save(self):
        type, pk = self.cleaned_data['quick_search']

        if type == 'individual':
            return reverse('view_person', kwargs={
                'person_id': pk
            })
        elif type == 'business':
            return reverse('view_business', kwargs={
                'business': pk
            })
        elif type == 'project':
            return reverse('view_project', kwargs={
                'project_id': pk
            })

        raise forms.ValidationError('Must be a user, project, or business')


class SelectUserForm(forms.Form):
    user = selectable_forms.AutoCompleteSelectField(UserLookup, label="")
    user.widget.attrs['placeholder'] = 'Add User'

    def save(self):
        return self.cleaned_data['user']


class SelectProjectForm(forms.Form):
    project = selectable_forms.AutoCompleteSelectField(ProjectLookup, label="")
    project.widget.attrs['placeholder'] = 'Add Project'

    def save(self):
        return self.cleaned_data['project']


<<<<<<< HEAD
=======
class QuickClockInForm(forms.Form):
    """User can select a project to which to clock in."""

    def __init__(self, *args, **kwargs):
        user = kwargs.pop('user')
        super(QuickClockInForm, self).__init__(*args, **kwargs)
        vacation_ids = utils.get_setting('TIMEPIECE_PAID_LEAVE_PROJECTS').values()
        work_projects = timepiece.Project.objects.filter(
                users=user, status__enable_timetracking=True,
                type__enable_timetracking=True) \
            .exclude(id__in=vacation_ids) \
            .order_by('name')
        vacation_projects = Project.objects.filter(
                users=user, id__in=vacation_ids) \
            .order_by('name')
        choices = [('', "Clock in to project...")] + \
                list(work_projects.values_list('id', 'name')) + \
                list(vacation_projects.values_list('id', 'name'))
        self.fields['project'] = forms.ChoiceField(choices=choices, label="")


>>>>>>> 49062544
class ClockInForm(forms.ModelForm):
    active_comment = forms.CharField(label='Notes for the active entry',
                                     widget=forms.Textarea, required=False)

    class Meta:
        model = timepiece.Entry
        fields = (
            'active_comment', 'location', 'project', 'activity', 'start_time',
            'comments'
        )

    def __init__(self, *args, **kwargs):
        self.user = kwargs.pop('user')
        self.active = kwargs.pop('active', None)
        initial = kwargs.get('initial', {})
        default_loc = utils.get_setting('TIMEPIECE_DEFAULT_LOCATION_SLUG')
        if default_loc:
            try:
                loc = timepiece.Location.objects.get(slug=default_loc)
            except timepiece.Location.DoesNotExist:
                loc = None
            if loc:
                initial['location'] = loc.pk
        project = initial.get('project')
        try:
            last_project_entry = timepiece.Entry.objects.filter(
                user=self.user, project=project).order_by('-end_time')[0]
        except IndexError:
            initial['activity'] = None
        else:
            initial['activity'] = last_project_entry.activity.id
        super(ClockInForm, self).__init__(*args, **kwargs)
        self.fields['start_time'].required = False
        self.fields['start_time'].initial = datetime.now()
        self.fields['start_time'].widget = forms.SplitDateTimeWidget(
            attrs={'class': 'timepiece-time'},
            date_format='%m/%d/%Y',
        )
        self.fields['project'].queryset = timepiece.Project.objects.filter(
            users=self.user, status__enable_timetracking=True,
            type__enable_timetracking=True
        )
        if not self.active:
            self.fields.pop('active_comment')
        else:
            self.fields['active_comment'].initial = self.active.comments
        self.instance.user = self.user

    def clean_start_time(self):
        """
        Make sure that the start time doesn't come before the active entry
        """
        start = self.cleaned_data.get('start_time')
        if not start:
            return start
        active_entries = self.user.timepiece_entries.filter(
            start_time__gte=start, end_time__isnull=True)
        for entry in active_entries:
            output = 'The start time is on or before the current entry: ' + \
            '%s - %s starting at %s' % (entry.project, entry.activity,
                entry.start_time.strftime('%H:%M:%S'))
            raise forms.ValidationError(output)
        return start

    def clean(self):
        start_time = self.clean_start_time()
        data = self.cleaned_data
        if not start_time:
            return data
        if self.active:
            self.active.unpause()
            self.active.comments = data['active_comment']
            self.active.end_time = start_time - timedelta(seconds=1)
            if not self.active.clean():
                raise forms.ValidationError(data)
        return data

    def save(self, commit=True):
        entry = super(ClockInForm, self).save(commit=False)
        entry.hours = 0
        entry.clock_in(self.user, self.cleaned_data['project'])
        if commit:
            entry.save()
            if self.active:
                self.active.save()
        return entry


class ClockOutForm(forms.ModelForm):
    class Meta:
        model = timepiece.Entry
        fields = ('location', 'comments', 'start_time', 'end_time')

    def __init__(self, *args, **kwargs):
        kwargs['initial'] = {'end_time': datetime.now()}
        super(ClockOutForm, self).__init__(*args, **kwargs)
        self.fields['start_time'] = forms.DateTimeField(
            widget=forms.SplitDateTimeWidget(
                attrs={'class': 'timepiece-time'},
                date_format='%m/%d/%Y',
            )

        )
        self.fields['end_time'] = forms.DateTimeField(
            widget=forms.SplitDateTimeWidget(
                attrs={'class': 'timepiece-time'},
                date_format='%m/%d/%Y',
            ),
        )

        self.fields.keyOrder = ('location', 'start_time',
            'end_time', 'comments')

    def save(self, commit=True):
        entry = super(ClockOutForm, self).save(commit=False)
        entry.end_time = self.cleaned_data['end_time']
        entry.unpause(date=self.cleaned_data['end_time'])
        if commit:
            entry.save()
        return entry


class AddUpdateEntryForm(forms.ModelForm):
    """
    This form will provide a way for users to add missed log entries and to
    update existing log entries.
    """

    start_time = forms.DateTimeField(
        widget=forms.SplitDateTimeWidget(
            attrs={'class': 'timepiece-time'},
            date_format='%m/%d/%Y',
        )
    )
    end_time = forms.DateTimeField(
        widget=forms.SplitDateTimeWidget(
            attrs={'class': 'timepiece-time'},
            date_format='%m/%d/%Y',
        )
    )

    class Meta:
        model = Entry
        exclude = ('user', 'pause_time', 'site', 'hours', 'status',
                   'entry_group')

    def __init__(self, *args, **kwargs):
        self.user = kwargs.pop('user')
        super(AddUpdateEntryForm, self).__init__(*args, **kwargs)
        self.fields['project'].queryset = timepiece.Project.objects.filter(
            users=self.user, status__enable_timetracking=True,
            type__enable_timetracking=True
        )
        #if editing a current entry, remove the end time field
        if self.instance.start_time and not self.instance.end_time:
            self.fields.pop('end_time')
        self.instance.user = self.user

    def clean(self):
        """
        Verify that the entry doesn't conflict with or come after the current
        entry, and that the times are valid for model clean
        """
        cleaned_data = self.cleaned_data
        start = cleaned_data.get('start_time', None)
        end = cleaned_data.get('end_time', None)
        if not start:
            raise forms.ValidationError(
                'Please enter a valid date/time.')
        #Obtain all current entries, except the one being edited
        times = [start, end] if end else [start]
        query = reduce(lambda q, time: q | Q(start_time__lte=time), times, Q())
        entries = self.user.timepiece_entries.filter(
            query, end_time__isnull=True
            ).exclude(id=self.instance.id)
        for entry in entries:
            output = 'The times below conflict with the current entry: ' + \
            '%s - %s starting at %s' % \
            (entry.project, entry.activity,
                entry.start_time.strftime('%H:%M:%S'))
            raise forms.ValidationError(output)
        return self.cleaned_data

    def save(self, commit=True):
        entry = super(AddUpdateEntryForm, self).save(commit=False)
        entry.user = self.user
        if commit:
            entry.save()
        return entry


STATUS_CHOICES = [('', '---------'), ]
STATUS_CHOICES.extend(timepiece.ENTRY_STATUS)


class DateForm(forms.Form):
    DATE_FORMAT = '%m/%d/%Y'

    from_date = forms.DateField(label="From", required=False,
        input_formats=(DATE_FORMAT,),
        widget=forms.DateInput(format=DATE_FORMAT))
    to_date = forms.DateField(label="To", required=False,
        input_formats=(DATE_FORMAT,),
        widget=forms.DateInput(format=DATE_FORMAT))

    def clean(self):
        data = self.cleaned_data
        from_date = data.get('from_date', None)
        to_date = data.get('to_date', None)
        if from_date and to_date and from_date > to_date:
            err_msg = 'The ending date must exceed the beginning date'
            raise forms.ValidationError(err_msg)
        return data

    def save(self):
        from_date = self.cleaned_data.get('from_date', '')
        to_date = self.cleaned_data.get('to_date', '')
        returned_date = to_date

        if returned_date:
            returned_date += timedelta(days=1)
        return (from_date, returned_date)


class YearMonthForm(forms.Form):
    MONTH_CHOICES = [(i, time.strftime('%B', time.strptime(str(i), '%m'))) \
                     for i in xrange(1, 13)]
    month = forms.ChoiceField(choices=MONTH_CHOICES, label='')
    year = forms.ChoiceField(label='')

    def __init__(self, *args, **kwargs):
        super(YearMonthForm, self).__init__(*args, **kwargs)
        now = datetime.now()
        this_year = now.year
        this_month = now.month
        try:
            first_entry = timepiece.Entry.no_join.values('end_time')\
                                                 .order_by('end_time')[0]
        except IndexError:
            first_year = this_year
        else:
            first_year = first_entry['end_time'].year
        years = [(year, year) for year in xrange(first_year, this_year + 1)]
        self.fields['year'].choices = years
        initial = kwargs.get('initial')
        if initial:
            this_year = initial.get('year', this_year)
            this_month = initial.get('month', this_month)
        self.fields['year'].initial = this_year
        self.fields['month'].initial = this_month

    def save(self):
        now = datetime.now()
        this_year = now.year
        this_month = now.month
        month = int(self.cleaned_data.get('month', this_month))
        year = int(self.cleaned_data.get('year', this_year))
        from_date = datetime(year, month, 1)
        to_date = from_date + relativedelta(months=1)

        return (from_date, to_date)


class UserYearMonthForm(YearMonthForm):
    users = auth_models.User.objects.exclude(timepiece_entries=None) \
        .order_by('first_name')
    user = UserModelChoiceField(label='', queryset=users, required=False)

    def save(self):
        from_date, to_date = super(UserYearMonthForm, self).save()
        return  (from_date, to_date, self.cleaned_data.get('user', None))


class BusinessForm(forms.ModelForm):
    class Meta:
        model = timepiece.Business
        fields = ('name', 'email', 'description', 'notes',)


class ProjectForm(forms.ModelForm):
    class Meta:
        model = timepiece.Project
        fields = (
            'name',
            'business',
            'tracker_url',
            'point_person',
            'type',
            'status',
            'activity_group',
            'description',
        )

    business = selectable_forms.AutoCompleteSelectField(
        BusinessLookup,
        label='Business',
        required=True
    )
    business.widget.attrs['placeholder'] = 'Search'

    def __init__(self, *args, **kwargs):
        super(ProjectForm, self).__init__(*args, **kwargs)

    def save(self):
        instance = super(ProjectForm, self).save(commit=False)
        instance.save()
        return instance


class ProjectRelationshipForm(forms.ModelForm):
    class Meta:
        model = timepiece.ProjectRelationship
        fields = ('types',)

    def __init__(self, *args, **kwargs):
        super(ProjectRelationshipForm, self).__init__(*args, **kwargs)
        self.fields['types'].widget = forms.CheckboxSelectMultiple(
            choices=self.fields['types'].choices
        )
        self.fields['types'].help_text = ''


class InvoiceForm(forms.ModelForm):
    class Meta:
        model = timepiece.EntryGroup
        fields = ('status', 'number', 'comments')

    def save(self, commit=True):
        instance = super(InvoiceForm, self).save(commit=False)
        instance.project = self.initial['project']
        instance.user = self.initial['user']
        from_date = self.initial['from_date']
        to_date = self.initial['to_date']
        instance.start = from_date
        instance.end = to_date
        instance.save()
        return instance


class SearchForm(forms.Form):
    search = forms.CharField(required=False, label='')
    search.widget.attrs['placeholder'] = 'Search'

    def save(self):
        search = self.cleaned_data.get('search', '')
        return search


class UserForm(forms.ModelForm):

    class Meta:
        model = auth_models.User
        fields = ('first_name', 'last_name', 'email')

    def __init__(self, *args, **kwargs):
        super(UserForm, self).__init__(*args, **kwargs)
        for name in self.fields:
            self.fields[name].required = True


class UserProfileForm(forms.ModelForm):

    class Meta:
        model = timepiece.UserProfile
        exclude = ('user', 'hours_per_week')


class ProjectSearchForm(SearchForm):
    status = forms.ChoiceField(required=False, choices=[], label='')

    def __init__(self, *args, **kwargs):
        super(ProjectSearchForm, self).__init__(*args, **kwargs)
        PROJ_STATUS_CHOICES = [('', 'Any Status')]
        PROJ_STATUS_CHOICES.extend([(a.pk, a.label) for a
                in Attribute.objects.all().filter(type="project-status")])
        self.fields['status'].choices = PROJ_STATUS_CHOICES

    def save(self):
        search = self.cleaned_data.get('search', '')
        status = self.cleaned_data.get('status', '')
        return (search, status)


class DeleteForm(forms.Form):
    """
    Returns True if the object was deleted
    """
    def __init__(self, *args, **kwargs):
        self.instance = kwargs.pop('instance', None)
        super(DeleteForm, self).__init__(*args, **kwargs)

    def save(self):
        if self.instance:
            try:
                self.instance.delete()
            except AssertionError:
                return False
            else:
                return True
        return False


class BillableHoursForm(forms.Form):
    TRUNC_CHOICES = (
        ('day', 'Day'),
        ('week', 'Week'),
        ('month', 'Month'),
    )
    trunc = forms.ChoiceField(
        label='Group By',
        choices=TRUNC_CHOICES,
        widget=forms.RadioSelect(),
        required=False,
        initial=TRUNC_CHOICES[1][0])
    people = forms.MultipleChoiceField(
        required=False,
        widget=forms.CheckboxSelectMultiple()
    )
    activities = forms.ModelMultipleChoiceField(
        widget=forms.CheckboxSelectMultiple(),
        queryset=timepiece.Activity.objects.all(),
        required=False,
        initial=timepiece.Activity.objects.all()
    )
    project_types = forms.ModelMultipleChoiceField(
        widget=forms.CheckboxSelectMultiple(),
        queryset=timepiece.Attribute.objects.all(),
        required=False,
        initial=timepiece.Attribute.objects.all()
    )

    def __init__(self, *args, **kwargs):
        super(BillableHoursForm, self).__init__(*args, **kwargs)

        people = []
        users = timepiece.Entry.no_join.values('user', 'user__first_name',
            'user__last_name').distinct().order_by('user__first_name',
            'user__last_name')
        for u in users:
            name = ' '.join([u['user__first_name'], u['user__last_name']])
            person = (u['user'], name,)
            people.append(person)

        self.fields['people'].choices = people
        self.fields['people'].initial = [p[0] for p in people]

    def save(self):
        return {
            'people': self.cleaned_data['people'],
            'activities': self.cleaned_data['activities'],
            'project_types': self.cleaned_data['project_types']
        }


class ProjectHoursSearchForm(forms.Form):
    week_start = forms.DateField(label='Week of', required=False,
            input_formats=('%Y-%m-%d',),
            widget=forms.DateInput(format='%Y-%m-%d'))

    def clean_week_start(self):
        week_start = self.cleaned_data.get('week_start', None)
        return utils.get_week_start(week_start, False) if week_start else None


class ProjectHoursForm(forms.ModelForm):
    def __init__(self, *args, **kwargs):
        super(ProjectHoursForm, self).__init__(*args, **kwargs)

    class Meta:
        model = ProjectHours<|MERGE_RESOLUTION|>--- conflicted
+++ resolved
@@ -168,30 +168,6 @@
         return self.cleaned_data['project']
 
 
-<<<<<<< HEAD
-=======
-class QuickClockInForm(forms.Form):
-    """User can select a project to which to clock in."""
-
-    def __init__(self, *args, **kwargs):
-        user = kwargs.pop('user')
-        super(QuickClockInForm, self).__init__(*args, **kwargs)
-        vacation_ids = utils.get_setting('TIMEPIECE_PAID_LEAVE_PROJECTS').values()
-        work_projects = timepiece.Project.objects.filter(
-                users=user, status__enable_timetracking=True,
-                type__enable_timetracking=True) \
-            .exclude(id__in=vacation_ids) \
-            .order_by('name')
-        vacation_projects = Project.objects.filter(
-                users=user, id__in=vacation_ids) \
-            .order_by('name')
-        choices = [('', "Clock in to project...")] + \
-                list(work_projects.values_list('id', 'name')) + \
-                list(vacation_projects.values_list('id', 'name'))
-        self.fields['project'] = forms.ChoiceField(choices=choices, label="")
-
-
->>>>>>> 49062544
 class ClockInForm(forms.ModelForm):
     active_comment = forms.CharField(label='Notes for the active entry',
                                      widget=forms.Textarea, required=False)

import datetime
from dateutil.relativedelta import relativedelta
import time
import calendar

from django import forms
from django.contrib.auth.models import User

from timepiece.fields import UserModelChoiceField

from timepiece.entries.models import Entry


DATE_FORM_FORMAT = '%Y-%m-%d'
INPUT_FORMATS = [DATE_FORM_FORMAT]


class TimepieceSplitDateTimeWidget(forms.SplitDateTimeWidget):

    def __init__(self, *args, **kwargs):
        kwargs.setdefault('date_format', DATE_FORM_FORMAT)
        super(TimepieceSplitDateTimeWidget, self).__init__(*args, **kwargs)


class TimepieceSplitDateTimeField(forms.SplitDateTimeField):
    widget = TimepieceSplitDateTimeWidget


class TimepieceDateInput(forms.DateInput):

    def __init__(self, *args, **kwargs):
        kwargs['format'] = kwargs.get('format', DATE_FORM_FORMAT)
        super(TimepieceDateInput, self).__init__(*args, **kwargs)


class DateForm(forms.Form):
    from_date = forms.DateField(
        label='From', required=False, input_formats=INPUT_FORMATS,
        widget=TimepieceDateInput())
    to_date = forms.DateField(
        label='To', required=False, input_formats=INPUT_FORMATS,
        widget=TimepieceDateInput())

    def clean(self):
        from_date = self.cleaned_data.get('from_date', None)
        to_date = self.cleaned_data.get('to_date', None)
        if from_date and to_date and from_date > to_date:
            raise forms.ValidationError('The ending date must exceed the '
                                        'beginning date.')
        return self.cleaned_data

    def save(self):
        from_date = self.cleaned_data.get('from_date', '')
        to_date = self.cleaned_data.get('to_date', '')
        to_date = to_date + relativedelta(days=1) if to_date else to_date
        return (from_date, to_date)

class UserDateForm(DateForm):
    user = UserModelChoiceField(label='', queryset=None, required=False)

    def __init__(self, *args, **kwargs):
        super(UserDateForm, self).__init__(*args, **kwargs)
        queryset = User.objects.exclude(timepiece_entries=None)\
                               .order_by('first_name')
        self.fields['user'].queryset = queryset
        self.fields['to_date'].label = ''
        self.fields['to_date'].widget.attrs['placeholder'] = 'End Date'
        self.fields['from_date'].label = ''
        self.fields['from_date'].widget.attrs['placeholder'] = 'Start Date'

    def save(self):
        from_date, to_date = super(UserDateForm, self).save()
        return (from_date, to_date, self.cleaned_data.get('user', None))

class StatusDateForm(DateForm):
    status = forms.ChoiceField(label='', required=False)

    def __init__(self, *args, **kwargs):
        super(StatusDateForm, self).__init__(*args, **kwargs)
        self.fields['status'].choices = [('', 'All')] + Entry.STATUSES.items()

    def save(self):
        (from_date, to_date) = super(StatusDateForm, self).save()
        return (from_date, to_date, self.cleaned_data.get('status', None))

class StatusUserDateForm(UserDateForm):
    status = forms.ChoiceField(label='', required=False)

    def __init__(self, *args, **kwargs):
        super(StatusUserDateForm, self).__init__(*args, **kwargs)
        self.fields['status'].choices = [('', 'All')] + Entry.STATUSES.items()

    def save(self):
        (from_date, to_date, user) = super(StatusUserDateForm, self).save()
        return (from_date, to_date, user, self.cleaned_data.get('status', None))


class YearMonthForm(forms.Form):
    MONTH_CHOICES = [(i, time.strftime('%b', time.strptime(str(i), '%m')))
<<<<<<< HEAD
                     for i in xrange(1, 13)]
    #MONTH_CHOICES = sum([[(2*i-1, time.strftime('%b', time.strptime(str(i), '%m'))+' 1-15'), (2*i, time.strftime('%b', time.strptime(str(i), '%m'))+' 16-'+str(calendar.monthrange(datetime.datetime.now().year,i)[1]))] for i in xrange(1, 13)], [])
=======
                     for i in range(1, 13)]
>>>>>>> b417b3ea
    month = forms.ChoiceField(choices=MONTH_CHOICES, label='')
    half = forms.ChoiceField(choices=[(1, '1st - 15th'), (2, '16th - end')], label='')
    year = forms.ChoiceField(label='')

    def __init__(self, *args, **kwargs):
        super(YearMonthForm, self).__init__(*args, **kwargs)
        now = datetime.datetime.now()
        this_year = now.year
        this_month = now.month
        this_half = 1 if datetime.datetime.now().day <= 15 else 2
        try:
            first_entry = Entry.no_join.values('end_time')\
                                       .order_by('end_time')[0]
        except IndexError:
            first_year = this_year
        else:
            first_year = first_entry['end_time'].year
        years = [(year, year) for year in range(first_year, this_year + 1)]
        self.fields['year'].choices = years
        initial = kwargs.get('initial')
        if initial:
            this_year = initial.get('year', this_year)
            this_month = initial.get('month', this_month)
            this_half = initial.get('half', this_half)
        self.fields['year'].initial = this_year
        self.fields['month'].initial = this_month
        self.fields['half'].initial = this_half

    def save(self):
        now = datetime.datetime.now()
        this_year = now.year
        this_month = now.month
        this_half = 1 if datetime.datetime.now().day <= 15 else 2
        month = int(self.cleaned_data.get('month', this_month))
        year = int(self.cleaned_data.get('year', this_year))
        half = int(self.cleaned_data.get('half', this_half))
        if half == 1:
            from_date = datetime.datetime(year, month, 1)
            to_date = datetime.datetime(year, month, 16)
        elif half == 2:
            from_date = datetime.datetime(year, month, 16)
            if month<12:
                to_date = datetime.datetime(year, month+1,1)
            else:
                to_date = datetime.datetime(year+1, 1,1)

        return (from_date, to_date)


class UserYearMonthForm(YearMonthForm):
    user = UserModelChoiceField(label='', queryset=None, required=False)

    def __init__(self, *args, **kwargs):
        super(UserYearMonthForm, self).__init__(*args, **kwargs)
        queryset = User.objects.exclude(timepiece_entries=None)\
                               .order_by('first_name')
        self.fields['user'].queryset = queryset

    def save(self):
        from_date, to_date = super(UserYearMonthForm, self).save()
        return (from_date, to_date, self.cleaned_data.get('user', None))<|MERGE_RESOLUTION|>--- conflicted
+++ resolved
@@ -97,12 +97,8 @@
 
 class YearMonthForm(forms.Form):
     MONTH_CHOICES = [(i, time.strftime('%b', time.strptime(str(i), '%m')))
-<<<<<<< HEAD
                      for i in xrange(1, 13)]
     #MONTH_CHOICES = sum([[(2*i-1, time.strftime('%b', time.strptime(str(i), '%m'))+' 1-15'), (2*i, time.strftime('%b', time.strptime(str(i), '%m'))+' 16-'+str(calendar.monthrange(datetime.datetime.now().year,i)[1]))] for i in xrange(1, 13)], [])
-=======
-                     for i in range(1, 13)]
->>>>>>> b417b3ea
     month = forms.ChoiceField(choices=MONTH_CHOICES, label='')
     half = forms.ChoiceField(choices=[(1, '1st - 15th'), (2, '16th - end')], label='')
     year = forms.ChoiceField(label='')

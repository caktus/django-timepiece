--- conflicted
+++ resolved
@@ -161,7 +161,14 @@
         return self.cleaned_data['user']
 
 
-<<<<<<< HEAD
+class SelectProjectForm(forms.Form):
+    project = selectable_forms.AutoCompleteSelectField(ProjectLookup, label="")
+    project.widget.attrs['placeholder'] = 'Add Project'
+
+    def save(self):
+        return self.cleaned_data['project']
+
+
 class QuickClockInForm(forms.Form):
     """User can select a project to which to clock in."""
 
@@ -181,14 +188,6 @@
                 list(work_projects.values_list('id', 'name')) + \
                 list(vacation_projects.values_list('id', 'name'))
         self.fields['project'] = forms.ChoiceField(choices=choices, label="")
-=======
-class SelectProjectForm(forms.Form):
-    project = selectable_forms.AutoCompleteSelectField(ProjectLookup, label="")
-    project.widget.attrs['placeholder'] = 'Add Project'
-
-    def save(self):
-        return self.cleaned_data['project']
->>>>>>> 5b7fd494
 
 
 class ClockInForm(forms.ModelForm):

--- conflicted
+++ resolved
@@ -585,7 +585,6 @@
         return False
 
 
-<<<<<<< HEAD
 class BillableHoursForm(forms.Form):
     activity_qs = timepiece.Activity.objects.all()
     type_qs = timepiece.Attribute.objects.all()
@@ -611,7 +610,8 @@
             if people:
                 self.fields['people'].choices = people
                 self.fields['people'].initial = [p[0] for p in people]
-=======
+
+
 class ProjectHoursSearchForm(forms.Form):
     week_start = forms.DateField(label='Week of', required=False,
             input_formats=('%Y-%m-%d',),
@@ -627,5 +627,4 @@
         super(ProjectHoursForm, self).__init__(*args, **kwargs)
 
     class Meta:
-        model = ProjectHours
->>>>>>> 131c71fc
+        model = ProjectHours
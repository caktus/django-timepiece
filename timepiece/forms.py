--- conflicted
+++ resolved
@@ -139,20 +139,18 @@
             Q(status__enable_timetracking=True) &
             Q(type__enable_timetracking=True)
         )
-<<<<<<< HEAD
+        
         try:
             profile = self.user.profile
         except timepiece.UserProfile.DoesNotExist:
             pass
         else:
             if profile.default_activity:
-                self.fields['activity'].initial = profile.default_activity
-    
-=======
+                self.fields['activity'].initial = profile.default_activity    
 
         self.instance.user = self.user       
             
->>>>>>> 03aa403b
+            
     def save(self, commit=True):
         entry = super(ClockInForm, self).save(commit=False)
         entry.hours = 0

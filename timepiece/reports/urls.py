from django.conf.urls import url

from timepiece.reports import views


urlpatterns = [
    url(r'^reports/hourly/$',
        views.HourlyReport.as_view(),
        name='report_hourly'),

    url(r'^reports/revenue/$',
        views.RevenueReport.as_view(),
        name='report_revenue'),

    url(r'^reports/writedowns/$',
        views.WritedownReport.as_view(),
        name='report_writedowns'),

    url(r'^reports/payroll/$',
        views.report_payroll_summary,
        name='report_payroll_summary'),

    url(r'^reports/billable_hours/$',
        views.BillableHours.as_view(),
        name='report_billable_hours'),

    url(r'^reports/productivity/$',
        views.report_productivity,
        name='report_productivity'),

    url(r'^reports/estimation_accuracy/$',
        views.report_estimation_accuracy,
        name='report_estimation_accuracy'),
<<<<<<< HEAD

    # url(r'^reports/backlog/(?:(?P<active_tab>company|individual-summary|individual-details)/)?$',
    #     views.report_backlog,
    #     name='report_backlog'),
    url(r'^reports/backlog/(?:(?P<active_tab>company|company-coverage|individual-summary|individual-details)/)?$',
        views.BacklogReport.as_view(),
        name='report_backlog'),

    url(r'^reports/backlog/activity/(?P<activity_id>\d+)/$',
        views.report_activity_backlog,
        name='report_activity_backlog'),

    url(r'^reports/backlog/user/(?P<user_id>\d+)/$',
        views.report_employee_backlog,
        name='report_employee_backlog'),

    url(r'^reports/backlog/all_users/$',
        views.report_all_employee_backlog,
        name='report_all_employee_backlog'),

    url(r'^reports/backlog/user/(?P<user_id>\d+)/chart_data/$',
        views.employee_backlog_chart_data,
        name='employee_backlog_chart_data'),

    url(r'^reports/backlog/overrun/$',
        views.report_overrun_backlog,
        name='report_overrun_backlog'),

    url(r'^reports/active_project_burnup_charts/$',
        views.active_projects_burnup_charts,
        name='report_active_projects_burnup_charts'),

    url(r'^reports/active_project_burnup_charts/(?P<minder_id>\d+)/$',
        views.active_projects_burnup_charts,
        name='report_active_projects_burnup_charts_minder'),

    url(r'^reports/pending_milestones/$',
        views.PendingMilestonesReport.as_view(),
        name='report_pending_milestones'),

    url(r'^reports/throughput/$',
        views.ThroughputReport.as_view(),
        name='report_throughput'),
)
=======
]
>>>>>>> b417b3ea
<|MERGE_RESOLUTION|>--- conflicted
+++ resolved
@@ -31,7 +31,6 @@
     url(r'^reports/estimation_accuracy/$',
         views.report_estimation_accuracy,
         name='report_estimation_accuracy'),
-<<<<<<< HEAD
 
     # url(r'^reports/backlog/(?:(?P<active_tab>company|individual-summary|individual-details)/)?$',
     #     views.report_backlog,
@@ -75,7 +74,4 @@
     url(r'^reports/throughput/$',
         views.ThroughputReport.as_view(),
         name='report_throughput'),
-)
-=======
-]
->>>>>>> b417b3ea
+]
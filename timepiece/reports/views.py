import csv
from dateutil.relativedelta import relativedelta
from itertools import groupby
import json
import datetime
from decimal import Decimal
import workdays
import pprint
pp = pprint.PrettyPrinter(indent=4)

from django.contrib.auth.decorators import permission_required
from django.contrib.auth.models import User, Group
from django.contrib import messages
from django.core.urlresolvers import reverse
from django.db.models import Sum, Q, Min, Max
from django.http import HttpResponse, HttpResponseRedirect
from django.shortcuts import render
from django.template.defaultfilters import date as date_format_filter
from django.utils import timezone
from django.utils.decorators import method_decorator
from django.views.generic import TemplateView

from timepiece import utils
from timepiece.utils.csv import CSVViewMixin, DecimalEncoder

<<<<<<< HEAD
from timepiece.contracts.models import ProjectContract, ContractRate
from timepiece.entries.models import Entry, ProjectHours, Activity
from timepiece.crm.models import Project, PaidTimeOffRequest, Attribute, Milestone, Department
from timepiece.reports.forms import BillableHoursReportForm, HourlyReportForm,\
        ProductivityReportForm, PayrollSummaryReportForm, RevenueReportForm,\
        BacklogFilterForm
from timepiece.reports.utils import get_project_totals, get_payroll_totals,\
        generate_dates, get_week_window, get_company_backlog_chart_data

from timepiece.reports.utils import get_week_trunc_sunday, multikeysort
from timepiece.utils.views import cbv_decorator

from holidays.models import Holiday
=======
from timepiece.contracts.models import ProjectContract
from timepiece.entries.models import Entry, ProjectHours
from timepiece.reports.forms import (
    BillableHoursReportForm, HourlyReportForm, ProductivityReportForm,
    PayrollSummaryReportForm)
from timepiece.reports.utils import (
    get_project_totals, get_payroll_totals, generate_dates, get_week_window)
>>>>>>> b417b3ea


class ReportMixin(object):
    """Common data for the Hourly & Billable Hours reports."""

    @method_decorator(permission_required('entries.view_entry_summary'))
    def dispatch(self, request, *args, **kwargs):
        return super(ReportMixin, self).dispatch(request, *args, **kwargs)

    def get_context_data(self, **kwargs):
        """Processes form data to get relevant entries & date_headers."""
        context = super(ReportMixin, self).get_context_data(**kwargs)

        form = self.get_form()
        if form.is_valid():
            data = form.cleaned_data
            start, end = form.save()
            entryQ = self.get_entry_query(start, end, data)
            trunc = data['trunc']
            if entryQ:
<<<<<<< HEAD
                vals = ('pk', 'activity', 'activity__name', 'project', 'project__code',
                        'project__name', 'project__status', 'project__type__label',
                        'user__email', 'project__business__id', 'project__business__name',
                        'comments', 'writedown')
                # EXTRA LOGIC FOR SUN-SAT WEEK
                if trunc == 'week':
                    entries = Entry.objects.date_trunc('day',
                            extra_values=vals).filter(entryQ)
                    entries = list(entries)
                    for i in range(len(entries)):
                        entries[i]['date'] = get_week_trunc_sunday(entries[i]['date'])
                else:
                    entries = Entry.objects.date_trunc(trunc,
                            extra_values=vals).filter(entryQ)
=======
                vals = ('pk', 'activity', 'project', 'project__name',
                        'project__status', 'project__type__label')
                entries = Entry.objects.date_trunc(
                    trunc, extra_values=vals).filter(entryQ)
>>>>>>> b417b3ea
            else:
                entries = Entry.objects.none()

            end = end - relativedelta(days=1)
            date_headers = generate_dates(start, end, by=trunc)
            context.update({
                'from_date': start,
                'to_date': end,
                'date_headers': date_headers,
                'entries': entries,
                'filter_form': form,
                'trunc': trunc,
            })
        else:
            context.update({
                'from_date': None,
                'to_date': None,
                'date_headers': [],
                'entries': Entry.objects.none(),
                'filter_form': form,
                'trunc': '',
            })

        return context

    def get_entry_query(self, start, end, data):
        """Builds Entry query from form data."""
        # Entry types.
        incl_billable = data.get('billable', True)
        incl_nonbillable = data.get('non_billable', True)
        incl_writedown = data.get('writedown', True)
        incl_leave = data.get('paid_time_off', True)
        incl_unpaid = data.get('unpaid_time_off', True)

        # If no types are selected, shortcut & return nothing.
        if not any((incl_billable, incl_nonbillable, incl_writedown, incl_leave, incl_unpaid)):
            return None

        # All entries must meet time period requirements.
        basicQ = Q(end_time__gte=start, end_time__lt=end)

        # Filter by project for HourlyReport.
        projects = data.get('projects', None)
        businesses = data.get('businesses', None)
        basicQ &= Q(project__in=projects) if projects else Q()
        basicQ &= Q(project__business__in=businesses) if businesses else Q()

        # Filter by user, activity, and project type for BillableReport.
        if 'users' in data:
            basicQ &= Q(user__in=data.get('users'))
        if 'activities' in data:
            basicQ &= Q(activity__in=data.get('activities'))
        if 'project_types' in data:
            basicQ &= Q(project__type__in=data.get('project_types'))

        # if we do not want to include writedown, set that here.
        if not incl_writedown:
            basicQ &= Q(writedown=False)

        # If all types are selected, no further filtering is required.
        if all((incl_billable, incl_nonbillable, incl_leave, incl_unpaid)):
            return basicQ

        # If only writedowns are included
        if incl_writedown and not any((incl_billable, incl_nonbillable, incl_leave, incl_unpaid)):
            basicQ &= Q(writedown=True)
            return basicQ

        # If all but unpaid types are selected, little filtering is required.
        unpaid_ids = utils.get_setting('TIMEPIECE_UNPAID_LEAVE_PROJECTS').values()
        unpaidQ = Q(project__in=unpaid_ids)
        if all((incl_billable, incl_nonbillable, incl_leave)):
            return basicQ & ~unpaidQ

        # Filter by whether a project is billable or non-billable.
        billableQ = None
        if incl_billable and not incl_nonbillable:
            billableQ = Q(activity__billable=True, project__type__billable=True)
        if incl_nonbillable and not incl_billable:
            billableQ = Q(activity__billable=False) | Q(project__type__billable=False)

        # Filter by whether the entry is paid leave.
        leave_ids = utils.get_setting('TIMEPIECE_PAID_LEAVE_PROJECTS').values()
        leaveQ = Q(project__in=leave_ids)
        if incl_leave:
            extraQ = (leaveQ | billableQ) if billableQ else leaveQ
        else:
            extraQ = (~leaveQ & billableQ) if billableQ else ~leaveQ

        if incl_unpaid:
            extraQ = (extraQ | unpaidQ) if billableQ or incl_leave else unpaidQ
        else:
            extraQ &= ~unpaidQ

        return basicQ & extraQ

    def get_headers(self, date_headers, from_date, to_date, trunc):
        """Adjust date headers & get range headers."""
        date_headers = list(date_headers)

        # Earliest date should be no earlier than from_date.
        if date_headers and date_headers[0] < from_date:
            date_headers[0] = from_date

        # When organizing by week or month, create a list of the range for
        # each date header.
        if date_headers and trunc != 'day':
            count = len(date_headers)
            range_headers = [0] * count
            for i in range(count - 1):
                range_headers[i] = (
                    date_headers[i], date_headers[i + 1] - relativedelta(days=1))
            range_headers[count - 1] = (date_headers[count - 1], to_date)
        else:
            range_headers = date_headers
        return date_headers, range_headers

    def get_previous_month(self):
        """Returns date range for the previous full month."""
        end = utils.get_month_start() - relativedelta(days=1)
        end = utils.to_datetime(end)
        start = utils.get_month_start(end)
        return start, end


class HourlyReport(ReportMixin, CSVViewMixin, TemplateView):
    template_name = 'timepiece/reports/hourly.html'

    def convert_context_to_csv(self, context):
        """Convert the context dictionary into a CSV file."""
        content = []
        if self.export_users_details:
            # this is a special csv export, different than stock Timepiece,
            # requested by AAC Engineering for their detailed reporting reqs
            headers = ['Entry ID', 'Date', 'Employee ID', 'Employee Email',
                       'Employee Last Name', 'Employee First Name', 'Project ID', 'Project Code',
                       'Project Name', 'Project Type', 'Business ID', 'Business Name',
                       'Duration', 'Activity ID', 'Activity Name', 'Comment']
            content.append(headers)
            for entry in context['entries']:
                row = [entry['pk']]
                row.append(entry['date'].strftime('%m/%d/%Y'))
                for key in ['user', 'user__email', 'user__last_name', 'user__first_name',
                          'project', 'project__code', 'project__name', 'project__type__label',
                          'project__business__id', 'project__business__name',
                          'hours', 'activity', 'activity__name', 'comments']:
                    row.append(entry[key])
                content.append(row)
            return content

        date_headers = context['date_headers']

        if self.export_projects:
            key = 'By Project (All Projects)'
            headers = ['Project Code', 'Project Name']
        elif self.export_users:
            key = 'By User'
            headers = ['Name']

        headers.extend([date.strftime('%m/%d/%Y') for date in date_headers])
        headers.append('Total')
        content.append(headers)

        summaries = context['summaries']
        try:
            summary = filter(lambda x:x[0]==key, summaries)[0][1]
        except:
            summary = []
        for rows, totals in summary:
            for name, user_id, hours in rows:
                if self.export_projects:
                    data = name.split(': ')
                elif self.export_users:
                    data = [name]
                data.extend(hours)
                content.append(data)
            if self.export_projects:
                total = ['', 'Totals']
            elif self.export_users:
                total = ['Totals']
            total.extend(totals)
            content.append(total)
        return content

    @property
    def defaults(self):
        """Default filter form data when no GET data is provided."""
        # Set default date span to previous week.
        (start, end) = get_week_window(timezone.now() - relativedelta(days=7))
        return {
            'from_date': start,
            'to_date': end,
            'billable': True,
            'non_billable': False,
            'paid_time_off': False,
            'unpaid_time_off': False,
            'writedown': True,
            'trunc': 'day',
            'projects': [],
            'businesses': [],
        }

    def get(self, request, *args, **kwargs):
        self.export_users = request.GET.get('export_users', False)
        self.export_projects = request.GET.get('export_projects', False)
        self.export_users_details = request.GET.get('export_users_details', False)

        context = self.get_context_data()
        if self.export_users or self.export_projects or self.export_users_details:
            kls = CSVViewMixin
        else:
            kls = TemplateView
        return kls.render_to_response(self, context)

    def get_context_data(self, **kwargs):
        context = super(HourlyReport, self).get_context_data(**kwargs)

        # Sum the hours totals for each user & interval.
        entries = context['entries']
        date_headers = context['date_headers']

        summaries = []
        if context['entries']:
<<<<<<< HEAD
            entries_is_list = type(entries) is list
            # print 'ENTRIES', entries
            if entries_is_list:
                ordered_entries = multikeysort(entries, ['user__last_name', 'user', 'date'])
            else:
                ordered_entries = entries.order_by('user__last_name', 'user__id', 'date')
            summaries.append(('By User', get_project_totals(ordered_entries,
                    date_headers, 'total', total_column=True, by='user')))

            if entries_is_list:
                ordered_entries = multikeysort(entries, ['project__type__label', 'project__name',
                    'project__code', 'date'])
            else:
                ordered_entries = entries.order_by('project__type__label', 'project__name',
                    'project__code', 'date')

            summaries.append(('By Project (All Projects)', get_project_totals(
                ordered_entries, date_headers, 'total', total_column=True, by='project')))
            func = lambda x: x['project__type__label']
            for label, group in groupby(ordered_entries, func):
                title = 'By Project (' + label + ' Projects)'
                summaries.append((title, get_project_totals(list(group),
                        date_headers, 'total', total_column=True, by='project')))
=======
            summaries.append(('By User', get_project_totals(
                entries.order_by('user__last_name', 'user__id', 'date'),
                date_headers, 'total', total_column=True, by='user')))

            entries = entries.order_by('project__type__label', 'project__name',
                                       'project__id', 'date')
            func = lambda x: x['project__type__label']
            for label, group in groupby(entries, func):
                title = label + ' Projects'
                summaries.append((
                    title,
                    get_project_totals(
                        list(group),
                        date_headers,
                        'total',
                        total_column=True,
                        by='project',
                    ),
                ))
>>>>>>> b417b3ea

            summaries.append(('Writedowns By Project (All Projects)', get_project_totals(
                ordered_entries, date_headers, 'total', total_column=True, by='project', writedown=True)))


        # Adjust date headers & create range headers.
        from_date = context['from_date']
        from_date = utils.add_timezone(from_date) if from_date else None
        to_date = context['to_date']
        to_date = utils.add_timezone(to_date) if to_date else None
        trunc = context['trunc']
        date_headers, range_headers = self.get_headers(
            date_headers, from_date, to_date, trunc)

        context.update({
            'date_headers': date_headers,
            'summaries': dict(summaries),
            'range_headers': range_headers,
        })
        return context

    def get_filename(self, context):
        request = self.request.GET.copy()
        from_date = request.get('from_date')
        to_date = request.get('to_date')
        return 'hours_{0}_to_{1}_by_{2}.csv'.format(
            from_date, to_date, context.get('trunc', ''))

    def get_form(self):
        data = self.request.GET or self.defaults
        data = data.copy()  # make mutable
        # Fix booleans - the strings "0" and "false" are True in Python
<<<<<<< HEAD
        for key in ['billable', 'non_billable', 'paid_time_off', 'unpaid_time_off', 'writedown']:
            data[key] = key in data and \
                        str(data[key]).lower() in ('on', 'true', '1')

=======
        for key in ['billable', 'non_billable', 'paid_leave']:
            data[key] = key in data and str(data[key]).lower() in ('on', 'true', '1')
>>>>>>> b417b3ea
        return HourlyReportForm(data)


class WritedownReport(ReportMixin, CSVViewMixin, TemplateView):
    template_name = 'timepiece/reports/writedowns.html'

    def convert_context_to_csv(self, context):
        """Convert the context dictionary into a CSV file."""
        content = []
        if self.export_users_details:
            # this is a special csv export, different than stock Timepiece,
            # requested by AAC Engineering for their detailed reporting reqs
            headers = ['Entry ID', 'Date', 'Employee ID', 'Employee Email',
                       'Employee Last Name', 'Employee First Name', 'Project ID', 'Project Code',
                       'Project Name', 'Project Type', 'Business ID', 'Business Name',
                       'Duration', 'Activity ID', 'Activity Name', 'Comment']
            content.append(headers)
            for entry in context['entries']:
                row = [entry['pk']]
                row.append(entry['date'].strftime('%m/%d/%Y'))
                for key in ['user', 'user__email', 'user__last_name', 'user__first_name',
                          'project', 'project__code', 'project__name', 'project__type__label',
                          'project__business__id', 'project__business__name',
                          'hours', 'activity', 'activity__name', 'comments']:
                    row.append(entry[key])
                content.append(row)
            return content

        date_headers = context['date_headers']

        headers = ['Name']
        headers.extend([date.strftime('%m/%d/%Y') for date in date_headers])
        headers.append('Total')
        content.append(headers)

        if self.export_projects:
            key = 'By Project (All Projects)'
        elif self.export_users:
            key = 'By User'

        summaries = context['summaries']
        try:
            summary = filter(lambda x:x[0]==key, summaries)[0][1]
        except:
            summary = []
        for rows, totals in summary:
            for name, user_id, hours in rows:
                data = [name]
                data.extend(hours)
                content.append(data)
            total = ['Totals']
            total.extend(totals)
            content.append(total)
        return content

    @property
    def defaults(self):
        """Default filter form data when no GET data is provided."""
        # Set default date span to previous week.
        (start, end) = get_week_window(timezone.now() - relativedelta(days=7))
        return {
            'from_date': start,
            'to_date': end,
            'billable': True,
            'non_billable': False,
            'paid_time_off': False,
            'writedown': True,
            'trunc': 'day',
            'projects': [],
            'businesses': [],
        }

    def get(self, request, *args, **kwargs):
        self.export_users = request.GET.get('export_users', False)
        self.export_projects = request.GET.get('export_projects', False)
        self.export_users_details = request.GET.get('export_users_details', False)

        context = self.get_context_data()
        if self.export_users or self.export_projects or self.export_users_details:
            kls = CSVViewMixin
        else:
            kls = TemplateView
        return kls.render_to_response(self, context)

    def get_context_data(self, **kwargs):
        context = super(WritedownReport, self).get_context_data(**kwargs)

        # Sum the hours totals for each user & interval.
        entries = context['entries']
        entries = entries.filter(writedown=True)
        context['entries'] = entries
        date_headers = context['date_headers']

        summaries = []
        if context['entries']:
            entries_is_list = type(entries) is list
            if entries_is_list:
                ordered_entries = multikeysort(entries, ['user__last_name', 'user', 'date'])
            else:
                ordered_entries = entries.order_by('user__last_name', 'user__id', 'date')
            summaries.append(('By User', get_project_totals(ordered_entries,
                    date_headers, 'total', total_column=True, by='user')))

            if entries_is_list:
                ordered_entries = multikeysort(entries, ['project__type__label', 'project__name',
                    'project__code', 'date'])
            else:
                ordered_entries = entries.order_by('project__type__label', 'project__name',
                    'project__code', 'date')

            summaries.append(('By Project (All Projects)', get_project_totals(
                ordered_entries, date_headers, 'total', total_column=True, by='project')))


        # Adjust date headers & create range headers.
        from_date = context['from_date']
        from_date = utils.add_timezone(from_date) if from_date else None
        to_date = context['to_date']
        to_date = utils.add_timezone(to_date) if to_date else None
        trunc = context['trunc']
        date_headers, range_headers = self.get_headers(date_headers,
                from_date, to_date, trunc)

        context.update({
            'date_headers': date_headers,
            'summaries': summaries,
            'range_headers': range_headers,
        })
        return context

    def get_filename(self, context):
        request = self.request.GET.copy()
        from_date = request.get('from_date')
        to_date = request.get('to_date')
        return 'writedowns_{0}_to_{1}_by_{2}.csv'.format(from_date, to_date,
            context.get('trunc', ''))

    def get_form(self):
        data = self.request.GET or self.defaults
        data = data.copy()  # make mutable
        # Fix booleans - the strings "0" and "false" are True in Python
        for key in ['billable', 'non_billable', 'paid_time_off', 'writedown']:
            data[key] = key in data and \
                        str(data[key]).lower() in ('on', 'true', '1')

        return HourlyReportForm(data)

class BillableHours(ReportMixin, TemplateView):
    template_name = 'timepiece/reports/billable_hours.html'

    @property
    def defaults(self):
        """Default filter form data when no GET data is provided."""
        start, end = self.get_previous_month()
        return {
            'from_date': start,
            'to_date': end,
            'trunc': 'week',
        }

    def get_context_data(self, **kwargs):
        context = super(BillableHours, self).get_context_data(**kwargs)

        entries = context['entries']
        date_headers = context['date_headers']
        data_map = self.get_hours_data(entries, date_headers)

        from_date = context['from_date']
        to_date = context['to_date']
        trunc = context['trunc']
        kwargs = {trunc + 's': 1}  # For relativedelta

        keys = sorted(data_map.keys())
        data_list = [['Date', 'Billable', 'Non-billable']]
        for i in range(len(keys)):
            start = keys[i]
            start = start if start >= from_date else from_date
            end = start + relativedelta(**kwargs) - relativedelta(days=1)
            end = end if end <= to_date else to_date

            if start != end:
                label = ' - '.join([date_format_filter(d, 'M j') for d in (start, end)])
            else:
                label = date_format_filter(start, 'M j')
            billable = data_map[keys[i]]['billable']
            nonbillable = data_map[keys[i]]['nonbillable']
            data_list.append([label, billable, nonbillable])

        context.update({
            'data': json.dumps(data_list, cls=DecimalEncoder),
        })
        return context

    def get_form(self):
        if self.request.GET:
            return BillableHoursReportForm(self.request.GET)
        else:
            # Select all available users, activities, and project types.
            return BillableHoursReportForm(self.defaults, select_all=True)

    def get_hours_data(self, entries, date_headers):
<<<<<<< HEAD
        """
        Sum billable and non-billable hours across all users.
        Seprate writedowns so that they can be moved from billable
        into non-billable.
        """
        writedowns_only = [e for e in entries if e['writedown']]
        print 'writedowns_only', writedowns_only
        project_totals = get_project_totals(entries, date_headers,
            total_column=False) if entries else []
        project_writedown_totals = get_project_totals(writedowns_only,
            date_headers, total_column=False
            ) if writedowns_only else []
=======
        """Sum billable and non-billable hours across all users."""
        project_totals = get_project_totals(
            entries, date_headers, total_column=False) if entries else []
>>>>>>> b417b3ea

        data_map = {}
        # first, get standard project totals data
        for rows, totals in project_totals:
            for user, user_id, periods in rows:
                for period in periods:
                    day = period['day']
                    if day not in data_map:
                        data_map[day] = {'billable': 0, 'nonbillable': 0}
                    data_map[day]['billable'] += period['billable']
                    data_map[day]['nonbillable'] += period['nonbillable']

        # then, add writedown entries that were not included in the above
        # filtered entries to the non-billable totals
        for rows, totals in project_writedown_totals:
            for user, user_id, periods in rows:
                for period in periods:
                    day = period['day']
                    if day not in data_map:
                        data_map[day] = {'billable': 0, 'nonbillable': 0}
                    data_map[day]['nonbillable'] -= period['billable']
                    assert(period['nonbillable']==0)
        return data_map


class RevenueReport(CSVViewMixin, TemplateView):
    template_name = 'timepiece/reports/revenue.html'

    def convert_context_to_csv(self, context):
        """Convert the context dictionary into a CSV file."""
        content = []
        if self.export_revenue_report:
            headers = ['Employee'] + context['project_headers'] + ['Employee Totals']
            content.append(headers)

            for row in context['rows']:
                content.append([row[0]] + row[2])

            content.append(['Totals'] + context['totals'])

        return content

    @property
    def defaults(self):
        """Default filter form data when no GET data is provided."""
        start = timezone.now() - relativedelta(months=1)
        start = start.replace(day=1, hour=0, minute=0, second=0, microsecond=0)
        end = start + relativedelta(months=1)
        return {
            'from_date': start,
            'to_date': end,
            'trunc': 'day',
            'projects': [],
            'contracts': [],
            'employees': [],
        }

    def get(self, request, *args, **kwargs):
        self.export_revenue_report = request.GET.get(
            'export_revenue_report', False)

        context = self.get_context_data()
        if self.export_revenue_report:
            kls = CSVViewMixin
        else:
            kls = TemplateView
        return kls.render_to_response(self, context)

    def get_context_data(self, **kwargs):
        """Processes form data to get relevant entries & date_headers."""
        context = super(RevenueReport, self).get_context_data(**kwargs)

        form = self.get_form()
        if form.is_valid():
            data = form.cleaned_data
            start, end = form.save()

            # All entries must meet time period requirements.
            entryQ = Q(end_time__gte=start, end_time__lt=end)
            # for revenue, we only care about Bilalble
            entryQ &= Q(activity__billable=True, project__type__billable=True)

            # Filter by user, activity, and project type for BillableReport.
            employees = data.get('employees', [])
            projects = data.get('projects', [])
            contracts = data.get('contracts', [])
            projects_without_rates = []
            missing_rates = []
            if len(employees):
                entryQ &= Q(user__in=employees)
            if len(projects):
                entryQ &= Q(project__in=projects)
            if len(contracts):
                entryQ &= Q(project__contracts__in=contracts)

            if entryQ:
                entries = Entry.objects.filter(entryQ).order_by(
                    'user__last_name', 'user__first_name', 'user',
                    'project__code', 'activity__name', 'activity__id')
            else:
                entries = Entry.objects.none()

            revenue_totals = {}
            for user, user_entries in groupby(entries, lambda x: x.user):
                for project, user_project_entries in groupby(user_entries, lambda y: y.project):
                    # add missing project
                    if project.code not in revenue_totals:
                        revenue_totals[project.code] = {}

                    # add missing user
                    if user.id not in revenue_totals[project.code]:
                        revenue_totals[project.code][user.id] = Decimal('0.0')

                    # get the correct contract based on the time entry
                    contract = None
                    if project.contracts.count() == 1:
                        contract = project.contracts.all()[0]

                    elif project.contracts.count() > 1:
                        print 'THERE ARE MULTIPLE CONTRACTS', project.code
                        contract = project.contracts.filter(start_date__lt=end).order_by('-start_date')[0]

                    elif project.contracts.count() == 0:
                        print 'THERE ARE NO CONTRACTS', project.code
                        projects_without_rates.append(project)
                        # skip the aggregation part below because the rate is zero
                        continue

                    for activity, user_project_activity_entries in groupby(user_project_entries, lambda z: z.activity):
                        total_hours = Decimal('0.0')
                        for entry in user_project_activity_entries:
                            total_hours += entry.hours
                        try:
                            rate = ContractRate.objects.get(contract=contract, activity=activity).rate
                        except:
                            print 'contract', contract, 'activity', activity
                            missing_rates.append((contract, activity))
                            rate = Decimal('0.0')
                        total_revenue = total_hours * rate
                        revenue_totals[project.code][user.id] += total_revenue

            project_headers = sorted(revenue_totals.keys())

            rows = []
            report_columns = []
            axes = []
            project_totals = {}
            for project_code in project_headers:
                project_totals[project_code] = Decimal('0.0')
                report_columns.append([project_code])

            for user, user_entries in groupby(entries, lambda x: x.user):
                user_totals = []
                axes.append('%s, %s' % (user.last_name, user.first_name))
                for index, project_code in enumerate(project_headers):
                    user_totals.append(float(revenue_totals[project_code].get(user.id, Decimal('0.0'))))
                    project_totals[project_code] += revenue_totals[project_code].get(user.id, Decimal('0.0'))
                    report_columns[index].append(float(revenue_totals[project_code].get(user.id, Decimal('0.0'))))
                user_totals.append(sum(user_totals))
                rows.append(('%s, %s' % (user.last_name, user.first_name), user.id, user_totals))

            totals = [float(project_totals[code]) for code in sorted(project_totals.keys())]
            totals.append(sum(totals))

            report_data = {'columns': report_columns,
                           'type': 'bar',
                           'groups': [project_headers]}

            end = end - relativedelta(days=1)
            context.update({
                'from_date': start,
                'to_date': end,
                'project_headers': project_headers,
                'rows': rows,
                'totals': totals,
                'entries': entries,
                'filter_form': form,
                'projects_with_no_contracts': projects_without_rates,
                'missing_rates': missing_rates,
                'report_data': json.dumps(report_data),
                'axis_titles': json.dumps({'names': axes})
            })
        else:
            context.update({
                'from_date': None,
                'to_date': None,
                'project_headers': [],
                'entries': Entry.objects.none(),
                'filter_form': form,
                'report_data': '',
                'axis_titles': ''
            })

        return context

    def get_filename(self, context):
        request = self.request.GET.copy()
        from_date = request.get('from_date')
        to_date = request.get('to_date')
        return 'revenue_{0}_to_{1}.csv'.format(from_date, to_date)

    def get_form(self):
        data = self.request.GET or self.defaults
        data = data.copy()  # make mutable
        return RevenueReportForm(data)

@permission_required('entries.view_payroll_summary')
def report_payroll_summary(request):
    # date = timezone.now() - relativedelta(months=1)
    # from_date = utils.get_month_start(date).date()
    # to_date = from_date + relativedelta(months=1)
    (from_date, to_date) = utils.get_bimonthly_dates(timezone.now())
    (from_date, to_date) = utils.get_bimonthly_dates(from_date - relativedelta(days=1))

<<<<<<< HEAD
    year_month_form = PayrollSummaryReportForm(request.GET or None,
        initial={'month': from_date.month, 'year': from_date.year, 'half':1 if from_date.day <= 15 else 2})
=======
    year_month_form = PayrollSummaryReportForm(request.GET or None, initial={
        'month': from_date.month,
        'year': from_date.year,
    })
>>>>>>> b417b3ea

    if year_month_form.is_valid():
        from_date, to_date = year_month_form.save()
    last_billable = utils.get_last_billable_day(from_date)
    projects = utils.get_setting('TIMEPIECE_PAID_LEAVE_PROJECTS')
    unpaid_projects = utils.get_setting('TIMEPIECE_UNPAID_LEAVE_PROJECTS')
    writedownQ = Q(writedown=False)
    weekQ = Q(end_time__gt=from_date, #utils.get_week_start(from_date),
              end_time__lt=to_date) # CHANGED FOR AAC last_billable + relativedelta(days=1))
    monthQ = Q(end_time__gt=from_date, end_time__lt=to_date)
    workQ = ~Q(project__in=projects.values())
    unpaidQ = ~Q(project__in=unpaid_projects.values())
    statusQ = Q(status=Entry.INVOICED) | Q(status=Entry.APPROVED)
    # Weekly totals
    if utils.get_setting('TIMEPIECE_WEEK_START', default=0) == 0:
        week_entries = Entry.objects.date_trunc('week').filter(
            writedownQ, weekQ, statusQ, workQ, unpaidQ # removed the workQ because we do want Paid Lead to show up
        ).order_by('user')
    else:
        week_entries = []
        # removed the workQ because we do want Paid Lead to show up
        for we in Entry.objects.filter(writedownQ, weekQ, statusQ, workQ, unpaidQ).order_by('user'):
            week_entries.append(
                {'billable': we.billable,
                 'date': utils.get_week_start(we.end_time).date(),
                 'hours': we.hours,
                 'user': we.user.id,
                 'user__first_name': we.user.first_name,
                 'user__last_name': we.user.last_name}
            )
        week_entries = sorted(week_entries, key=lambda x:x['user__last_name'])

    #date_headers = generate_dates(from_date, last_billable, by='week')
    date_headers = generate_dates(from_date, to_date, by='week')
    weekly_totals = list(get_project_totals(week_entries, date_headers,
<<<<<<< HEAD
        'total', overtime=True, from_date=from_date, to_date=to_date))
    # Monthly totals
    # not filter on writedown here since there should never be a writedown
    # against a PAID LEAVE project.
    leave = Entry.objects.filter(monthQ, ~workQ
                                  ).values('user', 'user__first_name',
                                  'user__last_name', 'hours', 'project__name')
=======
                                            'total', overtime=True))
    # Monthly totals
    leave = Entry.objects.filter(monthQ, ~workQ)
    leave = leave.values('user', 'hours', 'project__name')
>>>>>>> b417b3ea
    extra_values = ('project__type__label',)
    month_entries = Entry.objects.date_trunc('month', extra_values)
    month_entries_valid = month_entries.filter(monthQ, statusQ, workQ, unpaidQ, writedownQ)
    labels, monthly_totals = get_payroll_totals(month_entries_valid, leave)
    # Unapproved and unverified hours
    entries = Entry.objects.filter(writedownQ, monthQ).order_by()  # No ordering
    user_values = ['user__pk', 'user__first_name', 'user__last_name']
    unverified = entries.filter(status=Entry.UNVERIFIED #, user__is_active=True) \
                        ).values_list(*user_values).distinct()
    unapproved = entries.filter(status=Entry.VERIFIED) \
                        .values_list(*user_values).distinct()
    to_date_link = to_date - relativedelta(days=1)
    return render(request, 'timepiece/reports/payroll_summary.html', {
        'from_date': from_date,
        'to_date': to_date_link,
        'year_month_form': year_month_form,
        'date_headers': date_headers,
        'weekly_totals': weekly_totals,
        'monthly_totals': monthly_totals,
        'unverified': unverified,
        'unapproved': unapproved,
        'labels': labels,
    })


@permission_required('entries.view_entry_summary')
def report_productivity(request):
    report = []
    report_table = []
    organize_by = None

    defaults = {'writedown': False,
                # 'unpaid_time_off': False,
                'billable': True,
                'project_statuses': [a.id for a in Attribute.objects.filter(
                    type='project-status')],
                'non_billable': False,
                # 'paid_time_off': False,
                'organize_by': 'project'}
    form = ProductivityReportForm(request.GET or defaults)
    if form.is_valid():
        # only a business or a project can be set, not both.
        # if both are set, business takes precedence.
        business = form.cleaned_data['business']
        project = form.cleaned_data['project']
        project_statuses = form.cleaned_data['project_statuses']
        writedown = form.cleaned_data['writedown']
        billable = form.cleaned_data['billable']
        non_billable =form.cleaned_data['non_billable']
        # unpaid_time_off = form.cleaned_data['unpaid_time_off']
        # paid_time_off = form.cleaned_data['paid_time_off']

        organize_by = form.cleaned_data['organize_by']
        export = request.GET.get('export', False)

        if business and project:
            messages.warning(request, 'Select a Business, a Project, or neither.  Do not select both.  For this report the Business was utilized and the Project was ignored.')

        actualsQ = Q(end_time__isnull=False)
        if business:
            actualsQ &= Q(project__business=business)
            actualsQ &= Q(project__status__in=project_statuses)

        elif project:
            actualsQ &= Q(project=project)

        # filter further based on whether just billable
        # or non-billable is selected
        billableQ = Q()
        if billable and not non_billable:
            billableQ &= (Q(project__type__billable=True) &
                          Q(activity__billable=True))

        elif non_billable and not billable:
            billableQ &= (Q(project__type__billable=False) |
                          Q(activity__billable=False))

        actualsQ &= billableQ

        # exclude writedowns if it is not selected
        if not writedown:
            actualsQ &= ~Q(writedown=True)

        actuals = Entry.objects.filter(actualsQ)
        if business:
            projections = ActivityGoal.objects.filter(billableQ,
                project__business=business)
        elif project:
            projections = ActivityGoal.objects.filter(billableQ,
                project=project)
        else:
            projections = ActivityGoal.objects.filter(billableQ)

        entry_count = actuals.count() + projections.count()

        if organize_by == 'week' and entry_count > 0:
            # Determine the project's time range.
            amin, amax, pmin, pmax = (None, None, None, None)
            if actuals.count() > 0:
                amin = list(actuals.aggregate(Min('start_time')).values())[0]
                amin = utils.get_week_start(amin).date()
                amax = list(actuals.aggregate(Max('start_time')).values())[0]
                amax = utils.get_week_start(amax).date()
            if projections.count() > 0:
                pmin = list(projections.aggregate(Min('week_start')).values())[0]
                pmax = list(projections.aggregate(Max('week_start')).values())[0]
            current = min(amin, pmin) if (amin and pmin) else (amin or pmin)
            latest = max(amax, pmax) if (amax and pmax) else (amax or pmax)

            # Report for each week during the project's time range.
            while current <= latest:
                next_week = current + relativedelta(days=7)
<<<<<<< HEAD
                actual_hours = actuals.filter(start_time__gte=current,
                        start_time__lt=next_week).aggregate(
                        Sum('hours')).values()[0] or 0
                projected_hours = projections.filter(week_start__gte=current,
                        week_start__lt=next_week).aggregate(
                        Sum('hours')).values()[0] or 0
                report.append([date_format_filter(current, 'M j, Y'),
                        actual_hours, projected_hours, projected_hours - actual_hours])
=======
                actual_hours = actuals.filter(start_time__gte=current, start_time__lt=next_week)
                actual_hours = list(actual_hours.aggregate(Sum('hours')).values())[0]
                projected_hours = projections.filter(
                    week_start__gte=current, week_start__lt=next_week)
                projected_hours = list(projected_hours.aggregate(Sum('hours')).values())[0]
                report.append([date_format_filter(current, 'M j, Y'),
                              actual_hours or 0, projected_hours or 0])
>>>>>>> b417b3ea
                current = next_week

        elif organize_by == 'activity' and entry_count > 0:

            if business:
                activity_goals = ActivityGoal.objects.filter(billableQ,
                    project__business=business,
                    project__status__in=project_statuses
                    ).order_by('activity')
            elif project:
                activity_goals = ActivityGoal.objects.filter(
                    project=project).order_by('activity')
            else:
                activity_goals = ActivityGoal.objects.filter(
                    billableQ).order_by('activity')

            for activity, activity_goals in groupby(
                activity_goals, lambda x: x.activity):

                actual_hours = Decimal('0.0')
                projected_hours = Decimal('0.0')
                for activity_goal in activity_goals:
                    projected_hours += activity_goal.goal_hours
                actual_hours = actuals.filter(activity=activity).aggregate(hours=Sum('hours'))['hours']

                report.append([activity.name, actual_hours,
                    projected_hours, projected_hours - actual_hours])
                report_table.append(
                    {'label':activity.name,
                     'url': reverse('report_activity_backlog',
                        args=(activity.id,)),
                     'worked': actual_hours,
                     'assigned': projected_hours,
                     'remaining': projected_hours - actual_hours})

        elif organize_by == 'project' and entry_count > 0:

            if business:
                activity_goals = ActivityGoal.objects.filter(billableQ,
                    project__business=business,
                    project__status__in=project_statuses,
                    ).order_by('project__code')

            elif project:
                # this is not an option
                activity_goals = ActivityGoal.objects.filter(
                    project=project).order_by('project__code')

            else:
                activity_goals = ActivityGoal.objects.filter(billableQ)

            for proj, activity_goals in groupby(
                activity_goals, lambda x: x.project.code):
                actual_hours = Decimal('0.0')
                projected_hours = Decimal('0.0')
                for activity_goal in activity_goals:
                    projected_hours += activity_goal.goal_hours
                actual_hours = actuals.aggregate(hours=Sum('hours'))['hours']

                label = '%s: %s' % (activity_goal.project.code,
                    activity_goal.project.name)
                report.append([label, actual_hours,
                    projected_hours, projected_hours - actual_hours])
                report_table.append(
                    {'label':label,
                     'url': reverse('view_project',
                        args=(activity_goal.project.id,)),
                     'worked': actual_hours,
                     'assigned': projected_hours,
                     'remaining': projected_hours - actual_hours})

        elif organize_by == 'user' and entry_count > 0:
            # Determine all users who worked on or were assigned to the
            # project.
            avals = ('user', 'user__first_name', 'user__last_name')
            pvals = ('employee', 'employee__first_name', 'employee__last_name')
            ausers = list(actuals.values_list(*avals).distinct())
            pusers = list(projections.values_list(*pvals).distinct())
            key = lambda x: (x[2] + ',' + x[1]).lower()  # Sort by name
            users = sorted(list(set(ausers + pusers)), key=key)

            # Report for each user.
            for user in users:
<<<<<<< HEAD
                name = '{0}, {1}'.format(user[2], user[1])
                actual_hours = actuals.filter(user=user[0]) \
                        .aggregate(Sum('hours')).values()[0] or 0
                projected_hours = projections.filter(employee=user[0]) \
                        .aggregate(Sum('goal_hours')).values()[0] or 0
                report.append([name, actual_hours, projected_hours,
                    projected_hours - actual_hours])
                report_table.append(
                    {'label':name,
                     'url': reverse('report_employee_backlog', args=(user[0],)),
                     'worked': actual_hours,
                     'assigned': projected_hours,
                     'remaining': projected_hours - actual_hours})

        col_headers = [organize_by.title(), 'Worked Hours', 'Assigned Hours', 'Remaining Hours']
=======
                name = '{0} {1}'.format(user[1], user[2])
                actual_hours = actuals.filter(user=user[0])
                actual_hours = list(actual_hours.aggregate(Sum('hours')).values())[0]
                projected_hours = projections.filter(user=user[0])
                projected_hours = list(projected_hours.aggregate(Sum('hours')).values())[0]
                report.append([name, actual_hours or 0, projected_hours or 0])

        col_headers = [organize_by.title(), 'Worked Hours', 'Assigned Hours']
>>>>>>> b417b3ea
        report.insert(0, col_headers)

        if export:
            response = HttpResponse(content_type='text/csv')
            if project:
                filename = '{0}_productivity'.format(project.name)
            elif business:
                filename = '{0}_productivity'.format(business.short_name)
            else:
                filename = 'productivity'
            content_disp = 'attachment; filename={0}.csv'.format(filename)
            response['Content-Disposition'] = content_disp
            writer = csv.writer(response)
            for row in report:
                writer.writerow(row)
            return response

    return render(request, 'timepiece/reports/productivity.html', {
        'form': form,
        'report_table': report_table,
        'report': json.dumps(report, cls=DecimalEncoder),
        'type': organize_by or '',
        'total_worked': sum([r[1] for r in report[1:]]),
        'total_assigned': sum([r[2] for r in report[1:]]),
        'total_remaining': sum([r[3] for r in report[1:]]),
    })


@permission_required('contracts.view_estimation_accuracy')
def report_estimation_accuracy(request):
    """
    Idea from Software Estimation, Demystifying the Black Art, McConnel 2006 Fig 3-3.
    """
    contracts = ProjectContract.objects.filter(
        status=ProjectContract.STATUS_COMPLETE,
        type=ProjectContract.PROJECT_FIXED
    )
    data = [('Target (hrs)', 'Actual (hrs)', 'Point Label')]
    for c in contracts:
        if c.contracted_hours() == 0:
            continue
        pt_label = "%s (%.2f%%)" % (c.name,
                                    c.hours_worked / c.contracted_hours() * 100)
        data.append((c.contracted_hours(), c.hours_worked, pt_label))
        chart_max = max([max(x[0], x[1]) for x in data[1:]])  # max of all targets & actuals
    return render(request, 'timepiece/reports/estimation_accuracy.html', {
        'data': json.dumps(data, cls=DecimalEncoder),
        'chart_max': chart_max,
    })


from django.contrib.auth.models import Group
from timepiece.crm.models import ActivityGoal, Project
from django.db.models import Sum, Q

@cbv_decorator(permission_required('crm.view_employee_backlog'))
class BacklogReport(CSVViewMixin, TemplateView):
    template_name = 'timepiece/reports/backlog.html'

    def get(self, request, *args, **kwargs):
        # if user cannot see backlog, direct them to their personal backlog
        if not request.user.has_perm('crm.view_backlog'):
            return HttpResponseRedirect( reverse('report_employee_backlog', args=(request.user.id,)) )

        self.request = request

        self.active_tab = kwargs.get('active_tab', 'company') or 'company'
        self.export_data = request.GET.get('export_data', False)
        self.export_company_data = request.GET.get('export_company_data', False)

        context = self.get_context_data()
        if self.export_data or self.export_company_data:
            kls = CSVViewMixin
        else:
            kls = TemplateView
        return kls.render_to_response(self, context)

    def get_context_data(self, **kwargs):
        context = super(BacklogReport, self).get_context_data(**kwargs)

        form = self.get_form()

        if form.is_valid():
            activity_goalQ = Q(project__status__in=form.cleaned_data['project_statuses'])
            activity_goalQ &= Q(project__type__in=form.cleaned_data['project_types'])
            if form.cleaned_data['project_department']:
                activity_goalQ &= Q(project__project_department=form.cleaned_data['project_department'])
            if form.cleaned_data['projects']:
                activity_goalQ &= Q(project__in=form.cleaned_data['projects'])
            if form.cleaned_data['activities']:
                activity_goalQ &= Q(activity__in=form.cleaned_data['activities'])
            if form.cleaned_data['clients']:
                activity_goalQ &= Q(project__business__in=form.cleaned_data['clients'])

            billable = form.cleaned_data['billable']
            non_billable = form.cleaned_data['non_billable']
            if billable and not non_billable:
                activity_goalQ &= Q(project__type__billable=True, activity__billable=True)
            elif not billable and non_billable:
                activity_goalQ &= (Q(project__type__billable=False)|Q(activity__billable=False))
            elif not billable and not non_billable:
                # ensure no results are returned
                activity_goalQ &= Q(project__type__billable=True) & Q(project__type__billable=False)
        else:
            messages.warning(self.request, 'There was an error applying your selected filter.')
            activity_goalQ = Q(project__status=4)

        backlog = {}
        backlog_summary = {}
        company_total_hours = {}

        employeeQ = Q(is_active=True)
        if form.cleaned_data['project_department']:
            employeeQ &= Q(profile__department=form.cleaned_data['project_department'])

        employee_list = Group.objects.get(id=1).user_set.filter(employeeQ).order_by('last_name', 'first_name')

        for employee in employee_list:
            backlog[employee.id] = []
            backlog_summary[employee.id] = {'total_available_hours': 0,
                                            'drop_dead_date': None}
            for employee, activity_goals in groupby(
                ActivityGoal.objects.filter(activity_goalQ, employee=employee
                    ).order_by('activity'), lambda x: x.employee):

                for activity, activity_goals in groupby(activity_goals, lambda x: x.activity):
                    total_activity_hours = 0.0
                    total_charged_hours = 0.0
                    if activity is None:
                        raise Exception('Activity Goal with no Activity.')

                    activity_name = activity.name
                    if activity_name not in company_total_hours.keys():
                        company_total_hours[activity_name] = \
                            {'activity': activity,
                             'remaining_hours': 0.0}

                    for activity_goal in activity_goals:
                        total_activity_hours += float(activity_goal.goal_hours)
                        total_charged_hours += float(activity_goal.get_charged_hours)

                        backlog_summary[employee.id]['total_available_hours'] += float(activity_goal.get_remaining_hours)
                        company_total_hours[activity_name]['remaining_hours'] += float(activity_goal.get_remaining_hours)

                    percentage = 100.*(float(total_charged_hours)/float(total_activity_hours)) if float(total_activity_hours) > 0 else 0
                    percentage = 100 if float(total_activity_hours)==0.0 else percentage
                    remaining_hours = total_activity_hours - total_charged_hours
                    backlog[employee.id].append({'activity': activity,
                                                 'activity_name': activity_name,
                                                 'employee': employee,
                                                 'hours': total_activity_hours,
                                                 'charged_hours': total_charged_hours,
                                                 'remaining_hours': remaining_hours,
                                                 'percentage': percentage})

        for employee_id, values in backlog_summary.items():
            employee = User.objects.get(id=employee_id)
            backlog_summary[employee_id]['employee'] = employee
            if float(employee.profile.hours_per_week) <= 0:
                backlog_summary[employee_id]['drop_dead_date'] = datetime.date.today()
                backlog_summary[employee_id]['no_hours_per_week'] = True # why is this true?
                continue

            num_weeks = values['total_available_hours'] / float(employee.profile.hours_per_week)
            approx_days = 7 * num_weeks
            drop_dead_date = datetime.date.today() + relativedelta(days=int(approx_days))
            # backlog_summary[employee_id]['drop_dead_date'] = drop_dead_date

            future_approved_time_off = PaidTimeOffRequest.objects.filter(
                Q(status=PaidTimeOffRequest.APPROVED
                    )|Q(status=PaidTimeOffRequest.PROCESSED),
                user_profile=employee.profile,
                pto_start_date__gte=datetime.date.today(),
                pto_end_date__lte=drop_dead_date,
                ).aggregate(s=Sum('amount'))['s'] or Decimal('0.0')
            backlog_summary[employee_id]['future_approved_time_off'] = \
                future_approved_time_off

            future_holiday_time_off = Decimal('0.0')
            holidays = Holiday.holidays_between_dates(datetime.date.today(),
                drop_dead_date, {'paid_holiday': True})
            for holiday in holidays:
                future_holiday_time_off += Decimal('8.0') * \
                Decimal(employee.profile.hours_per_week) / Decimal('40.0')
            backlog_summary[employee_id]['future_holiday_time_off'] = \
                future_holiday_time_off

            total_hours = values['total_available_hours'] \
                        + float(future_holiday_time_off) \
                        + float(future_approved_time_off)

            num_weeks = total_hours / float(employee.profile.hours_per_week)
            # subtract 1 for
            approx_days = 7.0 * num_weeks - 1.0
            drop_dead_date = datetime.date.today() \
                           + relativedelta(days=int(approx_days))
            while drop_dead_date.weekday() >= 5:
                drop_dead_date -= relativedelta(days=1)
            backlog_summary[employee_id]['drop_dead_date'] = drop_dead_date

        backlog_summary_sorted = sorted(backlog_summary.values(), key=lambda x: x['drop_dead_date'])

        company_hours_per_week = Decimal('0.0')
        for u in employee_list: #.aggregate(hours=Sum('profile__hours_per_week'))['hours']
            company_hours_per_week += Decimal(u.profile.hours_per_week)
        company_hours = 0.0
        for activity_id, values in company_total_hours.items():
            company_hours += values['remaining_hours']
        num_weeks = company_hours / float(company_hours_per_week)
        approx_days = 7 * num_weeks
        drop_dead_date = datetime.date.today() + relativedelta(days=int(approx_days))

        ptoQ = Q(pto_start_date__gte=datetime.date.today(),pto_end_date__lte=drop_dead_date)
        ptoQ &= Q(status=PaidTimeOffRequest.APPROVED)|Q(status=PaidTimeOffRequest.PROCESSED)

        if form.cleaned_data['project_department']:
            ptoQ &= Q(user_profile__department=form.cleaned_data['project_department'])

        future_approved_time_off = PaidTimeOffRequest.objects.filter(ptoQ).aggregate(s=Sum('amount'))['s'] or Decimal('0.0')

        future_holiday_time_off = Decimal('0.0')
        holidays = Holiday.holidays_between_dates(datetime.date.today(),
            drop_dead_date, {'paid_holiday': True})
        for holiday in holidays:
            future_holiday_time_off += Decimal('8.0') * (
                company_hours_per_week / (Group.objects.get(id=1
                    ).user_set.filter(is_active=True).count() * \
                Decimal('40.0')))

        total_hours = company_hours \
                    + float(future_holiday_time_off) \
                    + float(future_approved_time_off)

        num_weeks = total_hours / float(company_hours_per_week)
        approx_days = 7 * num_weeks
        drop_dead_date = datetime.date.today() + relativedelta(days=int(approx_days))
        while drop_dead_date.weekday() >= 5:
            drop_dead_date -= relativedelta(days=1)
            backlog_summary[employee_id]['drop_dead_date'] = drop_dead_date

        chart_data = []
        # chart_data = {'activities': [], 'values': []}
        for activity_name, values in company_total_hours.items():
            chart_data.append([activity_name, values['remaining_hours']])
            # chart_data['activities'].append(activity_name)
            # chart_data['values'].append(values['remaining_hours'])

        company_total_hours_sorted = sorted(company_total_hours.values(), key=lambda x: -1*x['remaining_hours'])
        company_backlog = {
            'company_total_hours': company_total_hours_sorted,
            'company_work_hours': company_hours,
            'company_total_hours_with_time_off': total_hours,
            'drop_dead_date': drop_dead_date,
            'company_hours': company_hours,
            'future_approved_time_off': future_approved_time_off,
            'future_holiday_time_off': future_holiday_time_off,
            'chart_data': json.dumps(chart_data)
        }

        total_company_hours = 0.0
        for activity_hours in company_backlog['company_total_hours']:
            total_company_hours += activity_hours['remaining_hours']

        company_backlog_data, export_filters = get_company_backlog_chart_data(activity_goalQ)
        no_data = True
        filters = {}
        if 'filters' in company_backlog_data:
            filters = company_backlog_data['filters']
            no_data = False

        context.update({
            'backlog': backlog,
            'backlogfilter_form': form,
            'backlog_summary': backlog_summary_sorted,
            'company_backlog': company_backlog,
            'total_company_hours': total_company_hours,
            'active_tab': self.active_tab,
            'company_backlog_data': company_backlog_data,
            'export_filters': export_filters,
            'chart_data': json.dumps(company_backlog_data),
            'filters': filters,
            'no_data': no_data})

        return context

    def convert_context_to_csv(self, context):
        """Convert the context dictionary into a CSV file."""
        content = []
        if self.export_data:
            headers = ['Activity Code', 'Activity Name', 'Remaining Hours']
            content.append(headers)
            total_hours = 0.0
            for activity_hours in context['company_backlog']['company_total_hours']:
                row = [activity_hours['activity'].code,
                       activity_hours['activity'].name,
                       activity_hours['remaining_hours']]
                content.append(row)
                total_hours += activity_hours['remaining_hours']
            row = ['', 'TOTAL', total_hours]
            content.append(row)
        elif self.export_company_data:
            data = context['company_backlog_data']
            export_filters = context['export_filters']
            headers = ['Activity Code', 'Activity Name', 'Project Code',
                'Project Name', 'Project Status', 'Project Type', 'Billable',
                'Business Short Name', 'Business Name', 'Remaining Hours']
            text_col_count=len(headers)-1
            if not data:
                content.append(headers)
                return content
            headers.extend(data['columns'][0][1:])
            content.append(headers)
            for col in data['columns'][1:]:
                key = col[0]
                if key == 'Total Avg Hours':
                    continue
                if key == 'Utilization Avg Hours':
                    continue
                hours = sum(col[1:])
                row_data = export_filters[key]
                row = [row_data['activity'].code,
                       row_data['activity'].name,
                       row_data['project'].code,
                       row_data['project'].name,
                       row_data['project'].status.label,
                       row_data['project'].type.label,
                       row_data['billable'],
                       row_data['client'].short_name,
                       row_data['client'].name,
                       hours]
                for hours in col[1:]:
                    row.append(hours)
                content.append(row)
            totals_row=['-']*text_col_count
            totals_row.extend([sum(x) for x in zip(*content[1:])[text_col_count:]])
            content.append(totals_row)
        return content

    @property
    def defaults(self):
        """Default filter form data when no GET data is provided."""
        return {'billable': True,
                'non_billable': True,
                'project_statuses': [4],
                'project_types': [a.id for a in Attribute.objects.filter(
                    type='project-type')],
                'project_department': None,
                'projects': None,
                'activities': None}

    def get_form(self):
        data = self.request.GET or self.defaults
        data = data.copy()  # make mutable
        # Fix booleans - the strings "0" and "false" are True in Python
        # for key in ['billable', 'non_billable', 'paid_time_off', 'unpaid_time_off', 'writedown']:
        #     data[key] = key in data and \
        #                 str(data[key]).lower() in ('on', 'true', '1')

        return BacklogFilterForm(data)

    def get_filename(self, context):
        return 'backlog_totals_by_activity.csv'.format()

# @permission_required('crm.view_employee_backlog')
# def report_backlog(request, active_tab='company'):
#     """
#     Determines company-wide backlog and displays
#     """
#     if request.user.has_perm('crm.view_backlog'):
#         defaults = {'billable': True,
#                     'non_billable': True,
#                     'project_statuses': [4],
#                     'project_types': [a.id for a in Attribute.objects.filter(
#                         type='project-type')],
#                     'projects': None,
#                     'activities': None}
#         form = BacklogFilterForm(request.GET or defaults)
#         if form.is_valid():
#             activity_goalQ = Q(project__status__in=form.cleaned_data['project_statuses'])
#             activity_goalQ &= Q(project__type__in=form.cleaned_data['project_types'])
#             if form.cleaned_data['projects']:
#                 activity_goalQ &= Q(project__in=form.cleaned_data['projects'])
#             if form.cleaned_data['activities']:
#                 activity_goalQ &= Q(activity__in=form.cleaned_data['activities'])

#             billable = form.cleaned_data['billable']
#             non_billable = form.cleaned_data['non_billable']
#             if billable and not non_billable:
#                 activity_goalQ &= Q(project__billable=True, activity__billable=True)
#             elif not billable and non_billable:
#                 activity_goalQ &= (Q(project__billable=False)|Q(activity__billable=False))
#             elif not billable and not non_billable:
#                 # ensure no results are returned
#                 activity_goalQ &= Q(project__billable=True) & Q(project__billable=False)
#         else:
#             messages.warning(request, 'There was an error applying your selected filter.')
#             activity_goalQ = Q(project__status=4)

#         backlog = {}
#         backlog_summary = {}
#         company_total_hours = {}
#         for employee in Group.objects.get(id=1).user_set.filter(is_active=True).order_by('last_name', 'first_name'):
#             backlog[employee.id] = []
#             backlog_summary[employee.id] = {'total_available_hours': 0,
#                                             'drop_dead_date': None}
#             for employee, activity_goals in groupby(
#                 ActivityGoal.objects.filter(activity_goalQ, employee=employee
#                     ).order_by('activity'), lambda x: x.employee):

#                 for activity, activity_goals in groupby(activity_goals, lambda x: x.activity):
#                     total_activity_hours = 0.0
#                     total_charged_hours = 0.0
#                     if activity is None:
#                         raise Exception('Activity Goal with no Activity.')

#                     activity_name = activity.name
#                     if activity_name not in company_total_hours.keys():
#                         company_total_hours[activity_name] = \
#                             {'activity': activity,
#                              'remaining_hours': 0.0}

#                     for activity_goal in activity_goals:
#                         total_activity_hours += float(activity_goal.goal_hours)
#                         total_charged_hours += float(activity_goal.get_charged_hours)

#                         backlog_summary[employee.id]['total_available_hours'] += float(activity_goal.get_remaining_hours)
#                         company_total_hours[activity_name]['remaining_hours'] += float(activity_goal.get_remaining_hours)

#                     percentage = 100.*(float(total_charged_hours)/float(total_activity_hours)) if float(total_activity_hours) > 0 else 0
#                     percentage = 100 if float(total_activity_hours)==0.0 else percentage
#                     remaining_hours = total_activity_hours - total_charged_hours
#                     backlog[employee.id].append({'activity': activity,
#                                                  'activity_name': activity_name,
#                                                  'employee': employee,
#                                                  'hours': total_activity_hours,
#                                                  'charged_hours': total_charged_hours,
#                                                  'remaining_hours': remaining_hours,
#                                                  'percentage': percentage})

#         for employee_id, values in backlog_summary.items():
#             employee = User.objects.get(id=employee_id)
#             backlog_summary[employee_id]['employee'] = employee
#             if float(employee.profile.hours_per_week) <= 0:
#                 backlog_summary[employee_id]['drop_dead_date'] = datetime.date.today()
#                 backlog_summary[employee_id]['no_hours_per_week'] = True
#                 continue

#             num_weeks = values['total_available_hours'] / float(employee.profile.hours_per_week)
#             approx_days = 7 * num_weeks
#             drop_dead_date = datetime.date.today() + relativedelta(days=int(approx_days))
#             # backlog_summary[employee_id]['drop_dead_date'] = drop_dead_date

#             future_approved_time_off = PaidTimeOffRequest.objects.filter(
#                 Q(status=PaidTimeOffRequest.APPROVED
#                     )|Q(status=PaidTimeOffRequest.PROCESSED),
#                 user_profile=employee.profile,
#                 pto_start_date__gte=datetime.date.today(),
#                 pto_end_date__lte=drop_dead_date,
#                 ).aggregate(s=Sum('amount'))['s'] or Decimal('0.0')
#             backlog_summary[employee_id]['future_approved_time_off'] = \
#                 future_approved_time_off

#             future_holiday_time_off = Decimal('0.0')
#             holidays = Holiday.holidays_between_dates(datetime.date.today(),
#                 drop_dead_date, {'paid_holiday': True})
#             for holiday in holidays:
#                 future_holiday_time_off += Decimal('8.0') * \
#                 Decimal(employee.profile.hours_per_week) / Decimal('40.0')
#             backlog_summary[employee_id]['future_holiday_time_off'] = \
#                 future_holiday_time_off

#             total_hours = values['total_available_hours'] \
#                         + float(future_holiday_time_off) \
#                         + float(future_approved_time_off)

#             num_weeks = total_hours / float(employee.profile.hours_per_week)
#             # subtract 1 for
#             approx_days = 7.0 * num_weeks - 1.0
#             drop_dead_date = datetime.date.today() \
#                            + relativedelta(days=int(approx_days))
#             while drop_dead_date.weekday() >= 5:
#                 drop_dead_date -= relativedelta(days=1)
#             backlog_summary[employee_id]['drop_dead_date'] = drop_dead_date

#         backlog_summary_sorted = sorted(backlog_summary.values(), key=lambda x: x['drop_dead_date'])

#         company_hours_per_week = Decimal('0.0')
#         for u in Group.objects.get(id=1).user_set.filter(is_active=True): #.aggregate(hours=Sum('profile__hours_per_week'))['hours']
#             company_hours_per_week += Decimal(u.profile.hours_per_week)
#         company_hours = 0.0
#         for activity_id, values in company_total_hours.items():
#             company_hours += values['remaining_hours']
#         num_weeks = company_hours / float(company_hours_per_week)
#         approx_days = 7 * num_weeks
#         drop_dead_date = datetime.date.today() + relativedelta(days=int(approx_days))

#         future_approved_time_off = PaidTimeOffRequest.objects.filter(
#                 Q(status=PaidTimeOffRequest.APPROVED
#                     )|Q(status=PaidTimeOffRequest.PROCESSED),
#                 pto_start_date__gte=datetime.date.today(),
#                 pto_end_date__lte=drop_dead_date,
#                 ).aggregate(s=Sum('amount'))['s'] or Decimal('0.0')

#         future_holiday_time_off = Decimal('0.0')
#         holidays = Holiday.holidays_between_dates(datetime.date.today(),
#             drop_dead_date, {'paid_holiday': True})
#         for holiday in holidays:
#             future_holiday_time_off += Decimal('8.0') * (
#                 company_hours_per_week / (Group.objects.get(id=1
#                     ).user_set.filter(is_active=True).count() * \
#                 Decimal('40.0')))

#         total_hours = company_hours \
#                     + float(future_holiday_time_off) \
#                     + float(future_approved_time_off)

#         num_weeks = total_hours / float(company_hours_per_week)
#         approx_days = 7 * num_weeks
#         drop_dead_date = datetime.date.today() + relativedelta(days=int(approx_days))
#         while drop_dead_date.weekday() >= 5:
#             drop_dead_date -= relativedelta(days=1)
#             backlog_summary[employee_id]['drop_dead_date'] = drop_dead_date

#         chart_data = []
#         # chart_data = {'activities': [], 'values': []}
#         for activity_name, values in company_total_hours.items():
#             chart_data.append([activity_name, values['remaining_hours']])
#             # chart_data['activities'].append(activity_name)
#             # chart_data['values'].append(values['remaining_hours'])

#         company_total_hours_sorted = sorted(company_total_hours.values(), key=lambda x: -1*x['remaining_hours'])
#         company_backlog = {
#             'company_total_hours': company_total_hours_sorted,
#             'company_work_hours': company_hours,
#             'company_total_hours_with_time_off': total_hours,
#             'drop_dead_date': drop_dead_date,
#             'company_hours': company_hours,
#             'future_approved_time_off': future_approved_time_off,
#             'future_holiday_time_off': future_holiday_time_off,
#             'chart_data': json.dumps(chart_data)
#         }

#         return render(request, 'timepiece/reports/backlog.html',
#             {'backlog': backlog,
#              'backlogfilter_form': form,
#              'backlog_summary': backlog_summary_sorted,
#              'company_backlog': company_backlog,
#              'active_tab': active_tab or 'company'})
#     else:
#         return HttpResponseRedirect( reverse('report_employee_backlog', args=(request.user.id,)) )

@permission_required('crm.view_backlog')
def report_activity_backlog(request, activity_id):
    """
    Determines company-wide backlog and displays
    """
    if int(activity_id):
        activity = Activity.objects.get(id=int(activity_id))
        project_list = list(set([ag.project for ag in ActivityGoal.objects.filter(project__status=4, activity=activity)]))
        backlog = []

        for project in project_list:
            employees = list(set([ag.employee for ag in ActivityGoal.objects.filter(project=project, activity=activity)]))
            if None in employees:
                charged_hours = Entry.objects.filter(
                    activity=activity, project=project).aggregate(
                    hours=Sum('hours'))['hours'] or 0.0
            else:
                charged_hours = Entry.objects.filter(
                    activity=activity, project=project, user__in=employees
                    ).aggregate(hours=Sum('hours'))['hours'] or 0.0
            activity_hours = ActivityGoal.objects.filter(
                project=project, activity=activity
                ).aggregate(hours=Sum('goal_hours'))['hours']

            percentage = 100.*(float(charged_hours)/float(activity_hours)) if float(activity_hours) > 0 else 0
            percentage = 100 if float(activity_hours)==0.0 else percentage
            backlog.append({'activity': activity,
                            'activity_name': activity.name,
                            'project': project,
                            'hours': activity_hours,
                            'charged_hours': charged_hours,
                            'remaining_hours': float(activity_hours) - float(charged_hours),
                            'percentage': percentage})

        sorted_backlog = sorted(backlog, key=lambda x: -1*x['percentage'])
        context = {'backlog': sorted_backlog,
                   'activity': activity,
                   'activity_name': activity.name}
        return render(request, 'timepiece/reports/backlog_activity.html', context)
    else:
        activity = None
    backlog = []
    counter = -1
    for project, activity_goals in groupby(ActivityGoal.objects.filter(
        activity=activity, project__status=4).order_by(
        'project__code'), lambda x: x.milestone.project):

        for activity, activity_goals in groupby(activity_goals, lambda x: x.activity):
            activity_hours = 0.0
            charged_hours = 0.0
            if activity is None:
                activity_name = 'Other'
                exclude_Q = Q()
                for activity_goal in activity_goals:
                    #if activity_goal.date and ActivityGoal.objects.filter(milestone=activity_goal.milestone, date__gt=activity_goal.date, activity=activity).count():
                        # only get the latest date for this combo
                    #    continue
                    activity_hours += float(activity_goal.goal_hours)
                    for ag in ActivityGoal.objects.filter(project=activity_goal.project, activity__isnull=False):
                        exclude_Q |= Q(activity__id=ag.activity.id)
                charged_hours += float(Entry.objects.filter(project=activity_goal.project, project__status=4
                    ).exclude(exclude_Q).aggregate(Sum('hours'))['hours__sum'] or 0.0)
            else:
                activity_name = activity.name
                for activity_goal in activity_goals:
                    #if activity_goal.date and ActivityGoal.objects.filter(milestone=activity_goal.milestone, date__gt=activity_goal.date, activity=activity).count():
                        # only get the latest date for this combo
                    #    continue
                    activity_hours += float(activity_goal.goal_hours)
                charged_hours = float(Entry.objects.filter(
                    project=activity_goal.milestone.project, activity=activity, project__status=4
                    ).aggregate(Sum('hours'))['hours__sum'] or 0.0)
            percentage = 100.*(float(charged_hours)/float(activity_hours)) if float(activity_hours) > 0 else 0
            percentage = 100 if float(activity_hours)==0.0 else percentage
            backlog.append({'activity': activity,
                            'activity_name': activity_name,
                            'project': project,
                            'hours': activity_hours,
                            'charged_hours': charged_hours,
                            'remaining_hours': activity_hours - charged_hours,
                            'percentage': percentage})
    context = {'backlog': backlog,
               'activity': activity}
    return render(request, 'timepiece/reports/backlog_activity.html', context)

@permission_required('crm.view_employee_backlog')
def report_employee_backlog(request, user_id):
    """
    Determines individual backlog and displays
    """
    employee = User.objects.get(id=int(user_id))
    activitygoal_projects = list(Project.objects.filter(
        id__in=utils.get_setting('TIMEPIECE_PAID_LEAVE_PROJECTS').values() + \
        utils.get_setting('TIMEPIECE_UNPAID_LEAVE_PROJECTS').values()))

    if request.user.has_perm('crm.view_backlog') or request.user==employee:
        backlog = []
        counter = -1
        for project, activity_goals in groupby(ActivityGoal.objects.filter(
            employee=employee, project__status=utils.get_setting(
                'TIMEPIECE_DEFAULT_PROJECT_STATUS')
            ).order_by('project__code', 'activity__name', 'activity__id'
            ), lambda x: x.project):

            activitygoal_projects.append(project)
            counter += 1
            backlog.append({'project': project,
                            'activity_goals': []})
            # backlog.append({'project': project,
            #                 'activity_goals': list(activity_goals)})
            activity_exclude_Q = Q()
            for activity, activity_goals in groupby(activity_goals, lambda x: x.activity):
                activity_exclude_Q |= Q(activity=activity)
                dates_exclude_Q = Q()
                for activity_goal in activity_goals:
                    backlog[counter]['activity_goals'].append(activity_goal)
                    dates_exclude_Q |= Q(start_time__gte=datetime.datetime.combine(activity_goal.date, datetime.time.min),
                                         start_time__lt=datetime.datetime.combine(activity_goal.end_date, datetime.time.max))

                # add missing date ranges for existing Project+Employee+Activity
                missing_entries = Entry.objects.filter(
                    project=project, user=employee, activity=activity
                    ).exclude(dates_exclude_Q
                    ).aggregate(hours=Sum('hours'), earliest=Min('start_time'), latest=Max('start_time'))
                    # ).annotate(earliest=Min('start_time')
                    # ).annotate(latest=Max('start_time'))
                if missing_entries['hours']:
                    backlog[counter]['activity_goals'].append(
                        {'id': None,
                         'activity': activity,
                         'project': project,
                         'employee': employee,
                         'goal_hours': 0.0,
                         'date': missing_entries['earliest'].date(),
                         'end_date': missing_entries['latest'].date(),
                         'get_charged_hours': missing_entries['hours'],
                         'get_remaining_hours': -1*missing_entries['hours'],
                         'get_percent_complete': 100.0})

            # add missing activity goals for this Project+Employee+Activity
            for activity_sum in Entry.objects.filter(project=project, user=employee
                ).exclude(activity_exclude_Q).values('activity'
                ).annotate(hours=Sum('hours')).order_by('-hours'):

                activity = Activity.objects.get(id=activity_sum['activity'])
                start_date = Entry.objects.filter(
                    project=project, user=employee, activity=activity
                    ).values('start_time').order_by('start_time'
                    )[0]['start_time'].date()
                try:
                    end_date = Entry.objects.filter(
                        project=project, user=employee, activity=activity
                        ).values('end_time').order_by('-end_time'
                        )[0]['end_time'].date()
                except:
                    end_date = datetime.date.today()

                backlog[counter]['activity_goals'].append(
                    {'id': None,
                     'activity': activity,
                     'project': project,
                     'employee': employee,
                     'goal_hours': 0.0,
                     'date': start_date,
                     'end_date': end_date,
                     'get_charged_hours': activity_sum['hours'],
                     'get_remaining_hours': -1*activity_sum['hours'],
                     'get_percent_complete': 100.0})

        # add missing projects
        for entry in Entry.objects.filter(
            project__status=utils.get_setting(
                'TIMEPIECE_DEFAULT_PROJECT_STATUS'),
            user=employee
            ).exclude(project__in=activitygoal_projects
            ).values('project__code').order_by('project__code'
            ).distinct('project__code'):

            counter += 1
            project = Project.objects.get(code=entry['project__code'])
            backlog.append({'project': project,
                            'activity_goals': []})
            for entry2 in Entry.objects.filter(
                project=project, user=employee).values('activity__id'
                ).order_by('activity__id').distinct('activity__id'):

                activity = Activity.objects.get(id=entry2['activity__id'])
                entries_summary = Entry.objects.filter(project=project,
                    activity=activity, user=employee
                    ).aggregate(hours=Sum('hours'),
                    start_date=Min('start_time'), end_date=Max('end_time'))
                if entries_summary['end_date'] is None:
                    print 'got here', entries_summary
                    entries_summary['end_date'] = datetime.datetime.now()
                activity_hours = Decimal('0.0')
                backlog[counter]['activity_goals'].append(
                    {'activity': activity,
                     'project': project,
                     'date': entries_summary['start_date'].date(),
                     'end_date': entries_summary['end_date'].date(),
                     'goal_hours': activity_hours,
                     'get_charged_hours': entries_summary['hours'],
                     'get_remaining_hours': activity_hours - entries_summary['hours'],
                     'get_percent_complete': 100})

        if employee.profile.hours_per_week == 0:
            message = '{0} {1} has no schedule set in their profile.  Set their expected hours for each day of the week for an accurate backlog.'.format(
                    employee.first_name, employee.last_name)
            messages.error(request, message)

        context = {'backlog': backlog,
                   'employee': employee,
                   'chart_data': json.dumps(get_employee_backlog_chart_data(user_id))}
        return render(request, 'timepiece/reports/backlog_employee.html', context)
    else:
        return HttpResponseRedirect( reverse('report_employee_backlog', args=(request.user.id,)) )


@permission_required('crm.view_employee_backlog')
def report_all_employee_backlog(request):


    departments = {}
    for d,d_pretty in Department.DEPARTMENTS: #TODO update with department as a model
        dept_emps = Group.objects.get(id=1).user_set.filter(is_active=True,profile__department=d).order_by('last_name', 'first_name')
        charts={}
        for e in dept_emps:
            charts[e]=json.dumps(get_employee_backlog_chart_data(e.id))
        if len(dept_emps) > 0:
            departments[d_pretty] = charts


    #
    #
    # employees=Group.objects.get(id=1).user_set.filter(is_active=True).order_by('last_name', 'first_name')
    #
    # charts={}
    # for e in employees:
    #     charts[e]=json.dumps(get_employee_backlog_chart_data(e.id))

    context = {'departments':departments}

    return render(request, 'timepiece/reports/backlog_employee_all.html', context)




def get_employee_backlog_chart_data(user_id):
    """
    Creates the data objects required by the c3 frond-end visualization
    """

    def new_empty_date():
        # return {'Holiday': 0.0,
        #         'Approved Time Off': 0.0}
        return {}

    employee = User.objects.get(id=int(user_id))

    # get weekly schedule, starting Monday
    week_schedule = employee.profile.week_schedule
    week_schedule.append(week_schedule.pop(0))
    # create a tuple of the weekend day indices
    weekends = []
    for dow, hours in enumerate(week_schedule):
        if hours == 0.0:
            weekends.append(dow)
    weekends = tuple(weekends)

    days_per_week = (Decimal('7.0') - Decimal(len(weekends)))
    if days_per_week == Decimal('0.0'):
        avg_hours_per_day = Decimal('8.0')
    else:
        avg_hours_per_day = Decimal(employee.profile.hours_per_week) / \
            (Decimal('7.0') - Decimal(len(weekends)))
    coverage = {}
    billable_coverage = {}

    start_week = utils.get_week_start(datetime.date.today()).date()
    start_week = datetime.date.today()
    activity_goals = ActivityGoal.objects.filter(
        employee=employee, end_date__gte=start_week,
        project__status=utils.get_setting(
            'TIMEPIECE_DEFAULT_PROJECT_STATUS'))

    if activity_goals.count() == 0:
         return {}

    # determine the end date and add one more week to show clearly that
    # the employee has no coverage then
    end_date = max(
        utils.get_bimonthly_dates(datetime.date.today())[1].date(),
        activity_goals.aggregate(end_date=Max('end_date'))['end_date'])
    end_week = utils.get_week_start(end_date).date() \
              + datetime.timedelta(days=7)

    # get total number of weeks shown on plot; this equals the
    # length of the arrays
    num_weeks = (end_week - start_week).days / 7 + 1

    # determine holidays and add time (whether paid or not)
    holidays = [h['date'] for h in Holiday.holidays_between_dates(
        start_week, end_week, {'paid_holiday': True})]
    for holiday in holidays:
        if str(holiday) not in coverage:
            coverage[str(holiday)] = new_empty_date()
        coverage[str(holiday)]['Holiday'] = float(avg_hours_per_day)

    # add Time Off requests as holidays
    # TODO: should make this smarter so that if it is a partial day it
    #       does not count as a full day
    print 'start week', start_week
    print 'end week', end_week
    for ptor in employee.profile.paidtimeoffrequest_set.filter(
        Q(pto_start_date__gte=start_week)|Q(pto_end_date__gte=start_week),
        Q(status='approved')|Q(status='processed')):

        print 'ptor', ptor
        num_workdays = max(workdays.networkdays(ptor.pto_start_date,
            ptor.pto_end_date, holidays=holidays, weekends=weekends), 1)
        ptor_hours_per_day = ptor.amount / Decimal(num_workdays)

        for i in range((ptor.pto_end_date-ptor.pto_start_date).days + 1):
            date = ptor.pto_start_date + datetime.timedelta(days=i)
            if date.weekday() not in weekends:
                holidays.append(date)
                if str(date) not in coverage:
                    coverage[str(date)] = \
                        new_empty_date()
                coverage[str(date)]['Approved Time Off'] = \
                    float(ptor_hours_per_day)

            # elif date.weekday() < 5:
            #     holidays.append(date)
            #     if str(date) not in coverage:
            #         coverage[str(date)] = \
            #             new_empty_date()


    y_axes = {'Holiday': ['data1'],
              'Approved Time Off': ['data2']}
    data_counter = 3
    for activity_goal in activity_goals:
        if activity_goal.project.code not in y_axes.keys():
            y_axes[activity_goal.project.code] = ['data%s'%data_counter]
            data_counter += 1

        start_date = start_week if activity_goal.date < start_week \
            else activity_goal.date

        end_date = activity_goal.end_date
        num_workdays = max(workdays.networkdays(start_date, end_date,
            holidays=holidays, weekends=weekends), 1)
        ag_hours_per_workday = activity_goal.get_remaining_hours / Decimal(num_workdays)

        for i in range((end_date-start_date).days + 1):
            date = start_date + datetime.timedelta(days=i)
            if workdays.networkdays(date, date, holidays=holidays,
                weekends=weekends):

                if str(date) not in coverage:
                    coverage[str(date)] = new_empty_date()
                if str(date) not in billable_coverage:
                    billable_coverage[str(date)] = 0.0
                if activity_goal.project.code not in coverage[str(date)]:
                    coverage[str(date)][activity_goal.project.code] = 0.0
                coverage[str(date)][activity_goal.project.code] += \
                    float(ag_hours_per_workday)
                if activity_goal.project.type.billable and activity_goal.activity.billable:
                    billable_coverage[str(date)] += float(ag_hours_per_workday)

            elif workdays.networkdays(date, date, holidays=holidays,
                weekends=(5,6)):

                if str(date) not in coverage:
                    coverage[str(date)] = new_empty_date()
                    billable_coverage[str(date)] = 0.0
                if activity_goal.project.code not in coverage[str(date)]:
                    coverage[str(date)][activity_goal.project.code] = 0.0

    columns = {'x': []}
    for date in sorted(coverage.keys()):
        columns['x'].append(date)
        for proj, hours in coverage[date].items():
            if proj not in columns:
                columns[proj] = [0.0] * (len(columns['x']) - 1)
            columns[proj].append(hours)

        expected_len = len(columns['x'])
        for check_key, vals in columns.items():
            while len(vals) != expected_len:
                columns[check_key].append(0.0)

    c3_columns = []
    for proj, vals in columns.items():
        if proj != 'x':
            c3_columns.append([proj] + vals)
        else:
            c3_columns.insert(0, [proj] + vals)
    schedule = ['Total Avg Hours']
    utilization = ['Utilization Avg Hours']
    week_dict = employee.profile.week_dict()
    for date_str in sorted(coverage.keys()):
        date = datetime.datetime.strptime(date_str, '%Y-%m-%d', ).date()
        schedule.append(week_dict[date.weekday()])
        utilization.append(week_dict[date.weekday()]*employee.profile.get_utilization)

    # c3_columns.append(['Regular Schedule'] + [float(avg_hours_per_day)]*len(columns['x']))
    c3_columns.append(schedule)
    c3_columns.append(utilization)
    keys = columns.keys()
    keys.remove('x')
    data = {'columns': c3_columns,
            'keys': keys,
            'avg_hours': float(avg_hours_per_day)}
    return data

@permission_required('crm.view_employee_backlog')
def employee_backlog_chart_data(request, user_id):
    if request.user.has_perm('crm.view_backlog') or request.user==employee:
        return HttpResponse(json.dumps(get_employee_backlog_chart_data(user_id)),
            status=200, mimetype='application/json')

@permission_required('crm.view_backlog')
def report_overrun_backlog(request):
    """
    Finds all activity goals that are overrun
    """
    project_status = request.GET.get('project_status',
        utils.get_setting('TIMEPIECE_DEFAULT_PROJECT_STATUS'))
    backlog = []
    employee_counter = -1
    # for activity_goal in ActivityGoal.objects.filter(
    #     project__status=project_status):

    #     if not activity_goal.goal_overrun:
    #         continue

    #     backlog.append(activity_goal)
    for employee in Group.objects.get(id=1).user_set.filter(is_active=True
        ).order_by('last_name', 'first_name'):

        employee_counter += 1
        backlog.append({'employee': employee,
                        'projects': []})
        activitygoal_projects = list(Project.objects.filter(
            id__in=utils.get_setting('TIMEPIECE_PAID_LEAVE_PROJECTS').values() + \
            utils.get_setting('TIMEPIECE_UNPAID_LEAVE_PROJECTS').values()))
        # activitygoal_projects = []
        project_counter = -1

        for project, activity_goals in groupby(ActivityGoal.objects.filter(
            employee=employee, project__status=project_status
            ).order_by('project__code', 'activity__name', 'activity__id'
            ), lambda x: x.project):

            activitygoal_projects.append(project)
            project_counter += 1
            backlog[employee_counter]['projects'].append(
                {'project': project,
                 'activity_goals': []})

            activity_exclude_Q = Q()
            for activity, activity_goals in groupby(activity_goals, lambda x: x.activity):
                activity_exclude_Q |= Q(activity=activity)
                dates_exclude_Q = Q()
                for activity_goal in activity_goals:
                    if activity_goal.goal_overrun:
                        print activity_goal
                        backlog[employee_counter]['projects'][project_counter
                            ]['activity_goals'].append(activity_goal)
                    dates_exclude_Q |= Q(start_time__gte=datetime.datetime.combine(activity_goal.date, datetime.time.min),
                                         start_time__lt=datetime.datetime.combine(activity_goal.end_date, datetime.time.max))

                # add missing date ranges for existing Project+Employee+Activity
                missing_entries = Entry.objects.filter(
                    project=project, user=employee, activity=activity
                    ).exclude(dates_exclude_Q
                    ).aggregate(hours=Sum('hours'), earliest=Min('start_time'), latest=Max('start_time'))
                if missing_entries['hours']:
                    backlog[employee_counter]['projects'][project_counter][
                        'activity_goals'].append(
                            {'id': None,
                             'activity': activity,
                             'project': project,
                             'employee': employee,
                             'goal_hours': 0.0,
                             'date': missing_entries['earliest'].date(),
                             'end_date': missing_entries['latest'].date(),
                             'get_charged_hours': missing_entries['hours'],
                             'get_remaining_hours': -1*missing_entries['hours'],
                             'get_percent_complete': 100.0})

            # add missing activity goals for this Project+Employee+Activity
            for activity_sum in Entry.objects.filter(project=project, user=employee
                ).exclude(activity_exclude_Q).values('activity'
                ).annotate(hours=Sum('hours')).order_by('-hours'):

                activity = Activity.objects.get(id=activity_sum['activity'])
                start_date = Entry.objects.filter(
                    project=project, user=employee, activity=activity
                    ).values('start_time').order_by('start_time'
                    )[0]['start_time'].date()
                try:
                    end_date = Entry.objects.filter(
                        project=project, user=employee, activity=activity
                        ).values('end_time').order_by('-end_time'
                        )[0]['end_time'].date()
                except:
                    end_date = datetime.date.today()

                backlog[employee_counter]['projects'][project_counter][
                    'activity_goals'].append(
                        {'id': None,
                         'activity': activity,
                         'project': project,
                         'employee': employee,
                         'goal_hours': 0.0,
                         'date': start_date,
                         'end_date': end_date,
                         'get_charged_hours': activity_sum['hours'],
                         'get_remaining_hours': -1*activity_sum['hours'],
                         'get_percent_complete': 100.0})

        # add missing projects
        for entry in Entry.objects.filter(
            project__status=utils.get_setting(
                'TIMEPIECE_DEFAULT_PROJECT_STATUS'),
            user=employee
            ).exclude(project__in=activitygoal_projects
            ).values('project__code').order_by('project__code'
            ).distinct('project__code'):

            project_counter += 1
            project = Project.objects.get(code=entry['project__code'])
            backlog[employee_counter]['projects'].append(
                {'project': project,
                 'activity_goals': []})
            for entry2 in Entry.objects.filter(
                project=project, user=employee).values('activity__id'
                ).order_by('activity__id').distinct('activity__id'):

                activity = Activity.objects.get(id=entry2['activity__id'])
                entries_summary = Entry.objects.filter(project=project,
                    activity=activity, user=employee
                    ).aggregate(hours=Sum('hours'),
                    start_date=Min('start_time'), end_date=Max('end_time'))
                if entries_summary['end_date'] is None:
                    entries_summary['end_date'] = datetime.datetime.now()
                activity_hours = Decimal('0.0')
                backlog[employee_counter]['projects'][project_counter][
                    'activity_goals'].append(
                        {'activity': activity,
                         'project': project,
                         'date': entries_summary['start_date'].date(),
                         'end_date': entries_summary['end_date'].date(),
                         'goal_hours': activity_hours,
                         'get_charged_hours': entries_summary['hours'],
                         'get_remaining_hours': activity_hours - entries_summary['hours'],
                         'get_percent_complete': 100})

    context = {'backlog': backlog}
    return render(request, 'timepiece/reports/backlog_overrun.html', context)

@permission_required('crm.view_backlog')
def active_projects_burnup_charts(request, minder_id=-1):
    active_projects = Project.objects.filter(status__id=4
        ).order_by('point_person__last_name', 'point_person__first_name',
        'point_person__id', 'code')

    minders = []
    project_ids = []
    for minder, projects in groupby(active_projects, lambda x: x.point_person.id):
        minders.append({'minder': User.objects.get(id=minder),
                        'projects': list(projects),
                        'active_tab': True if minder==int(minder_id) else False})
    if minder_id == -1:
        minders[0]['active_tab'] = True
        project_ids = [p.id for p in minders[0]['projects']]
    else:
        project_ids = [p.id for p in active_projects.filter(point_person__id=int(minder_id))]

    context = {'minders': minders,
               'project_ids': project_ids}
    return render(request, 'timepiece/reports/active_projects_burnup_charts.html', context)


class PendingMilestonesReport(TemplateView):
    template_name = 'timepiece/reports/milestones.html'

    def get_context_data(self, **kwargs):
        context = super(PendingMilestonesReport, self).get_context_data(**kwargs)
        pending_milestones = []
        for project, milestones in groupby(
            Milestone.objects.filter(status__in=[Milestone.NEW, Milestone.MODIFIED],
                project__status=4), lambda m:m.project):

            pending_milestones.append((project, list(milestones)))

        context['pending_milestones'] = pending_milestones
        return context

#TODO
class ThroughputReport(TemplateView):
    template_name = 'timepiece/reports/throughput.html'

    def get_context_data(self, **kwargs):
        context = super(ThroughputReport, self).get_context_data(**kwargs)
        projects = []
        for project in Project.objects.filter(status__label='Archived'):
            try:
                milestones=Milestone.objects.filter(project=project)
                start_date=milestones.get(name='Start')
                turn_in_date=milestones.get(name='Turn-In')
                required_completion_date = milestones.get(name='Required Completion')
                required_time = required_completion_date.due_date - start_date.due_date
                spent_time =  turn_in_date.due_date - start_date.due_date
                throughput = "%.2f" % (spent_time.days / (1.0*required_time.days))
                minder = project.point_person.get_full_name()

                # if start_date and turn_in_date and required_completion_date:
                projects.append((project, start_date, turn_in_date, required_completion_date, throughput,minder))
            except Milestone.DoesNotExist:
                continue

        projects.sort(key = lambda x: (x[5],x[2].due_date-datetime.date(2000,1,1)))
        context['projects'] = projects
        return context<|MERGE_RESOLUTION|>--- conflicted
+++ resolved
@@ -23,7 +23,6 @@
 from timepiece import utils
 from timepiece.utils.csv import CSVViewMixin, DecimalEncoder
 
-<<<<<<< HEAD
 from timepiece.contracts.models import ProjectContract, ContractRate
 from timepiece.entries.models import Entry, ProjectHours, Activity
 from timepiece.crm.models import Project, PaidTimeOffRequest, Attribute, Milestone, Department
@@ -37,15 +36,6 @@
 from timepiece.utils.views import cbv_decorator
 
 from holidays.models import Holiday
-=======
-from timepiece.contracts.models import ProjectContract
-from timepiece.entries.models import Entry, ProjectHours
-from timepiece.reports.forms import (
-    BillableHoursReportForm, HourlyReportForm, ProductivityReportForm,
-    PayrollSummaryReportForm)
-from timepiece.reports.utils import (
-    get_project_totals, get_payroll_totals, generate_dates, get_week_window)
->>>>>>> b417b3ea
 
 
 class ReportMixin(object):
@@ -66,7 +56,6 @@
             entryQ = self.get_entry_query(start, end, data)
             trunc = data['trunc']
             if entryQ:
-<<<<<<< HEAD
                 vals = ('pk', 'activity', 'activity__name', 'project', 'project__code',
                         'project__name', 'project__status', 'project__type__label',
                         'user__email', 'project__business__id', 'project__business__name',
@@ -81,12 +70,6 @@
                 else:
                     entries = Entry.objects.date_trunc(trunc,
                             extra_values=vals).filter(entryQ)
-=======
-                vals = ('pk', 'activity', 'project', 'project__name',
-                        'project__status', 'project__type__label')
-                entries = Entry.objects.date_trunc(
-                    trunc, extra_values=vals).filter(entryQ)
->>>>>>> b417b3ea
             else:
                 entries = Entry.objects.none()
 
@@ -310,7 +293,6 @@
 
         summaries = []
         if context['entries']:
-<<<<<<< HEAD
             entries_is_list = type(entries) is list
             # print 'ENTRIES', entries
             if entries_is_list:
@@ -334,27 +316,6 @@
                 title = 'By Project (' + label + ' Projects)'
                 summaries.append((title, get_project_totals(list(group),
                         date_headers, 'total', total_column=True, by='project')))
-=======
-            summaries.append(('By User', get_project_totals(
-                entries.order_by('user__last_name', 'user__id', 'date'),
-                date_headers, 'total', total_column=True, by='user')))
-
-            entries = entries.order_by('project__type__label', 'project__name',
-                                       'project__id', 'date')
-            func = lambda x: x['project__type__label']
-            for label, group in groupby(entries, func):
-                title = label + ' Projects'
-                summaries.append((
-                    title,
-                    get_project_totals(
-                        list(group),
-                        date_headers,
-                        'total',
-                        total_column=True,
-                        by='project',
-                    ),
-                ))
->>>>>>> b417b3ea
 
             summaries.append(('Writedowns By Project (All Projects)', get_project_totals(
                 ordered_entries, date_headers, 'total', total_column=True, by='project', writedown=True)))
@@ -387,15 +348,10 @@
         data = self.request.GET or self.defaults
         data = data.copy()  # make mutable
         # Fix booleans - the strings "0" and "false" are True in Python
-<<<<<<< HEAD
         for key in ['billable', 'non_billable', 'paid_time_off', 'unpaid_time_off', 'writedown']:
             data[key] = key in data and \
                         str(data[key]).lower() in ('on', 'true', '1')
 
-=======
-        for key in ['billable', 'non_billable', 'paid_leave']:
-            data[key] = key in data and str(data[key]).lower() in ('on', 'true', '1')
->>>>>>> b417b3ea
         return HourlyReportForm(data)
 
 
@@ -597,7 +553,6 @@
             return BillableHoursReportForm(self.defaults, select_all=True)
 
     def get_hours_data(self, entries, date_headers):
-<<<<<<< HEAD
         """
         Sum billable and non-billable hours across all users.
         Seprate writedowns so that they can be moved from billable
@@ -610,11 +565,6 @@
         project_writedown_totals = get_project_totals(writedowns_only,
             date_headers, total_column=False
             ) if writedowns_only else []
-=======
-        """Sum billable and non-billable hours across all users."""
-        project_totals = get_project_totals(
-            entries, date_headers, total_column=False) if entries else []
->>>>>>> b417b3ea
 
         data_map = {}
         # first, get standard project totals data
@@ -827,17 +777,13 @@
     # from_date = utils.get_month_start(date).date()
     # to_date = from_date + relativedelta(months=1)
     (from_date, to_date) = utils.get_bimonthly_dates(timezone.now())
-    (from_date, to_date) = utils.get_bimonthly_dates(from_date - relativedelta(days=1))
-
-<<<<<<< HEAD
+    (from_date, to_date) = utils.get_bimonthly_dates(
+        from_date - relativedelta(days=1))
+
     year_month_form = PayrollSummaryReportForm(request.GET or None,
-        initial={'month': from_date.month, 'year': from_date.year, 'half':1 if from_date.day <= 15 else 2})
-=======
-    year_month_form = PayrollSummaryReportForm(request.GET or None, initial={
-        'month': from_date.month,
-        'year': from_date.year,
-    })
->>>>>>> b417b3ea
+        initial={'month': from_date.month,
+                 'year': from_date.year,
+                 'half':1 if from_date.day <= 15 else 2})
 
     if year_month_form.is_valid():
         from_date, to_date = year_month_form.save()
@@ -873,7 +819,6 @@
     #date_headers = generate_dates(from_date, last_billable, by='week')
     date_headers = generate_dates(from_date, to_date, by='week')
     weekly_totals = list(get_project_totals(week_entries, date_headers,
-<<<<<<< HEAD
         'total', overtime=True, from_date=from_date, to_date=to_date))
     # Monthly totals
     # not filter on writedown here since there should never be a writedown
@@ -881,12 +826,6 @@
     leave = Entry.objects.filter(monthQ, ~workQ
                                   ).values('user', 'user__first_name',
                                   'user__last_name', 'hours', 'project__name')
-=======
-                                            'total', overtime=True))
-    # Monthly totals
-    leave = Entry.objects.filter(monthQ, ~workQ)
-    leave = leave.values('user', 'hours', 'project__name')
->>>>>>> b417b3ea
     extra_values = ('project__type__label',)
     month_entries = Entry.objects.date_trunc('month', extra_values)
     month_entries_valid = month_entries.filter(monthQ, statusQ, workQ, unpaidQ, writedownQ)
@@ -999,7 +938,6 @@
             # Report for each week during the project's time range.
             while current <= latest:
                 next_week = current + relativedelta(days=7)
-<<<<<<< HEAD
                 actual_hours = actuals.filter(start_time__gte=current,
                         start_time__lt=next_week).aggregate(
                         Sum('hours')).values()[0] or 0
@@ -1008,15 +946,6 @@
                         Sum('hours')).values()[0] or 0
                 report.append([date_format_filter(current, 'M j, Y'),
                         actual_hours, projected_hours, projected_hours - actual_hours])
-=======
-                actual_hours = actuals.filter(start_time__gte=current, start_time__lt=next_week)
-                actual_hours = list(actual_hours.aggregate(Sum('hours')).values())[0]
-                projected_hours = projections.filter(
-                    week_start__gte=current, week_start__lt=next_week)
-                projected_hours = list(projected_hours.aggregate(Sum('hours')).values())[0]
-                report.append([date_format_filter(current, 'M j, Y'),
-                              actual_hours or 0, projected_hours or 0])
->>>>>>> b417b3ea
                 current = next_week
 
         elif organize_by == 'activity' and entry_count > 0:
@@ -1100,7 +1029,6 @@
 
             # Report for each user.
             for user in users:
-<<<<<<< HEAD
                 name = '{0}, {1}'.format(user[2], user[1])
                 actual_hours = actuals.filter(user=user[0]) \
                         .aggregate(Sum('hours')).values()[0] or 0
@@ -1116,16 +1044,6 @@
                      'remaining': projected_hours - actual_hours})
 
         col_headers = [organize_by.title(), 'Worked Hours', 'Assigned Hours', 'Remaining Hours']
-=======
-                name = '{0} {1}'.format(user[1], user[2])
-                actual_hours = actuals.filter(user=user[0])
-                actual_hours = list(actual_hours.aggregate(Sum('hours')).values())[0]
-                projected_hours = projections.filter(user=user[0])
-                projected_hours = list(projected_hours.aggregate(Sum('hours')).values())[0]
-                report.append([name, actual_hours or 0, projected_hours or 0])
-
-        col_headers = [organize_by.title(), 'Worked Hours', 'Assigned Hours']
->>>>>>> b417b3ea
         report.insert(0, col_headers)
 
         if export:

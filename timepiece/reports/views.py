import csv
from dateutil.relativedelta import relativedelta
from itertools import groupby
import json
import datetime
from decimal import Decimal
import workdays
import pprint
pp = pprint.PrettyPrinter(indent=4)

from django.contrib.auth.decorators import permission_required
from django.contrib.auth.models import User, Group
from django.contrib import messages
from django.core.urlresolvers import reverse
from django.db.models import Sum, Q, Min, Max
from django.http import HttpResponse, HttpResponseRedirect
from django.shortcuts import render
from django.template.defaultfilters import date as date_format_filter
from django.utils import timezone
from django.utils.decorators import method_decorator
from django.views.generic import TemplateView

from timepiece import utils
from timepiece.utils.csv import CSVViewMixin, DecimalEncoder

from timepiece.contracts.models import ProjectContract, ContractRate
from timepiece.entries.models import Entry, ProjectHours, Activity
from timepiece.crm.models import Project, PaidTimeOffRequest, Attribute, Milestone, Department
from timepiece.reports.forms import BillableHoursReportForm, HourlyReportForm,\
        ProductivityReportForm, PayrollSummaryReportForm, RevenueReportForm,\
        BacklogFilterForm
from timepiece.reports.utils import get_project_totals, get_payroll_totals,\
        generate_dates, get_week_window, get_company_backlog_chart_data

from timepiece.reports.utils import get_week_trunc_sunday, multikeysort
from timepiece.utils.views import cbv_decorator

from holidays.models import Holiday


class ReportMixin(object):
    """Common data for the Hourly & Billable Hours reports."""

    @method_decorator(permission_required('entries.view_entry_summary'))
    def dispatch(self, request, *args, **kwargs):
        return super(ReportMixin, self).dispatch(request, *args, **kwargs)

    def get_context_data(self, **kwargs):
        """Processes form data to get relevant entries & date_headers."""
        context = super(ReportMixin, self).get_context_data(**kwargs)

        form = self.get_form()
        if form.is_valid():
            data = form.cleaned_data
            start, end = form.save()
            entryQ = self.get_entry_query(start, end, data)
            trunc = data['trunc']
            if entryQ:
                vals = ('pk', 'activity', 'activity__name', 'project', 'project__code',
                        'project__name', 'project__status', 'project__type__label',
                        'user__email', 'project__business__id', 'project__business__name',
                        'comments', 'writedown')
                # EXTRA LOGIC FOR SUN-SAT WEEK
                if trunc == 'week':
                    entries = Entry.objects.date_trunc('day',
                            extra_values=vals).filter(entryQ)
                    entries = list(entries)
                    for i in range(len(entries)):
                        entries[i]['date'] = get_week_trunc_sunday(entries[i]['date'])
                else:
                    entries = Entry.objects.date_trunc(trunc,
                            extra_values=vals).filter(entryQ)
            else:
                entries = Entry.objects.none()

            end = end - relativedelta(days=1)
            date_headers = generate_dates(start, end, by=trunc)
            context.update({
                'from_date': start,
                'to_date': end,
                'date_headers': date_headers,
                'entries': entries,
                'filter_form': form,
                'trunc': trunc,
            })
        else:
            context.update({
                'from_date': None,
                'to_date': None,
                'date_headers': [],
                'entries': Entry.objects.none(),
                'filter_form': form,
                'trunc': '',
            })

        return context

    def get_entry_query(self, start, end, data):
        """Builds Entry query from form data."""
        # Entry types.
        incl_billable = data.get('billable', True)
        incl_nonbillable = data.get('non_billable', True)
        incl_writedown = data.get('writedown', True)
        incl_leave = data.get('paid_time_off', True)
        incl_unpaid = data.get('unpaid_time_off', True)

        # If no types are selected, shortcut & return nothing.
        if not any((incl_billable, incl_nonbillable, incl_writedown, incl_leave, incl_unpaid)):
            return None

        # All entries must meet time period requirements.
        basicQ = Q(end_time__gte=start, end_time__lt=end)

        # Filter by project for HourlyReport.
        projects = data.get('projects', None)
        businesses = data.get('businesses', None)
        basicQ &= Q(project__in=projects) if projects else Q()
        basicQ &= Q(project__business__in=businesses) if businesses else Q()

        # Filter by user, activity, and project type for BillableReport.
        if 'users' in data:
            basicQ &= Q(user__in=data.get('users'))
        if 'activities' in data:
            basicQ &= Q(activity__in=data.get('activities'))
        if 'project_types' in data:
            basicQ &= Q(project__type__in=data.get('project_types'))

        # if we do not want to include writedown, set that here.
        if not incl_writedown:
            basicQ &= Q(writedown=False)

        # If all types are selected, no further filtering is required.
        if all((incl_billable, incl_nonbillable, incl_leave, incl_unpaid)):
            return basicQ

        # If only writedowns are included
        if incl_writedown and not any((incl_billable, incl_nonbillable, incl_leave, incl_unpaid)):
            basicQ &= Q(writedown=True)
            return basicQ

        # If all but unpaid types are selected, little filtering is required.
        unpaid_ids = utils.get_setting('TIMEPIECE_UNPAID_LEAVE_PROJECTS').values()
        unpaidQ = Q(project__in=unpaid_ids)
        if all((incl_billable, incl_nonbillable, incl_leave)):
            return basicQ & ~unpaidQ

        # Filter by whether a project is billable or non-billable.
        billableQ = None
        if incl_billable and not incl_nonbillable:
            billableQ = Q(activity__billable=True, project__type__billable=True)
        if incl_nonbillable and not incl_billable:
            billableQ = Q(activity__billable=False) | Q(project__type__billable=False)

        # Filter by whether the entry is paid leave.
        leave_ids = utils.get_setting('TIMEPIECE_PAID_LEAVE_PROJECTS').values()
        leaveQ = Q(project__in=leave_ids)
        if incl_leave:
            extraQ = (leaveQ | billableQ) if billableQ else leaveQ
        else:
            extraQ = (~leaveQ & billableQ) if billableQ else ~leaveQ

        if incl_unpaid:
            extraQ = (extraQ | unpaidQ) if billableQ or incl_leave else unpaidQ
        else:
            extraQ &= ~unpaidQ

        return basicQ & extraQ

    def get_headers(self, date_headers, from_date, to_date, trunc):
        """Adjust date headers & get range headers."""
        date_headers = list(date_headers)

        # Earliest date should be no earlier than from_date.
        if date_headers and date_headers[0] < from_date:
            date_headers[0] = from_date

        # When organizing by week or month, create a list of the range for
        # each date header.
        if date_headers and trunc != 'day':
            count = len(date_headers)
            range_headers = [0] * count
            for i in range(count - 1):
                range_headers[i] = (
                    date_headers[i], date_headers[i + 1] - relativedelta(days=1))
            range_headers[count - 1] = (date_headers[count - 1], to_date)
        else:
            range_headers = date_headers
        return date_headers, range_headers

    def get_previous_month(self):
        """Returns date range for the previous full month."""
        end = utils.get_month_start() - relativedelta(days=1)
        end = utils.to_datetime(end)
        start = utils.get_month_start(end)
        return start, end


class HourlyReport(ReportMixin, CSVViewMixin, TemplateView):
    template_name = 'timepiece/reports/hourly.html'

    def convert_context_to_csv(self, context):
        """Convert the context dictionary into a CSV file."""
        content = []
        if self.export_users_details:
            # this is a special csv export, different than stock Timepiece,
            # requested by AAC Engineering for their detailed reporting reqs
            headers = ['Entry ID', 'Date', 'Employee ID', 'Employee Email',
                       'Employee Last Name', 'Employee First Name', 'Project ID', 'Project Code',
                       'Project Name', 'Project Type', 'Business ID', 'Business Name',
                       'Duration', 'Activity ID', 'Activity Name', 'Comment']
            content.append(headers)
            for entry in context['entries']:
                row = [entry['pk']]
                row.append(entry['date'].strftime('%m/%d/%Y'))
                for key in ['user', 'user__email', 'user__last_name', 'user__first_name',
                          'project', 'project__code', 'project__name', 'project__type__label',
                          'project__business__id', 'project__business__name',
                          'hours', 'activity', 'activity__name', 'comments']:
                    row.append(entry[key])
                content.append(row)
            return content

        date_headers = context['date_headers']

        if self.export_projects:
            key = 'By Project (All Projects)'
            headers = ['Project Code', 'Project Name']
        elif self.export_users:
            key = 'By User'
            headers = ['Name']

        headers.extend([date.strftime('%m/%d/%Y') for date in date_headers])
        headers.append('Total')
        content.append(headers)

        summaries = context['summaries']
<<<<<<< HEAD
        try:
            summary = filter(lambda x:x[0]==key, summaries)[0][1]
        except:
            summary = []
=======

        summary = summaries.get(self.export, [])

>>>>>>> b0562822
        for rows, totals in summary:
            for name, user_id, hours in rows:
                if self.export_projects:
                    data = name.split(': ')
                elif self.export_users:
                    data = [name]
                data.extend(hours)
                content.append(data)
            if self.export_projects:
                total = ['', 'Totals']
            elif self.export_users:
                total = ['Totals']
            total.extend(totals)
            content.append(total)
        return content

    @property
    def defaults(self):
        """Default filter form data when no GET data is provided."""
        # Set default date span to previous week.
        (start, end) = get_week_window(timezone.now() - relativedelta(days=7))
        return {
            'from_date': start,
            'to_date': end,
            'billable': True,
            'non_billable': False,
            'paid_time_off': False,
            'unpaid_time_off': False,
            'writedown': True,
            'trunc': 'day',
            'projects': [],
            'businesses': [],
        }

    def get(self, request, *args, **kwargs):
<<<<<<< HEAD
        self.export_users = request.GET.get('export_users', False)
        self.export_projects = request.GET.get('export_projects', False)
        self.export_users_details = request.GET.get('export_users_details', False)

        context = self.get_context_data()
        if self.export_users or self.export_projects or self.export_users_details:
            kls = CSVViewMixin
        else:
            kls = TemplateView
=======
        self.export = request.GET.get('export', False)
        context = self.get_context_data()
        kls = CSVViewMixin if self.export else TemplateView
>>>>>>> b0562822
        return kls.render_to_response(self, context)

    def get_context_data(self, **kwargs):
        context = super(HourlyReport, self).get_context_data(**kwargs)

        # Sum the hours totals for each user & interval.
        entries = context['entries']
        date_headers = context['date_headers']

        summaries = []
        if context['entries']:
            entries_is_list = type(entries) is list
            # print 'ENTRIES', entries
            if entries_is_list:
                ordered_entries = multikeysort(entries, ['user__last_name', 'user', 'date'])
            else:
                ordered_entries = entries.order_by('user__last_name', 'user__id', 'date')
            summaries.append(('By User', get_project_totals(ordered_entries,
                    date_headers, 'total', total_column=True, by='user')))

            if entries_is_list:
                ordered_entries = multikeysort(entries, ['project__type__label', 'project__name',
                    'project__code', 'date'])
            else:
                ordered_entries = entries.order_by('project__type__label', 'project__name',
                    'project__code', 'date')

            summaries.append(('By Project (All Projects)', get_project_totals(
                ordered_entries, date_headers, 'total', total_column=True, by='project')))
            func = lambda x: x['project__type__label']
            for label, group in groupby(ordered_entries, func):
                title = 'By Project (' + label + ' Projects)'
                summaries.append((title, get_project_totals(list(group),
                        date_headers, 'total', total_column=True, by='project')))

            summaries.append(('Writedowns By Project (All Projects)', get_project_totals(
                ordered_entries, date_headers, 'total', total_column=True, by='project', writedown=True)))


        # Adjust date headers & create range headers.
        from_date = context['from_date']
        from_date = utils.add_timezone(from_date) if from_date else None
        to_date = context['to_date']
        to_date = utils.add_timezone(to_date) if to_date else None
        trunc = context['trunc']
        date_headers, range_headers = self.get_headers(
            date_headers, from_date, to_date, trunc)

        context.update({
            'date_headers': date_headers,
            'summaries': dict(summaries),
            'range_headers': range_headers,
        })
        return context

    def get_filename(self, context):
        request = self.request.GET.copy()
        from_date = request.get('from_date')
        to_date = request.get('to_date')
        return 'hours_{0}_to_{1}_by_{2}.csv'.format(
            from_date, to_date, context.get('trunc', ''))

    def get_form(self):
        data = self.request.GET or self.defaults
        data = data.copy()  # make mutable
        # Fix booleans - the strings "0" and "false" are True in Python
        for key in ['billable', 'non_billable', 'paid_time_off', 'unpaid_time_off', 'writedown']:
            data[key] = key in data and \
                        str(data[key]).lower() in ('on', 'true', '1')

        return HourlyReportForm(data)


class WritedownReport(ReportMixin, CSVViewMixin, TemplateView):
    template_name = 'timepiece/reports/writedowns.html'

    def convert_context_to_csv(self, context):
        """Convert the context dictionary into a CSV file."""
        content = []
        if self.export_users_details:
            # this is a special csv export, different than stock Timepiece,
            # requested by AAC Engineering for their detailed reporting reqs
            headers = ['Entry ID', 'Date', 'Employee ID', 'Employee Email',
                       'Employee Last Name', 'Employee First Name', 'Project ID', 'Project Code',
                       'Project Name', 'Project Type', 'Business ID', 'Business Name',
                       'Duration', 'Activity ID', 'Activity Name', 'Comment']
            content.append(headers)
            for entry in context['entries']:
                row = [entry['pk']]
                row.append(entry['date'].strftime('%m/%d/%Y'))
                for key in ['user', 'user__email', 'user__last_name', 'user__first_name',
                          'project', 'project__code', 'project__name', 'project__type__label',
                          'project__business__id', 'project__business__name',
                          'hours', 'activity', 'activity__name', 'comments']:
                    row.append(entry[key])
                content.append(row)
            return content

        date_headers = context['date_headers']

        headers = ['Name']
        headers.extend([date.strftime('%m/%d/%Y') for date in date_headers])
        headers.append('Total')
        content.append(headers)

        if self.export_projects:
            key = 'By Project (All Projects)'
        elif self.export_users:
            key = 'By User'

        summaries = context['summaries']
        try:
            summary = filter(lambda x:x[0]==key, summaries)[0][1]
        except:
            summary = []
        for rows, totals in summary:
            for name, user_id, hours in rows:
                data = [name]
                data.extend(hours)
                content.append(data)
            total = ['Totals']
            total.extend(totals)
            content.append(total)
        return content

    @property
    def defaults(self):
        """Default filter form data when no GET data is provided."""
        # Set default date span to previous week.
        (start, end) = get_week_window(timezone.now() - relativedelta(days=7))
        return {
            'from_date': start,
            'to_date': end,
            'billable': True,
            'non_billable': False,
            'paid_time_off': False,
            'writedown': True,
            'trunc': 'day',
            'projects': [],
            'businesses': [],
        }

    def get(self, request, *args, **kwargs):
        self.export_users = request.GET.get('export_users', False)
        self.export_projects = request.GET.get('export_projects', False)
        self.export_users_details = request.GET.get('export_users_details', False)

        context = self.get_context_data()
        if self.export_users or self.export_projects or self.export_users_details:
            kls = CSVViewMixin
        else:
            kls = TemplateView
        return kls.render_to_response(self, context)

    def get_context_data(self, **kwargs):
        context = super(WritedownReport, self).get_context_data(**kwargs)

        # Sum the hours totals for each user & interval.
        entries = context['entries']
        entries = entries.filter(writedown=True)
        context['entries'] = entries
        date_headers = context['date_headers']

        summaries = []
        if context['entries']:
            entries_is_list = type(entries) is list
            if entries_is_list:
                ordered_entries = multikeysort(entries, ['user__last_name', 'user', 'date'])
            else:
                ordered_entries = entries.order_by('user__last_name', 'user__id', 'date')
            summaries.append(('By User', get_project_totals(ordered_entries,
                    date_headers, 'total', total_column=True, by='user')))

            if entries_is_list:
                ordered_entries = multikeysort(entries, ['project__type__label', 'project__name',
                    'project__code', 'date'])
            else:
                ordered_entries = entries.order_by('project__type__label', 'project__name',
                    'project__code', 'date')

            summaries.append(('By Project (All Projects)', get_project_totals(
                ordered_entries, date_headers, 'total', total_column=True, by='project')))


        # Adjust date headers & create range headers.
        from_date = context['from_date']
        from_date = utils.add_timezone(from_date) if from_date else None
        to_date = context['to_date']
        to_date = utils.add_timezone(to_date) if to_date else None
        trunc = context['trunc']
        date_headers, range_headers = self.get_headers(date_headers,
                from_date, to_date, trunc)

        context.update({
            'date_headers': date_headers,
            'summaries': summaries,
            'range_headers': range_headers,
        })
        return context

    def get_filename(self, context):
        request = self.request.GET.copy()
        from_date = request.get('from_date')
        to_date = request.get('to_date')
        return 'writedowns_{0}_to_{1}_by_{2}.csv'.format(from_date, to_date,
            context.get('trunc', ''))

    def get_form(self):
        data = self.request.GET or self.defaults
        data = data.copy()  # make mutable
        # Fix booleans - the strings "0" and "false" are True in Python
        for key in ['billable', 'non_billable', 'paid_time_off', 'writedown']:
            data[key] = key in data and \
                        str(data[key]).lower() in ('on', 'true', '1')

        return HourlyReportForm(data)

class BillableHours(ReportMixin, TemplateView):
    template_name = 'timepiece/reports/billable_hours.html'

    @property
    def defaults(self):
        """Default filter form data when no GET data is provided."""
        start, end = self.get_previous_month()
        return {
            'from_date': start,
            'to_date': end,
            'trunc': 'week',
        }

    def get_context_data(self, **kwargs):
        context = super(BillableHours, self).get_context_data(**kwargs)

        entries = context['entries']
        date_headers = context['date_headers']
        data_map = self.get_hours_data(entries, date_headers)

        from_date = context['from_date']
        to_date = context['to_date']
        trunc = context['trunc']
        kwargs = {trunc + 's': 1}  # For relativedelta

        keys = sorted(data_map.keys())
        data_list = [['Date', 'Billable', 'Non-billable']]
        for i in range(len(keys)):
            start = keys[i]
            start = start if start >= from_date else from_date
            end = start + relativedelta(**kwargs) - relativedelta(days=1)
            end = end if end <= to_date else to_date

            if start != end:
                label = ' - '.join([date_format_filter(d, 'M j') for d in (start, end)])
            else:
                label = date_format_filter(start, 'M j')
            billable = data_map[keys[i]]['billable']
            nonbillable = data_map[keys[i]]['nonbillable']
            data_list.append([label, billable, nonbillable])

        context.update({
            'data': json.dumps(data_list, cls=DecimalEncoder),
        })
        return context

    def get_form(self):
        if self.request.GET:
            return BillableHoursReportForm(self.request.GET)
        else:
            # Select all available users, activities, and project types.
            return BillableHoursReportForm(self.defaults, select_all=True)

    def get_hours_data(self, entries, date_headers):
        """
        Sum billable and non-billable hours across all users.
        Seprate writedowns so that they can be moved from billable
        into non-billable.
        """
        writedowns_only = [e for e in entries if e['writedown']]
        print 'writedowns_only', writedowns_only
        project_totals = get_project_totals(entries, date_headers,
            total_column=False) if entries else []
        project_writedown_totals = get_project_totals(writedowns_only,
            date_headers, total_column=False
            ) if writedowns_only else []

        data_map = {}
        # first, get standard project totals data
        for rows, totals in project_totals:
            for user, user_id, periods in rows:
                for period in periods:
                    day = period['day']
                    if day not in data_map:
                        data_map[day] = {'billable': 0, 'nonbillable': 0}
                    data_map[day]['billable'] += period['billable']
                    data_map[day]['nonbillable'] += period['nonbillable']

        # then, add writedown entries that were not included in the above
        # filtered entries to the non-billable totals
        for rows, totals in project_writedown_totals:
            for user, user_id, periods in rows:
                for period in periods:
                    day = period['day']
                    if day not in data_map:
                        data_map[day] = {'billable': 0, 'nonbillable': 0}
                    data_map[day]['nonbillable'] -= period['billable']
                    assert(period['nonbillable']==0)
        return data_map


class RevenueReport(CSVViewMixin, TemplateView):
    template_name = 'timepiece/reports/revenue.html'

    def convert_context_to_csv(self, context):
        """Convert the context dictionary into a CSV file."""
        content = []
        if self.export_revenue_report:
            headers = ['Employee'] + context['project_headers'] + ['Employee Totals']
            content.append(headers)

            for row in context['rows']:
                content.append([row[0]] + row[2])

            content.append(['Totals'] + context['totals'])

        return content

    @property
    def defaults(self):
        """Default filter form data when no GET data is provided."""
        start = timezone.now() - relativedelta(months=1)
        start = start.replace(day=1, hour=0, minute=0, second=0, microsecond=0)
        end = start + relativedelta(months=1)
        return {
            'from_date': start,
            'to_date': end,
            'trunc': 'day',
            'projects': [],
            'contracts': [],
            'employees': [],
        }

    def get(self, request, *args, **kwargs):
        self.export_revenue_report = request.GET.get(
            'export_revenue_report', False)

        context = self.get_context_data()
        if self.export_revenue_report:
            kls = CSVViewMixin
        else:
            kls = TemplateView
        return kls.render_to_response(self, context)

    def get_context_data(self, **kwargs):
        """Processes form data to get relevant entries & date_headers."""
        context = super(RevenueReport, self).get_context_data(**kwargs)

        form = self.get_form()
        if form.is_valid():
            data = form.cleaned_data
            start, end = form.save()

            # All entries must meet time period requirements.
            entryQ = Q(end_time__gte=start, end_time__lt=end)
            # for revenue, we only care about Bilalble
            entryQ &= Q(activity__billable=True, project__type__billable=True)

            # Filter by user, activity, and project type for BillableReport.
            employees = data.get('employees', [])
            projects = data.get('projects', [])
            contracts = data.get('contracts', [])
            projects_without_rates = []
            missing_rates = []
            if len(employees):
                entryQ &= Q(user__in=employees)
            if len(projects):
                entryQ &= Q(project__in=projects)
            if len(contracts):
                entryQ &= Q(project__contracts__in=contracts)

            if entryQ:
                entries = Entry.objects.filter(entryQ).order_by(
                    'user__last_name', 'user__first_name', 'user',
                    'project__code', 'activity__name', 'activity__id')
            else:
                entries = Entry.objects.none()

            revenue_totals = {}
            for user, user_entries in groupby(entries, lambda x: x.user):
                for project, user_project_entries in groupby(user_entries, lambda y: y.project):
                    # add missing project
                    if project.code not in revenue_totals:
                        revenue_totals[project.code] = {}

                    # add missing user
                    if user.id not in revenue_totals[project.code]:
                        revenue_totals[project.code][user.id] = Decimal('0.0')

                    # get the correct contract based on the time entry
                    contract = None
                    if project.contracts.count() == 1:
                        contract = project.contracts.all()[0]

                    elif project.contracts.count() > 1:
                        print 'THERE ARE MULTIPLE CONTRACTS', project.code
                        contract = project.contracts.filter(start_date__lt=end).order_by('-start_date')[0]

                    elif project.contracts.count() == 0:
                        print 'THERE ARE NO CONTRACTS', project.code
                        projects_without_rates.append(project)
                        # skip the aggregation part below because the rate is zero
                        continue

                    for activity, user_project_activity_entries in groupby(user_project_entries, lambda z: z.activity):
                        total_hours = Decimal('0.0')
                        for entry in user_project_activity_entries:
                            total_hours += entry.hours
                        try:
                            rate = ContractRate.objects.get(contract=contract, activity=activity).rate
                        except:
                            print 'contract', contract, 'activity', activity
                            missing_rates.append((contract, activity))
                            rate = Decimal('0.0')
                        total_revenue = total_hours * rate
                        revenue_totals[project.code][user.id] += total_revenue

            project_headers = sorted(revenue_totals.keys())

            rows = []
            report_columns = []
            axes = []
            project_totals = {}
            for project_code in project_headers:
                project_totals[project_code] = Decimal('0.0')
                report_columns.append([project_code])

            for user, user_entries in groupby(entries, lambda x: x.user):
                user_totals = []
                axes.append('%s, %s' % (user.last_name, user.first_name))
                for index, project_code in enumerate(project_headers):
                    user_totals.append(float(revenue_totals[project_code].get(user.id, Decimal('0.0'))))
                    project_totals[project_code] += revenue_totals[project_code].get(user.id, Decimal('0.0'))
                    report_columns[index].append(float(revenue_totals[project_code].get(user.id, Decimal('0.0'))))
                user_totals.append(sum(user_totals))
                rows.append(('%s, %s' % (user.last_name, user.first_name), user.id, user_totals))

            totals = [float(project_totals[code]) for code in sorted(project_totals.keys())]
            totals.append(sum(totals))

            report_data = {'columns': report_columns,
                           'type': 'bar',
                           'groups': [project_headers]}

            end = end - relativedelta(days=1)
            context.update({
                'from_date': start,
                'to_date': end,
                'project_headers': project_headers,
                'rows': rows,
                'totals': totals,
                'entries': entries,
                'filter_form': form,
                'projects_with_no_contracts': projects_without_rates,
                'missing_rates': missing_rates,
                'report_data': json.dumps(report_data),
                'axis_titles': json.dumps({'names': axes})
            })
        else:
            context.update({
                'from_date': None,
                'to_date': None,
                'project_headers': [],
                'entries': Entry.objects.none(),
                'filter_form': form,
                'report_data': '',
                'axis_titles': ''
            })

        return context

    def get_filename(self, context):
        request = self.request.GET.copy()
        from_date = request.get('from_date')
        to_date = request.get('to_date')
        return 'revenue_{0}_to_{1}.csv'.format(from_date, to_date)

    def get_form(self):
        data = self.request.GET or self.defaults
        data = data.copy()  # make mutable
        return RevenueReportForm(data)

@permission_required('entries.view_payroll_summary')
def report_payroll_summary(request):
    # date = timezone.now() - relativedelta(months=1)
    # from_date = utils.get_month_start(date).date()
    # to_date = from_date + relativedelta(months=1)
    (from_date, to_date) = utils.get_bimonthly_dates(timezone.now())
    (from_date, to_date) = utils.get_bimonthly_dates(
        from_date - relativedelta(days=1))

    year_month_form = PayrollSummaryReportForm(request.GET or None,
        initial={'month': from_date.month,
                 'year': from_date.year,
                 'half':1 if from_date.day <= 15 else 2})

    if year_month_form.is_valid():
        from_date, to_date = year_month_form.save()
    last_billable = utils.get_last_billable_day(from_date)
    projects = utils.get_setting('TIMEPIECE_PAID_LEAVE_PROJECTS')
    unpaid_projects = utils.get_setting('TIMEPIECE_UNPAID_LEAVE_PROJECTS')
    writedownQ = Q(writedown=False)
    weekQ = Q(end_time__gt=from_date, #utils.get_week_start(from_date),
              end_time__lt=to_date) # CHANGED FOR AAC last_billable + relativedelta(days=1))
    monthQ = Q(end_time__gt=from_date, end_time__lt=to_date)
    workQ = ~Q(project__in=projects.values())
    unpaidQ = ~Q(project__in=unpaid_projects.values())
    statusQ = Q(status=Entry.INVOICED) | Q(status=Entry.APPROVED)
    # Weekly totals
    if utils.get_setting('TIMEPIECE_WEEK_START', default=0) == 0:
        week_entries = Entry.objects.date_trunc('week').filter(
            writedownQ, weekQ, statusQ, workQ, unpaidQ # removed the workQ because we do want Paid Lead to show up
        ).order_by('user')
    else:
        week_entries = []
        # removed the workQ because we do want Paid Lead to show up
        for we in Entry.objects.filter(writedownQ, weekQ, statusQ, workQ, unpaidQ).order_by('user'):
            week_entries.append(
                {'billable': we.billable,
                 'date': utils.get_week_start(we.end_time).date(),
                 'hours': we.hours,
                 'user': we.user.id,
                 'user__first_name': we.user.first_name,
                 'user__last_name': we.user.last_name}
            )
        week_entries = sorted(week_entries, key=lambda x:x['user__last_name'])

    #date_headers = generate_dates(from_date, last_billable, by='week')
    date_headers = generate_dates(from_date, to_date, by='week')
    weekly_totals = list(get_project_totals(week_entries, date_headers,
        'total', overtime=True, from_date=from_date, to_date=to_date))
    # Monthly totals
    # not filter on writedown here since there should never be a writedown
    # against a PAID LEAVE project.
    leave = Entry.objects.filter(monthQ, ~workQ
                                  ).values('user', 'user__first_name',
                                  'user__last_name', 'hours', 'project__name')
    extra_values = ('project__type__label',)
    month_entries = Entry.objects.date_trunc('month', extra_values)
    month_entries_valid = month_entries.filter(monthQ, statusQ, workQ, unpaidQ, writedownQ)
    labels, monthly_totals = get_payroll_totals(month_entries_valid, leave)
    # Unapproved and unverified hours
    entries = Entry.objects.filter(writedownQ, monthQ).order_by()  # No ordering
    user_values = ['user__pk', 'user__first_name', 'user__last_name']
    unverified = entries.filter(status=Entry.UNVERIFIED #, user__is_active=True) \
                        ).values_list(*user_values).distinct()
    unapproved = entries.filter(status=Entry.VERIFIED) \
                        .values_list(*user_values).distinct()
    to_date_link = to_date - relativedelta(days=1)
    return render(request, 'timepiece/reports/payroll_summary.html', {
        'from_date': from_date,
        'to_date': to_date_link,
        'year_month_form': year_month_form,
        'date_headers': date_headers,
        'weekly_totals': weekly_totals,
        'monthly_totals': monthly_totals,
        'unverified': unverified,
        'unapproved': unapproved,
        'labels': labels,
    })


@permission_required('entries.view_entry_summary')
def report_productivity(request):
    report = []
    report_table = []
    organize_by = None

    defaults = {'writedown': False,
                # 'unpaid_time_off': False,
                'billable': True,
                'project_statuses': [a.id for a in Attribute.objects.filter(
                    type='project-status')],
                'non_billable': False,
                # 'paid_time_off': False,
                'organize_by': 'project'}
    form = ProductivityReportForm(request.GET or defaults)
    if form.is_valid():
        # only a business or a project can be set, not both.
        # if both are set, business takes precedence.
        business = form.cleaned_data['business']
        project = form.cleaned_data['project']
        project_statuses = form.cleaned_data['project_statuses']
        writedown = form.cleaned_data['writedown']
        billable = form.cleaned_data['billable']
        non_billable =form.cleaned_data['non_billable']
        # unpaid_time_off = form.cleaned_data['unpaid_time_off']
        # paid_time_off = form.cleaned_data['paid_time_off']

        organize_by = form.cleaned_data['organize_by']
        export = request.GET.get('export', False)

        if business and project:
            messages.warning(request, 'Select a Business, a Project, or neither.  Do not select both.  For this report the Business was utilized and the Project was ignored.')

        actualsQ = Q(end_time__isnull=False)
        if business:
            actualsQ &= Q(project__business=business)
            actualsQ &= Q(project__status__in=project_statuses)

        elif project:
            actualsQ &= Q(project=project)

        # filter further based on whether just billable
        # or non-billable is selected
        billableQ = Q()
        if billable and not non_billable:
            billableQ &= (Q(project__type__billable=True) &
                          Q(activity__billable=True))

        elif non_billable and not billable:
            billableQ &= (Q(project__type__billable=False) |
                          Q(activity__billable=False))

        actualsQ &= billableQ

        # exclude writedowns if it is not selected
        if not writedown:
            actualsQ &= ~Q(writedown=True)

        actuals = Entry.objects.filter(actualsQ)
        if business:
            projections = ActivityGoal.objects.filter(billableQ,
                project__business=business)
        elif project:
            projections = ActivityGoal.objects.filter(billableQ,
                project=project)
        else:
            projections = ActivityGoal.objects.filter(billableQ)

        entry_count = actuals.count() + projections.count()

        if organize_by == 'week' and entry_count > 0:
            # Determine the project's time range.
            amin, amax, pmin, pmax = (None, None, None, None)
            if actuals.count() > 0:
                amin = list(actuals.aggregate(Min('start_time')).values())[0]
                amin = utils.get_week_start(amin).date()
                amax = list(actuals.aggregate(Max('start_time')).values())[0]
                amax = utils.get_week_start(amax).date()
            if projections.count() > 0:
                pmin = list(projections.aggregate(Min('week_start')).values())[0]
                pmax = list(projections.aggregate(Max('week_start')).values())[0]
            current = min(amin, pmin) if (amin and pmin) else (amin or pmin)
            latest = max(amax, pmax) if (amax and pmax) else (amax or pmax)

            # Report for each week during the project's time range.
            while current <= latest:
                next_week = current + relativedelta(days=7)
                actual_hours = actuals.filter(start_time__gte=current,
                        start_time__lt=next_week).aggregate(
                        Sum('hours')).values()[0] or 0
                projected_hours = projections.filter(week_start__gte=current,
                        week_start__lt=next_week).aggregate(
                        Sum('hours')).values()[0] or 0
                report.append([date_format_filter(current, 'M j, Y'),
                        actual_hours, projected_hours, projected_hours - actual_hours])
                current = next_week

        elif organize_by == 'activity' and entry_count > 0:

            if business:
                activity_goals = ActivityGoal.objects.filter(billableQ,
                    project__business=business,
                    project__status__in=project_statuses
                    ).order_by('activity')
            elif project:
                activity_goals = ActivityGoal.objects.filter(
                    project=project).order_by('activity')
            else:
                activity_goals = ActivityGoal.objects.filter(
                    billableQ).order_by('activity')

            for activity, activity_goals in groupby(
                activity_goals, lambda x: x.activity):

                actual_hours = Decimal('0.0')
                projected_hours = Decimal('0.0')
                for activity_goal in activity_goals:
                    projected_hours += activity_goal.goal_hours
                actual_hours = actuals.filter(activity=activity).aggregate(hours=Sum('hours'))['hours']

                report.append([activity.name, actual_hours,
                    projected_hours, projected_hours - actual_hours])
                report_table.append(
                    {'label':activity.name,
                     'url': reverse('report_activity_backlog',
                        args=(activity.id,)),
                     'worked': actual_hours,
                     'assigned': projected_hours,
                     'remaining': projected_hours - actual_hours})

        elif organize_by == 'project' and entry_count > 0:

            if business:
                activity_goals = ActivityGoal.objects.filter(billableQ,
                    project__business=business,
                    project__status__in=project_statuses,
                    ).order_by('project__code')

            elif project:
                # this is not an option
                activity_goals = ActivityGoal.objects.filter(
                    project=project).order_by('project__code')

            else:
                activity_goals = ActivityGoal.objects.filter(billableQ)

            for proj, activity_goals in groupby(
                activity_goals, lambda x: x.project.code):
                actual_hours = Decimal('0.0')
                projected_hours = Decimal('0.0')
                for activity_goal in activity_goals:
                    projected_hours += activity_goal.goal_hours
                actual_hours = actuals.aggregate(hours=Sum('hours'))['hours']

                label = '%s: %s' % (activity_goal.project.code,
                    activity_goal.project.name)
                report.append([label, actual_hours,
                    projected_hours, projected_hours - actual_hours])
                report_table.append(
                    {'label':label,
                     'url': reverse('view_project',
                        args=(activity_goal.project.id,)),
                     'worked': actual_hours,
                     'assigned': projected_hours,
                     'remaining': projected_hours - actual_hours})

        elif organize_by == 'user' and entry_count > 0:
            # Determine all users who worked on or were assigned to the
            # project.
            avals = ('user', 'user__first_name', 'user__last_name')
            pvals = ('employee', 'employee__first_name', 'employee__last_name')
            ausers = list(actuals.values_list(*avals).distinct())
            pusers = list(projections.values_list(*pvals).distinct())
            key = lambda x: (x[2] + ',' + x[1]).lower()  # Sort by name
            users = sorted(list(set(ausers + pusers)), key=key)

            # Report for each user.
            for user in users:
                name = '{0}, {1}'.format(user[2], user[1])
                actual_hours = actuals.filter(user=user[0]) \
                        .aggregate(Sum('hours')).values()[0] or 0
                projected_hours = projections.filter(employee=user[0]) \
                        .aggregate(Sum('goal_hours')).values()[0] or 0
                report.append([name, actual_hours, projected_hours,
                    projected_hours - actual_hours])
                report_table.append(
                    {'label':name,
                     'url': reverse('report_employee_backlog', args=(user[0],)),
                     'worked': actual_hours,
                     'assigned': projected_hours,
                     'remaining': projected_hours - actual_hours})

        col_headers = [organize_by.title(), 'Worked Hours', 'Assigned Hours', 'Remaining Hours']
        report.insert(0, col_headers)

        if export:
            response = HttpResponse(content_type='text/csv')
            if project:
                filename = '{0}_productivity'.format(project.name)
            elif business:
                filename = '{0}_productivity'.format(business.short_name)
            else:
                filename = 'productivity'
            content_disp = 'attachment; filename={0}.csv'.format(filename)
            response['Content-Disposition'] = content_disp
            writer = csv.writer(response)
            for row in report:
                writer.writerow(row)
            return response

    return render(request, 'timepiece/reports/productivity.html', {
        'form': form,
        'report_table': report_table,
        'report': json.dumps(report, cls=DecimalEncoder),
        'type': organize_by or '',
        'total_worked': sum([r[1] for r in report[1:]]),
        'total_assigned': sum([r[2] for r in report[1:]]),
        'total_remaining': sum([r[3] for r in report[1:]]),
    })


@permission_required('contracts.view_estimation_accuracy')
def report_estimation_accuracy(request):
    """
    Idea from Software Estimation, Demystifying the Black Art, McConnel 2006 Fig 3-3.
    """
    contracts = ProjectContract.objects.filter(
        status=ProjectContract.STATUS_COMPLETE,
        type=ProjectContract.PROJECT_FIXED
    )
    data = [('Target (hrs)', 'Actual (hrs)', 'Point Label')]
    for c in contracts:
        if c.contracted_hours() == 0:
            continue
        pt_label = "%s (%.2f%%)" % (c.name,
                                    c.hours_worked / c.contracted_hours() * 100)
        data.append((c.contracted_hours(), c.hours_worked, pt_label))
        chart_max = max([max(x[0], x[1]) for x in data[1:]])  # max of all targets & actuals
    return render(request, 'timepiece/reports/estimation_accuracy.html', {
        'data': json.dumps(data, cls=DecimalEncoder),
        'chart_max': chart_max,
    })


from django.contrib.auth.models import Group
from timepiece.crm.models import ActivityGoal, Project
from django.db.models import Sum, Q

@cbv_decorator(permission_required('crm.view_employee_backlog'))
class BacklogReport(CSVViewMixin, TemplateView):
    template_name = 'timepiece/reports/backlog.html'

    def get(self, request, *args, **kwargs):
        # if user cannot see backlog, direct them to their personal backlog
        if not request.user.has_perm('crm.view_backlog'):
            return HttpResponseRedirect( reverse('report_employee_backlog', args=(request.user.id,)) )

        self.request = request

        self.active_tab = kwargs.get('active_tab', 'company') or 'company'
        self.export_data = request.GET.get('export_data', False)
        self.export_company_data = request.GET.get('export_company_data', False)

        context = self.get_context_data()
        if self.export_data or self.export_company_data:
            kls = CSVViewMixin
        else:
            kls = TemplateView
        return kls.render_to_response(self, context)

    def get_context_data(self, **kwargs):
        context = super(BacklogReport, self).get_context_data(**kwargs)

        form = self.get_form()

        if form.is_valid():
            activity_goalQ = Q(project__status__in=form.cleaned_data['project_statuses'])
            activity_goalQ &= Q(project__type__in=form.cleaned_data['project_types'])
            if form.cleaned_data['project_department']:
                activity_goalQ &= Q(project__project_department=form.cleaned_data['project_department'])
            if form.cleaned_data['projects']:
                activity_goalQ &= Q(project__in=form.cleaned_data['projects'])
            if form.cleaned_data['activities']:
                activity_goalQ &= Q(activity__in=form.cleaned_data['activities'])
            if form.cleaned_data['clients']:
                activity_goalQ &= Q(project__business__in=form.cleaned_data['clients'])

            billable = form.cleaned_data['billable']
            non_billable = form.cleaned_data['non_billable']
            if billable and not non_billable:
                activity_goalQ &= Q(project__type__billable=True, activity__billable=True)
            elif not billable and non_billable:
                activity_goalQ &= (Q(project__type__billable=False)|Q(activity__billable=False))
            elif not billable and not non_billable:
                # ensure no results are returned
                activity_goalQ &= Q(project__type__billable=True) & Q(project__type__billable=False)
        else:
            messages.warning(self.request, 'There was an error applying your selected filter.')
            activity_goalQ = Q(project__status=4)

        backlog = {}
        backlog_summary = {}
        company_total_hours = {}

        employeeQ = Q(is_active=True)
        if form.cleaned_data['project_department']:
            employeeQ &= Q(profile__department=form.cleaned_data['project_department'])

        employee_list = Group.objects.get(id=1).user_set.filter(employeeQ).order_by('last_name', 'first_name')

        for employee in employee_list:
            backlog[employee.id] = []
            backlog_summary[employee.id] = {'total_available_hours': 0,
                                            'drop_dead_date': None}
            for employee, activity_goals in groupby(
                ActivityGoal.objects.filter(activity_goalQ, employee=employee
                    ).order_by('activity'), lambda x: x.employee):

                for activity, activity_goals in groupby(activity_goals, lambda x: x.activity):
                    total_activity_hours = 0.0
                    total_charged_hours = 0.0
                    if activity is None:
                        raise Exception('Activity Goal with no Activity.')

                    activity_name = activity.name
                    if activity_name not in company_total_hours.keys():
                        company_total_hours[activity_name] = \
                            {'activity': activity,
                             'remaining_hours': 0.0}

                    for activity_goal in activity_goals:
                        total_activity_hours += float(activity_goal.goal_hours)
                        total_charged_hours += float(activity_goal.get_charged_hours)

                        backlog_summary[employee.id]['total_available_hours'] += float(activity_goal.get_remaining_hours)
                        company_total_hours[activity_name]['remaining_hours'] += float(activity_goal.get_remaining_hours)

                    percentage = 100.*(float(total_charged_hours)/float(total_activity_hours)) if float(total_activity_hours) > 0 else 0
                    percentage = 100 if float(total_activity_hours)==0.0 else percentage
                    remaining_hours = total_activity_hours - total_charged_hours
                    backlog[employee.id].append({'activity': activity,
                                                 'activity_name': activity_name,
                                                 'employee': employee,
                                                 'hours': total_activity_hours,
                                                 'charged_hours': total_charged_hours,
                                                 'remaining_hours': remaining_hours,
                                                 'percentage': percentage})

        for employee_id, values in backlog_summary.items():
            employee = User.objects.get(id=employee_id)
            backlog_summary[employee_id]['employee'] = employee
            if float(employee.profile.hours_per_week) <= 0:
                backlog_summary[employee_id]['drop_dead_date'] = datetime.date.today()
                backlog_summary[employee_id]['no_hours_per_week'] = True # why is this true?
                continue

            num_weeks = values['total_available_hours'] / float(employee.profile.hours_per_week)
            approx_days = 7 * num_weeks
            drop_dead_date = datetime.date.today() + relativedelta(days=int(approx_days))
            # backlog_summary[employee_id]['drop_dead_date'] = drop_dead_date

            future_approved_time_off = PaidTimeOffRequest.objects.filter(
                Q(status=PaidTimeOffRequest.APPROVED
                    )|Q(status=PaidTimeOffRequest.PROCESSED),
                user_profile=employee.profile,
                pto_start_date__gte=datetime.date.today(),
                pto_end_date__lte=drop_dead_date,
                ).aggregate(s=Sum('amount'))['s'] or Decimal('0.0')
            backlog_summary[employee_id]['future_approved_time_off'] = \
                future_approved_time_off

            future_holiday_time_off = Decimal('0.0')
            holidays = Holiday.holidays_between_dates(datetime.date.today(),
                drop_dead_date, {'paid_holiday': True})
            for holiday in holidays:
                future_holiday_time_off += Decimal('8.0') * \
                Decimal(employee.profile.hours_per_week) / Decimal('40.0')
            backlog_summary[employee_id]['future_holiday_time_off'] = \
                future_holiday_time_off

            total_hours = values['total_available_hours'] \
                        + float(future_holiday_time_off) \
                        + float(future_approved_time_off)

            num_weeks = total_hours / float(employee.profile.hours_per_week)
            # subtract 1 for
            approx_days = 7.0 * num_weeks - 1.0
            drop_dead_date = datetime.date.today() \
                           + relativedelta(days=int(approx_days))
            while drop_dead_date.weekday() >= 5:
                drop_dead_date -= relativedelta(days=1)
            backlog_summary[employee_id]['drop_dead_date'] = drop_dead_date

        backlog_summary_sorted = sorted(backlog_summary.values(), key=lambda x: x['drop_dead_date'])

        company_hours_per_week = Decimal('0.0')
        for u in employee_list: #.aggregate(hours=Sum('profile__hours_per_week'))['hours']
            company_hours_per_week += Decimal(u.profile.hours_per_week)
        company_hours = 0.0
        for activity_id, values in company_total_hours.items():
            company_hours += values['remaining_hours']
        num_weeks = company_hours / float(company_hours_per_week)
        approx_days = 7 * num_weeks
        drop_dead_date = datetime.date.today() + relativedelta(days=int(approx_days))

        ptoQ = Q(pto_start_date__gte=datetime.date.today(),pto_end_date__lte=drop_dead_date)
        ptoQ &= Q(status=PaidTimeOffRequest.APPROVED)|Q(status=PaidTimeOffRequest.PROCESSED)

        if form.cleaned_data['project_department']:
            ptoQ &= Q(user_profile__department=form.cleaned_data['project_department'])

        future_approved_time_off = PaidTimeOffRequest.objects.filter(ptoQ).aggregate(s=Sum('amount'))['s'] or Decimal('0.0')

        future_holiday_time_off = Decimal('0.0')
        holidays = Holiday.holidays_between_dates(datetime.date.today(),
            drop_dead_date, {'paid_holiday': True})
        for holiday in holidays:
            future_holiday_time_off += Decimal('8.0') * (
                company_hours_per_week / (Group.objects.get(id=1
                    ).user_set.filter(is_active=True).count() * \
                Decimal('40.0')))

        total_hours = company_hours \
                    + float(future_holiday_time_off) \
                    + float(future_approved_time_off)

        num_weeks = total_hours / float(company_hours_per_week)
        approx_days = 7 * num_weeks
        drop_dead_date = datetime.date.today() + relativedelta(days=int(approx_days))
        while drop_dead_date.weekday() >= 5:
            drop_dead_date -= relativedelta(days=1)
            backlog_summary[employee_id]['drop_dead_date'] = drop_dead_date

        chart_data = []
        # chart_data = {'activities': [], 'values': []}
        for activity_name, values in company_total_hours.items():
            chart_data.append([activity_name, values['remaining_hours']])
            # chart_data['activities'].append(activity_name)
            # chart_data['values'].append(values['remaining_hours'])

        company_total_hours_sorted = sorted(company_total_hours.values(), key=lambda x: -1*x['remaining_hours'])
        company_backlog = {
            'company_total_hours': company_total_hours_sorted,
            'company_work_hours': company_hours,
            'company_total_hours_with_time_off': total_hours,
            'drop_dead_date': drop_dead_date,
            'company_hours': company_hours,
            'future_approved_time_off': future_approved_time_off,
            'future_holiday_time_off': future_holiday_time_off,
            'chart_data': json.dumps(chart_data)
        }

        total_company_hours = 0.0
        for activity_hours in company_backlog['company_total_hours']:
            total_company_hours += activity_hours['remaining_hours']

        company_backlog_data, export_filters = get_company_backlog_chart_data(activity_goalQ)
        no_data = True
        filters = {}
        if 'filters' in company_backlog_data:
            filters = company_backlog_data['filters']
            no_data = False

        context.update({
            'backlog': backlog,
            'backlogfilter_form': form,
            'backlog_summary': backlog_summary_sorted,
            'company_backlog': company_backlog,
            'total_company_hours': total_company_hours,
            'active_tab': self.active_tab,
            'company_backlog_data': company_backlog_data,
            'export_filters': export_filters,
            'chart_data': json.dumps(company_backlog_data),
            'filters': filters,
            'no_data': no_data})

        return context

    def convert_context_to_csv(self, context):
        """Convert the context dictionary into a CSV file."""
        content = []
        if self.export_data:
            headers = ['Activity Code', 'Activity Name', 'Remaining Hours']
            content.append(headers)
            total_hours = 0.0
            for activity_hours in context['company_backlog']['company_total_hours']:
                row = [activity_hours['activity'].code,
                       activity_hours['activity'].name,
                       activity_hours['remaining_hours']]
                content.append(row)
                total_hours += activity_hours['remaining_hours']
            row = ['', 'TOTAL', total_hours]
            content.append(row)
        elif self.export_company_data:
            data = context['company_backlog_data']
            export_filters = context['export_filters']
            headers = ['Activity Code', 'Activity Name', 'Project Code',
                'Project Name', 'Project Status', 'Project Type', 'Billable',
                'Business Short Name', 'Business Name', 'Remaining Hours']
            text_col_count=len(headers)-1
            if not data:
                content.append(headers)
                return content
            headers.extend(data['columns'][0][1:])
            content.append(headers)
            for col in data['columns'][1:]:
                key = col[0]
                if key == 'Total Avg Hours':
                    continue
                if key == 'Utilization Avg Hours':
                    continue
                hours = sum(col[1:])
                row_data = export_filters[key]
                row = [row_data['activity'].code,
                       row_data['activity'].name,
                       row_data['project'].code,
                       row_data['project'].name,
                       row_data['project'].status.label,
                       row_data['project'].type.label,
                       row_data['billable'],
                       row_data['client'].short_name,
                       row_data['client'].name,
                       hours]
                for hours in col[1:]:
                    row.append(hours)
                content.append(row)
            totals_row=['-']*text_col_count
            totals_row.extend([sum(x) for x in zip(*content[1:])[text_col_count:]])
            content.append(totals_row)
        return content

    @property
    def defaults(self):
        """Default filter form data when no GET data is provided."""
        return {'billable': True,
                'non_billable': True,
                'project_statuses': [4],
                'project_types': [a.id for a in Attribute.objects.filter(
                    type='project-type')],
                'project_department': None,
                'projects': None,
                'activities': None}

    def get_form(self):
        data = self.request.GET or self.defaults
        data = data.copy()  # make mutable
        # Fix booleans - the strings "0" and "false" are True in Python
        # for key in ['billable', 'non_billable', 'paid_time_off', 'unpaid_time_off', 'writedown']:
        #     data[key] = key in data and \
        #                 str(data[key]).lower() in ('on', 'true', '1')

        return BacklogFilterForm(data)

    def get_filename(self, context):
        return 'backlog_totals_by_activity.csv'.format()

# @permission_required('crm.view_employee_backlog')
# def report_backlog(request, active_tab='company'):
#     """
#     Determines company-wide backlog and displays
#     """
#     if request.user.has_perm('crm.view_backlog'):
#         defaults = {'billable': True,
#                     'non_billable': True,
#                     'project_statuses': [4],
#                     'project_types': [a.id for a in Attribute.objects.filter(
#                         type='project-type')],
#                     'projects': None,
#                     'activities': None}
#         form = BacklogFilterForm(request.GET or defaults)
#         if form.is_valid():
#             activity_goalQ = Q(project__status__in=form.cleaned_data['project_statuses'])
#             activity_goalQ &= Q(project__type__in=form.cleaned_data['project_types'])
#             if form.cleaned_data['projects']:
#                 activity_goalQ &= Q(project__in=form.cleaned_data['projects'])
#             if form.cleaned_data['activities']:
#                 activity_goalQ &= Q(activity__in=form.cleaned_data['activities'])

#             billable = form.cleaned_data['billable']
#             non_billable = form.cleaned_data['non_billable']
#             if billable and not non_billable:
#                 activity_goalQ &= Q(project__billable=True, activity__billable=True)
#             elif not billable and non_billable:
#                 activity_goalQ &= (Q(project__billable=False)|Q(activity__billable=False))
#             elif not billable and not non_billable:
#                 # ensure no results are returned
#                 activity_goalQ &= Q(project__billable=True) & Q(project__billable=False)
#         else:
#             messages.warning(request, 'There was an error applying your selected filter.')
#             activity_goalQ = Q(project__status=4)

#         backlog = {}
#         backlog_summary = {}
#         company_total_hours = {}
#         for employee in Group.objects.get(id=1).user_set.filter(is_active=True).order_by('last_name', 'first_name'):
#             backlog[employee.id] = []
#             backlog_summary[employee.id] = {'total_available_hours': 0,
#                                             'drop_dead_date': None}
#             for employee, activity_goals in groupby(
#                 ActivityGoal.objects.filter(activity_goalQ, employee=employee
#                     ).order_by('activity'), lambda x: x.employee):

#                 for activity, activity_goals in groupby(activity_goals, lambda x: x.activity):
#                     total_activity_hours = 0.0
#                     total_charged_hours = 0.0
#                     if activity is None:
#                         raise Exception('Activity Goal with no Activity.')

#                     activity_name = activity.name
#                     if activity_name not in company_total_hours.keys():
#                         company_total_hours[activity_name] = \
#                             {'activity': activity,
#                              'remaining_hours': 0.0}

#                     for activity_goal in activity_goals:
#                         total_activity_hours += float(activity_goal.goal_hours)
#                         total_charged_hours += float(activity_goal.get_charged_hours)

#                         backlog_summary[employee.id]['total_available_hours'] += float(activity_goal.get_remaining_hours)
#                         company_total_hours[activity_name]['remaining_hours'] += float(activity_goal.get_remaining_hours)

#                     percentage = 100.*(float(total_charged_hours)/float(total_activity_hours)) if float(total_activity_hours) > 0 else 0
#                     percentage = 100 if float(total_activity_hours)==0.0 else percentage
#                     remaining_hours = total_activity_hours - total_charged_hours
#                     backlog[employee.id].append({'activity': activity,
#                                                  'activity_name': activity_name,
#                                                  'employee': employee,
#                                                  'hours': total_activity_hours,
#                                                  'charged_hours': total_charged_hours,
#                                                  'remaining_hours': remaining_hours,
#                                                  'percentage': percentage})

#         for employee_id, values in backlog_summary.items():
#             employee = User.objects.get(id=employee_id)
#             backlog_summary[employee_id]['employee'] = employee
#             if float(employee.profile.hours_per_week) <= 0:
#                 backlog_summary[employee_id]['drop_dead_date'] = datetime.date.today()
#                 backlog_summary[employee_id]['no_hours_per_week'] = True
#                 continue

#             num_weeks = values['total_available_hours'] / float(employee.profile.hours_per_week)
#             approx_days = 7 * num_weeks
#             drop_dead_date = datetime.date.today() + relativedelta(days=int(approx_days))
#             # backlog_summary[employee_id]['drop_dead_date'] = drop_dead_date

#             future_approved_time_off = PaidTimeOffRequest.objects.filter(
#                 Q(status=PaidTimeOffRequest.APPROVED
#                     )|Q(status=PaidTimeOffRequest.PROCESSED),
#                 user_profile=employee.profile,
#                 pto_start_date__gte=datetime.date.today(),
#                 pto_end_date__lte=drop_dead_date,
#                 ).aggregate(s=Sum('amount'))['s'] or Decimal('0.0')
#             backlog_summary[employee_id]['future_approved_time_off'] = \
#                 future_approved_time_off

#             future_holiday_time_off = Decimal('0.0')
#             holidays = Holiday.holidays_between_dates(datetime.date.today(),
#                 drop_dead_date, {'paid_holiday': True})
#             for holiday in holidays:
#                 future_holiday_time_off += Decimal('8.0') * \
#                 Decimal(employee.profile.hours_per_week) / Decimal('40.0')
#             backlog_summary[employee_id]['future_holiday_time_off'] = \
#                 future_holiday_time_off

#             total_hours = values['total_available_hours'] \
#                         + float(future_holiday_time_off) \
#                         + float(future_approved_time_off)

#             num_weeks = total_hours / float(employee.profile.hours_per_week)
#             # subtract 1 for
#             approx_days = 7.0 * num_weeks - 1.0
#             drop_dead_date = datetime.date.today() \
#                            + relativedelta(days=int(approx_days))
#             while drop_dead_date.weekday() >= 5:
#                 drop_dead_date -= relativedelta(days=1)
#             backlog_summary[employee_id]['drop_dead_date'] = drop_dead_date

#         backlog_summary_sorted = sorted(backlog_summary.values(), key=lambda x: x['drop_dead_date'])

#         company_hours_per_week = Decimal('0.0')
#         for u in Group.objects.get(id=1).user_set.filter(is_active=True): #.aggregate(hours=Sum('profile__hours_per_week'))['hours']
#             company_hours_per_week += Decimal(u.profile.hours_per_week)
#         company_hours = 0.0
#         for activity_id, values in company_total_hours.items():
#             company_hours += values['remaining_hours']
#         num_weeks = company_hours / float(company_hours_per_week)
#         approx_days = 7 * num_weeks
#         drop_dead_date = datetime.date.today() + relativedelta(days=int(approx_days))

#         future_approved_time_off = PaidTimeOffRequest.objects.filter(
#                 Q(status=PaidTimeOffRequest.APPROVED
#                     )|Q(status=PaidTimeOffRequest.PROCESSED),
#                 pto_start_date__gte=datetime.date.today(),
#                 pto_end_date__lte=drop_dead_date,
#                 ).aggregate(s=Sum('amount'))['s'] or Decimal('0.0')

#         future_holiday_time_off = Decimal('0.0')
#         holidays = Holiday.holidays_between_dates(datetime.date.today(),
#             drop_dead_date, {'paid_holiday': True})
#         for holiday in holidays:
#             future_holiday_time_off += Decimal('8.0') * (
#                 company_hours_per_week / (Group.objects.get(id=1
#                     ).user_set.filter(is_active=True).count() * \
#                 Decimal('40.0')))

#         total_hours = company_hours \
#                     + float(future_holiday_time_off) \
#                     + float(future_approved_time_off)

#         num_weeks = total_hours / float(company_hours_per_week)
#         approx_days = 7 * num_weeks
#         drop_dead_date = datetime.date.today() + relativedelta(days=int(approx_days))
#         while drop_dead_date.weekday() >= 5:
#             drop_dead_date -= relativedelta(days=1)
#             backlog_summary[employee_id]['drop_dead_date'] = drop_dead_date

#         chart_data = []
#         # chart_data = {'activities': [], 'values': []}
#         for activity_name, values in company_total_hours.items():
#             chart_data.append([activity_name, values['remaining_hours']])
#             # chart_data['activities'].append(activity_name)
#             # chart_data['values'].append(values['remaining_hours'])

#         company_total_hours_sorted = sorted(company_total_hours.values(), key=lambda x: -1*x['remaining_hours'])
#         company_backlog = {
#             'company_total_hours': company_total_hours_sorted,
#             'company_work_hours': company_hours,
#             'company_total_hours_with_time_off': total_hours,
#             'drop_dead_date': drop_dead_date,
#             'company_hours': company_hours,
#             'future_approved_time_off': future_approved_time_off,
#             'future_holiday_time_off': future_holiday_time_off,
#             'chart_data': json.dumps(chart_data)
#         }

#         return render(request, 'timepiece/reports/backlog.html',
#             {'backlog': backlog,
#              'backlogfilter_form': form,
#              'backlog_summary': backlog_summary_sorted,
#              'company_backlog': company_backlog,
#              'active_tab': active_tab or 'company'})
#     else:
#         return HttpResponseRedirect( reverse('report_employee_backlog', args=(request.user.id,)) )

@permission_required('crm.view_backlog')
def report_activity_backlog(request, activity_id):
    """
    Determines company-wide backlog and displays
    """
    if int(activity_id):
        activity = Activity.objects.get(id=int(activity_id))
        project_list = list(set([ag.project for ag in ActivityGoal.objects.filter(project__status=4, activity=activity)]))
        backlog = []

        for project in project_list:
            employees = list(set([ag.employee for ag in ActivityGoal.objects.filter(project=project, activity=activity)]))
            if None in employees:
                charged_hours = Entry.objects.filter(
                    activity=activity, project=project).aggregate(
                    hours=Sum('hours'))['hours'] or 0.0
            else:
                charged_hours = Entry.objects.filter(
                    activity=activity, project=project, user__in=employees
                    ).aggregate(hours=Sum('hours'))['hours'] or 0.0
            activity_hours = ActivityGoal.objects.filter(
                project=project, activity=activity
                ).aggregate(hours=Sum('goal_hours'))['hours']

            percentage = 100.*(float(charged_hours)/float(activity_hours)) if float(activity_hours) > 0 else 0
            percentage = 100 if float(activity_hours)==0.0 else percentage
            backlog.append({'activity': activity,
                            'activity_name': activity.name,
                            'project': project,
                            'hours': activity_hours,
                            'charged_hours': charged_hours,
                            'remaining_hours': float(activity_hours) - float(charged_hours),
                            'percentage': percentage})

        sorted_backlog = sorted(backlog, key=lambda x: -1*x['percentage'])
        context = {'backlog': sorted_backlog,
                   'activity': activity,
                   'activity_name': activity.name}
        return render(request, 'timepiece/reports/backlog_activity.html', context)
    else:
        activity = None
    backlog = []
    counter = -1
    for project, activity_goals in groupby(ActivityGoal.objects.filter(
        activity=activity, project__status=4).order_by(
        'project__code'), lambda x: x.milestone.project):

        for activity, activity_goals in groupby(activity_goals, lambda x: x.activity):
            activity_hours = 0.0
            charged_hours = 0.0
            if activity is None:
                activity_name = 'Other'
                exclude_Q = Q()
                for activity_goal in activity_goals:
                    #if activity_goal.date and ActivityGoal.objects.filter(milestone=activity_goal.milestone, date__gt=activity_goal.date, activity=activity).count():
                        # only get the latest date for this combo
                    #    continue
                    activity_hours += float(activity_goal.goal_hours)
                    for ag in ActivityGoal.objects.filter(project=activity_goal.project, activity__isnull=False):
                        exclude_Q |= Q(activity__id=ag.activity.id)
                charged_hours += float(Entry.objects.filter(project=activity_goal.project, project__status=4
                    ).exclude(exclude_Q).aggregate(Sum('hours'))['hours__sum'] or 0.0)
            else:
                activity_name = activity.name
                for activity_goal in activity_goals:
                    #if activity_goal.date and ActivityGoal.objects.filter(milestone=activity_goal.milestone, date__gt=activity_goal.date, activity=activity).count():
                        # only get the latest date for this combo
                    #    continue
                    activity_hours += float(activity_goal.goal_hours)
                charged_hours = float(Entry.objects.filter(
                    project=activity_goal.milestone.project, activity=activity, project__status=4
                    ).aggregate(Sum('hours'))['hours__sum'] or 0.0)
            percentage = 100.*(float(charged_hours)/float(activity_hours)) if float(activity_hours) > 0 else 0
            percentage = 100 if float(activity_hours)==0.0 else percentage
            backlog.append({'activity': activity,
                            'activity_name': activity_name,
                            'project': project,
                            'hours': activity_hours,
                            'charged_hours': charged_hours,
                            'remaining_hours': activity_hours - charged_hours,
                            'percentage': percentage})
    context = {'backlog': backlog,
               'activity': activity}
    return render(request, 'timepiece/reports/backlog_activity.html', context)

@permission_required('crm.view_employee_backlog')
def report_employee_backlog(request, user_id):
    """
    Determines individual backlog and displays
    """
    employee = User.objects.get(id=int(user_id))
    activitygoal_projects = list(Project.objects.filter(
        id__in=utils.get_setting('TIMEPIECE_PAID_LEAVE_PROJECTS').values() + \
        utils.get_setting('TIMEPIECE_UNPAID_LEAVE_PROJECTS').values()))

    if request.user.has_perm('crm.view_backlog') or request.user==employee:
        backlog = []
        counter = -1
        for project, activity_goals in groupby(ActivityGoal.objects.filter(
            employee=employee, project__status=utils.get_setting(
                'TIMEPIECE_DEFAULT_PROJECT_STATUS')
            ).order_by('project__code', 'activity__name', 'activity__id'
            ), lambda x: x.project):

            activitygoal_projects.append(project)
            counter += 1
            backlog.append({'project': project,
                            'activity_goals': []})
            # backlog.append({'project': project,
            #                 'activity_goals': list(activity_goals)})
            activity_exclude_Q = Q()
            for activity, activity_goals in groupby(activity_goals, lambda x: x.activity):
                activity_exclude_Q |= Q(activity=activity)
                dates_exclude_Q = Q()
                for activity_goal in activity_goals:
                    backlog[counter]['activity_goals'].append(activity_goal)
                    dates_exclude_Q |= Q(start_time__gte=datetime.datetime.combine(activity_goal.date, datetime.time.min),
                                         start_time__lt=datetime.datetime.combine(activity_goal.end_date, datetime.time.max))

                # add missing date ranges for existing Project+Employee+Activity
                missing_entries = Entry.objects.filter(
                    project=project, user=employee, activity=activity
                    ).exclude(dates_exclude_Q
                    ).aggregate(hours=Sum('hours'), earliest=Min('start_time'), latest=Max('start_time'))
                    # ).annotate(earliest=Min('start_time')
                    # ).annotate(latest=Max('start_time'))
                if missing_entries['hours']:
                    backlog[counter]['activity_goals'].append(
                        {'id': None,
                         'activity': activity,
                         'project': project,
                         'employee': employee,
                         'goal_hours': 0.0,
                         'date': missing_entries['earliest'].date(),
                         'end_date': missing_entries['latest'].date(),
                         'get_charged_hours': missing_entries['hours'],
                         'get_remaining_hours': -1*missing_entries['hours'],
                         'get_percent_complete': 100.0})

            # add missing activity goals for this Project+Employee+Activity
            for activity_sum in Entry.objects.filter(project=project, user=employee
                ).exclude(activity_exclude_Q).values('activity'
                ).annotate(hours=Sum('hours')).order_by('-hours'):

                activity = Activity.objects.get(id=activity_sum['activity'])
                start_date = Entry.objects.filter(
                    project=project, user=employee, activity=activity
                    ).values('start_time').order_by('start_time'
                    )[0]['start_time'].date()
                try:
                    end_date = Entry.objects.filter(
                        project=project, user=employee, activity=activity
                        ).values('end_time').order_by('-end_time'
                        )[0]['end_time'].date()
                except:
                    end_date = datetime.date.today()

                backlog[counter]['activity_goals'].append(
                    {'id': None,
                     'activity': activity,
                     'project': project,
                     'employee': employee,
                     'goal_hours': 0.0,
                     'date': start_date,
                     'end_date': end_date,
                     'get_charged_hours': activity_sum['hours'],
                     'get_remaining_hours': -1*activity_sum['hours'],
                     'get_percent_complete': 100.0})

        # add missing projects
        for entry in Entry.objects.filter(
            project__status=utils.get_setting(
                'TIMEPIECE_DEFAULT_PROJECT_STATUS'),
            user=employee
            ).exclude(project__in=activitygoal_projects
            ).values('project__code').order_by('project__code'
            ).distinct('project__code'):

            counter += 1
            project = Project.objects.get(code=entry['project__code'])
            backlog.append({'project': project,
                            'activity_goals': []})
            for entry2 in Entry.objects.filter(
                project=project, user=employee).values('activity__id'
                ).order_by('activity__id').distinct('activity__id'):

                activity = Activity.objects.get(id=entry2['activity__id'])
                entries_summary = Entry.objects.filter(project=project,
                    activity=activity, user=employee
                    ).aggregate(hours=Sum('hours'),
                    start_date=Min('start_time'), end_date=Max('end_time'))
                if entries_summary['end_date'] is None:
                    print 'got here', entries_summary
                    entries_summary['end_date'] = datetime.datetime.now()
                activity_hours = Decimal('0.0')
                backlog[counter]['activity_goals'].append(
                    {'activity': activity,
                     'project': project,
                     'date': entries_summary['start_date'].date(),
                     'end_date': entries_summary['end_date'].date(),
                     'goal_hours': activity_hours,
                     'get_charged_hours': entries_summary['hours'],
                     'get_remaining_hours': activity_hours - entries_summary['hours'],
                     'get_percent_complete': 100})

        if employee.profile.hours_per_week == 0:
            message = '{0} {1} has no schedule set in their profile.  Set their expected hours for each day of the week for an accurate backlog.'.format(
                    employee.first_name, employee.last_name)
            messages.error(request, message)

        context = {'backlog': backlog,
                   'employee': employee,
                   'chart_data': json.dumps(get_employee_backlog_chart_data(user_id))}
        return render(request, 'timepiece/reports/backlog_employee.html', context)
    else:
        return HttpResponseRedirect( reverse('report_employee_backlog', args=(request.user.id,)) )


@permission_required('crm.view_employee_backlog')
def report_all_employee_backlog(request):


    departments = {}
    for d,d_pretty in Department.DEPARTMENTS: #TODO update with department as a model
        dept_emps = Group.objects.get(id=1).user_set.filter(is_active=True,profile__department=d).order_by('last_name', 'first_name')
        charts={}
        for e in dept_emps:
            charts[e]=json.dumps(get_employee_backlog_chart_data(e.id))
        if len(dept_emps) > 0:
            departments[d_pretty] = charts


    #
    #
    # employees=Group.objects.get(id=1).user_set.filter(is_active=True).order_by('last_name', 'first_name')
    #
    # charts={}
    # for e in employees:
    #     charts[e]=json.dumps(get_employee_backlog_chart_data(e.id))

    context = {'departments':departments}

    return render(request, 'timepiece/reports/backlog_employee_all.html', context)




def get_employee_backlog_chart_data(user_id):
    """
    Creates the data objects required by the c3 frond-end visualization
    """

    def new_empty_date():
        # return {'Holiday': 0.0,
        #         'Approved Time Off': 0.0}
        return {}

    employee = User.objects.get(id=int(user_id))

    # get weekly schedule, starting Monday
    week_schedule = employee.profile.week_schedule
    week_schedule.append(week_schedule.pop(0))
    # create a tuple of the weekend day indices
    weekends = []
    for dow, hours in enumerate(week_schedule):
        if hours == 0.0:
            weekends.append(dow)
    weekends = tuple(weekends)

    days_per_week = (Decimal('7.0') - Decimal(len(weekends)))
    if days_per_week == Decimal('0.0'):
        avg_hours_per_day = Decimal('8.0')
    else:
        avg_hours_per_day = Decimal(employee.profile.hours_per_week) / \
            (Decimal('7.0') - Decimal(len(weekends)))
    coverage = {}
    billable_coverage = {}

    start_week = utils.get_week_start(datetime.date.today()).date()
    start_week = datetime.date.today()
    activity_goals = ActivityGoal.objects.filter(
        employee=employee, end_date__gte=start_week,
        project__status=utils.get_setting(
            'TIMEPIECE_DEFAULT_PROJECT_STATUS'))

    if activity_goals.count() == 0:
         return {}

    # determine the end date and add one more week to show clearly that
    # the employee has no coverage then
    end_date = max(
        utils.get_bimonthly_dates(datetime.date.today())[1].date(),
        activity_goals.aggregate(end_date=Max('end_date'))['end_date'])
    end_week = utils.get_week_start(end_date).date() \
              + datetime.timedelta(days=7)

    # get total number of weeks shown on plot; this equals the
    # length of the arrays
    num_weeks = (end_week - start_week).days / 7 + 1

    # determine holidays and add time (whether paid or not)
    holidays = [h['date'] for h in Holiday.holidays_between_dates(
        start_week, end_week, {'paid_holiday': True})]
    for holiday in holidays:
        if str(holiday) not in coverage:
            coverage[str(holiday)] = new_empty_date()
        coverage[str(holiday)]['Holiday'] = float(avg_hours_per_day)

    # add Time Off requests as holidays
    # TODO: should make this smarter so that if it is a partial day it
    #       does not count as a full day
    print 'start week', start_week
    print 'end week', end_week
    for ptor in employee.profile.paidtimeoffrequest_set.filter(
        Q(pto_start_date__gte=start_week)|Q(pto_end_date__gte=start_week),
        Q(status='approved')|Q(status='processed')):

        print 'ptor', ptor
        num_workdays = max(workdays.networkdays(ptor.pto_start_date,
            ptor.pto_end_date, holidays=holidays, weekends=weekends), 1)
        ptor_hours_per_day = ptor.amount / Decimal(num_workdays)

        for i in range((ptor.pto_end_date-ptor.pto_start_date).days + 1):
            date = ptor.pto_start_date + datetime.timedelta(days=i)
            if date.weekday() not in weekends:
                holidays.append(date)
                if str(date) not in coverage:
                    coverage[str(date)] = \
                        new_empty_date()
                coverage[str(date)]['Approved Time Off'] = \
                    float(ptor_hours_per_day)

            # elif date.weekday() < 5:
            #     holidays.append(date)
            #     if str(date) not in coverage:
            #         coverage[str(date)] = \
            #             new_empty_date()


    y_axes = {'Holiday': ['data1'],
              'Approved Time Off': ['data2']}
    data_counter = 3
    for activity_goal in activity_goals:
        if activity_goal.project.code not in y_axes.keys():
            y_axes[activity_goal.project.code] = ['data%s'%data_counter]
            data_counter += 1

        start_date = start_week if activity_goal.date < start_week \
            else activity_goal.date

        end_date = activity_goal.end_date
        num_workdays = max(workdays.networkdays(start_date, end_date,
            holidays=holidays, weekends=weekends), 1)
        ag_hours_per_workday = activity_goal.get_remaining_hours / Decimal(num_workdays)

        for i in range((end_date-start_date).days + 1):
            date = start_date + datetime.timedelta(days=i)
            if workdays.networkdays(date, date, holidays=holidays,
                weekends=weekends):

                if str(date) not in coverage:
                    coverage[str(date)] = new_empty_date()
                if str(date) not in billable_coverage:
                    billable_coverage[str(date)] = 0.0
                if activity_goal.project.code not in coverage[str(date)]:
                    coverage[str(date)][activity_goal.project.code] = 0.0
                coverage[str(date)][activity_goal.project.code] += \
                    float(ag_hours_per_workday)
                if activity_goal.project.type.billable and activity_goal.activity.billable:
                    billable_coverage[str(date)] += float(ag_hours_per_workday)

            elif workdays.networkdays(date, date, holidays=holidays,
                weekends=(5,6)):

                if str(date) not in coverage:
                    coverage[str(date)] = new_empty_date()
                    billable_coverage[str(date)] = 0.0
                if activity_goal.project.code not in coverage[str(date)]:
                    coverage[str(date)][activity_goal.project.code] = 0.0

    columns = {'x': []}
    for date in sorted(coverage.keys()):
        columns['x'].append(date)
        for proj, hours in coverage[date].items():
            if proj not in columns:
                columns[proj] = [0.0] * (len(columns['x']) - 1)
            columns[proj].append(hours)

        expected_len = len(columns['x'])
        for check_key, vals in columns.items():
            while len(vals) != expected_len:
                columns[check_key].append(0.0)

    c3_columns = []
    for proj, vals in columns.items():
        if proj != 'x':
            c3_columns.append([proj] + vals)
        else:
            c3_columns.insert(0, [proj] + vals)
    schedule = ['Total Avg Hours']
    utilization = ['Utilization Avg Hours']
    week_dict = employee.profile.week_dict()
    for date_str in sorted(coverage.keys()):
        date = datetime.datetime.strptime(date_str, '%Y-%m-%d', ).date()
        schedule.append(week_dict[date.weekday()])
        utilization.append(week_dict[date.weekday()]*employee.profile.get_utilization)

    # c3_columns.append(['Regular Schedule'] + [float(avg_hours_per_day)]*len(columns['x']))
    c3_columns.append(schedule)
    c3_columns.append(utilization)
    keys = columns.keys()
    keys.remove('x')
    data = {'columns': c3_columns,
            'keys': keys,
            'avg_hours': float(avg_hours_per_day)}
    return data

@permission_required('crm.view_employee_backlog')
def employee_backlog_chart_data(request, user_id):
    if request.user.has_perm('crm.view_backlog') or request.user==employee:
        return HttpResponse(json.dumps(get_employee_backlog_chart_data(user_id)),
            status=200, mimetype='application/json')

@permission_required('crm.view_backlog')
def report_overrun_backlog(request):
    """
    Finds all activity goals that are overrun
    """
    project_status = request.GET.get('project_status',
        utils.get_setting('TIMEPIECE_DEFAULT_PROJECT_STATUS'))
    backlog = []
    employee_counter = -1
    # for activity_goal in ActivityGoal.objects.filter(
    #     project__status=project_status):

    #     if not activity_goal.goal_overrun:
    #         continue

    #     backlog.append(activity_goal)
    for employee in Group.objects.get(id=1).user_set.filter(is_active=True
        ).order_by('last_name', 'first_name'):

        employee_counter += 1
        backlog.append({'employee': employee,
                        'projects': []})
        activitygoal_projects = list(Project.objects.filter(
            id__in=utils.get_setting('TIMEPIECE_PAID_LEAVE_PROJECTS').values() + \
            utils.get_setting('TIMEPIECE_UNPAID_LEAVE_PROJECTS').values()))
        # activitygoal_projects = []
        project_counter = -1

        for project, activity_goals in groupby(ActivityGoal.objects.filter(
            employee=employee, project__status=project_status
            ).order_by('project__code', 'activity__name', 'activity__id'
            ), lambda x: x.project):

            activitygoal_projects.append(project)
            project_counter += 1
            backlog[employee_counter]['projects'].append(
                {'project': project,
                 'activity_goals': []})

            activity_exclude_Q = Q()
            for activity, activity_goals in groupby(activity_goals, lambda x: x.activity):
                activity_exclude_Q |= Q(activity=activity)
                dates_exclude_Q = Q()
                for activity_goal in activity_goals:
                    if activity_goal.goal_overrun:
                        print activity_goal
                        backlog[employee_counter]['projects'][project_counter
                            ]['activity_goals'].append(activity_goal)
                    dates_exclude_Q |= Q(start_time__gte=datetime.datetime.combine(activity_goal.date, datetime.time.min),
                                         start_time__lt=datetime.datetime.combine(activity_goal.end_date, datetime.time.max))

                # add missing date ranges for existing Project+Employee+Activity
                missing_entries = Entry.objects.filter(
                    project=project, user=employee, activity=activity
                    ).exclude(dates_exclude_Q
                    ).aggregate(hours=Sum('hours'), earliest=Min('start_time'), latest=Max('start_time'))
                if missing_entries['hours']:
                    backlog[employee_counter]['projects'][project_counter][
                        'activity_goals'].append(
                            {'id': None,
                             'activity': activity,
                             'project': project,
                             'employee': employee,
                             'goal_hours': 0.0,
                             'date': missing_entries['earliest'].date(),
                             'end_date': missing_entries['latest'].date(),
                             'get_charged_hours': missing_entries['hours'],
                             'get_remaining_hours': -1*missing_entries['hours'],
                             'get_percent_complete': 100.0})

            # add missing activity goals for this Project+Employee+Activity
            for activity_sum in Entry.objects.filter(project=project, user=employee
                ).exclude(activity_exclude_Q).values('activity'
                ).annotate(hours=Sum('hours')).order_by('-hours'):

                activity = Activity.objects.get(id=activity_sum['activity'])
                start_date = Entry.objects.filter(
                    project=project, user=employee, activity=activity
                    ).values('start_time').order_by('start_time'
                    )[0]['start_time'].date()
                try:
                    end_date = Entry.objects.filter(
                        project=project, user=employee, activity=activity
                        ).values('end_time').order_by('-end_time'
                        )[0]['end_time'].date()
                except:
                    end_date = datetime.date.today()

                backlog[employee_counter]['projects'][project_counter][
                    'activity_goals'].append(
                        {'id': None,
                         'activity': activity,
                         'project': project,
                         'employee': employee,
                         'goal_hours': 0.0,
                         'date': start_date,
                         'end_date': end_date,
                         'get_charged_hours': activity_sum['hours'],
                         'get_remaining_hours': -1*activity_sum['hours'],
                         'get_percent_complete': 100.0})

        # add missing projects
        for entry in Entry.objects.filter(
            project__status=utils.get_setting(
                'TIMEPIECE_DEFAULT_PROJECT_STATUS'),
            user=employee
            ).exclude(project__in=activitygoal_projects
            ).values('project__code').order_by('project__code'
            ).distinct('project__code'):

            project_counter += 1
            project = Project.objects.get(code=entry['project__code'])
            backlog[employee_counter]['projects'].append(
                {'project': project,
                 'activity_goals': []})
            for entry2 in Entry.objects.filter(
                project=project, user=employee).values('activity__id'
                ).order_by('activity__id').distinct('activity__id'):

                activity = Activity.objects.get(id=entry2['activity__id'])
                entries_summary = Entry.objects.filter(project=project,
                    activity=activity, user=employee
                    ).aggregate(hours=Sum('hours'),
                    start_date=Min('start_time'), end_date=Max('end_time'))
                if entries_summary['end_date'] is None:
                    entries_summary['end_date'] = datetime.datetime.now()
                activity_hours = Decimal('0.0')
                backlog[employee_counter]['projects'][project_counter][
                    'activity_goals'].append(
                        {'activity': activity,
                         'project': project,
                         'date': entries_summary['start_date'].date(),
                         'end_date': entries_summary['end_date'].date(),
                         'goal_hours': activity_hours,
                         'get_charged_hours': entries_summary['hours'],
                         'get_remaining_hours': activity_hours - entries_summary['hours'],
                         'get_percent_complete': 100})

    context = {'backlog': backlog}
    return render(request, 'timepiece/reports/backlog_overrun.html', context)

@permission_required('crm.view_backlog')
def active_projects_burnup_charts(request, minder_id=-1):
    active_projects = Project.objects.filter(status__id=4
        ).order_by('point_person__last_name', 'point_person__first_name',
        'point_person__id', 'code')

    minders = []
    project_ids = []
    for minder, projects in groupby(active_projects, lambda x: x.point_person.id):
        minders.append({'minder': User.objects.get(id=minder),
                        'projects': list(projects),
                        'active_tab': True if minder==int(minder_id) else False})
    if minder_id == -1:
        minders[0]['active_tab'] = True
        project_ids = [p.id for p in minders[0]['projects']]
    else:
        project_ids = [p.id for p in active_projects.filter(point_person__id=int(minder_id))]

    context = {'minders': minders,
               'project_ids': project_ids}
    return render(request, 'timepiece/reports/active_projects_burnup_charts.html', context)


class PendingMilestonesReport(TemplateView):
    template_name = 'timepiece/reports/milestones.html'

    def get_context_data(self, **kwargs):
        context = super(PendingMilestonesReport, self).get_context_data(**kwargs)
        pending_milestones = []
        for project, milestones in groupby(
            Milestone.objects.filter(status__in=[Milestone.NEW, Milestone.MODIFIED],
                project__status=4), lambda m:m.project):

            pending_milestones.append((project, list(milestones)))

        context['pending_milestones'] = pending_milestones
        return context

#TODO
class ThroughputReport(TemplateView):
    template_name = 'timepiece/reports/throughput.html'

    def get_context_data(self, **kwargs):
        context = super(ThroughputReport, self).get_context_data(**kwargs)
        projects = []
        for project in Project.objects.filter(status__label='Archived'):
            try:
                milestones=Milestone.objects.filter(project=project)
                start_date=milestones.get(name='Start')
                turn_in_date=milestones.get(name='Turn-In')
                required_completion_date = milestones.get(name='Required Completion')
                required_time = required_completion_date.due_date - start_date.due_date
                spent_time =  turn_in_date.due_date - start_date.due_date
                throughput = "%.2f" % (spent_time.days / (1.0*required_time.days))
                minder = project.point_person.get_full_name()

                # if start_date and turn_in_date and required_completion_date:
                projects.append((project, start_date, turn_in_date, required_completion_date, throughput,minder))
            except Milestone.DoesNotExist:
                continue

        projects.sort(key = lambda x: (x[5],x[2].due_date-datetime.date(2000,1,1)))
        context['projects'] = projects
        return context<|MERGE_RESOLUTION|>--- conflicted
+++ resolved
@@ -234,16 +234,14 @@
         content.append(headers)
 
         summaries = context['summaries']
-<<<<<<< HEAD
+        # <<<<<<< HEAD
         try:
             summary = filter(lambda x:x[0]==key, summaries)[0][1]
         except:
             summary = []
-=======
-
-        summary = summaries.get(self.export, [])
-
->>>>>>> b0562822
+        # =======
+        # summary = summaries.get(self.export, [])
+        # >>>>>>> caktus/develop
         for rows, totals in summary:
             for name, user_id, hours in rows:
                 if self.export_projects:
@@ -279,7 +277,6 @@
         }
 
     def get(self, request, *args, **kwargs):
-<<<<<<< HEAD
         self.export_users = request.GET.get('export_users', False)
         self.export_projects = request.GET.get('export_projects', False)
         self.export_users_details = request.GET.get('export_users_details', False)
@@ -289,11 +286,6 @@
             kls = CSVViewMixin
         else:
             kls = TemplateView
-=======
-        self.export = request.GET.get('export', False)
-        context = self.get_context_data()
-        kls = CSVViewMixin if self.export else TemplateView
->>>>>>> b0562822
         return kls.render_to_response(self, context)
 
     def get_context_data(self, **kwargs):

--- conflicted
+++ resolved
@@ -65,7 +65,6 @@
         ('user', 'User'),
         # ('week', 'Week'),
     )
-<<<<<<< HEAD
 
     business = selectable.AutoCompleteSelectField(BusinessLookup,
         label='Client', required=False)
@@ -86,12 +85,6 @@
 
     organize_by = forms.ChoiceField(choices=ORGANIZE_BY_CHOICES,
         widget=forms.RadioSelect(), initial=ORGANIZE_BY_CHOICES[0][0])
-=======
-    project = selectable.AutoCompleteSelectField(ProjectLookup)
-    organize_by = forms.ChoiceField(
-        choices=ORGANIZE_BY_CHOICES, widget=forms.RadioSelect(),
-        initial=ORGANIZE_BY_CHOICES[0][0])
->>>>>>> b417b3ea
 
 
 class HourlyReportForm(DateForm):
@@ -104,7 +97,6 @@
 
     billable = forms.BooleanField(required=False)
     non_billable = forms.BooleanField(label='Non-billable', required=False)
-<<<<<<< HEAD
     writedown = forms.BooleanField(label='Include Writedowns', required=False)
     paid_time_off = forms.BooleanField(required=False)
     unpaid_time_off = forms.BooleanField(required=False)
@@ -114,13 +106,6 @@
             label='Project Name', required=False)
     businesses = selectable.AutoCompleteSelectMultipleField(BusinessLookup,
             label='Client Name', required=False)
-=======
-    paid_leave = forms.BooleanField(required=False)
-    trunc = forms.ChoiceField(
-        label='Group Totals By', choices=TRUNC_CHOICES, widget=forms.RadioSelect())
-    projects = selectable.AutoCompleteSelectMultipleField(
-        ProjectLookup, label='Project Name', required=False)
->>>>>>> b417b3ea
 
     def __init__(self, *args, **kwargs):
         super(HourlyReportForm, self).__init__(*args, **kwargs)

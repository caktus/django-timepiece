from django.contrib import admin
from timepiece import models as timepiece


class ActivityAdmin(admin.ModelAdmin):
    model = timepiece.Activity
    list_display = ('code', 'name', 'billable')
    list_filter = ('billable',)
admin.site.register(timepiece.Activity, ActivityAdmin)


class HourGroupAdmin(admin.ModelAdmin):
    model = timepiece.HourGroup
    list_display = ('name',)
    list_filter = ('activities',)
    ordering = ('order', 'name')
    filter_horizontal = ('activities',)
admin.site.register(timepiece.HourGroup, HourGroupAdmin)


class ActivityGroupAdmin(admin.ModelAdmin):
    model = timepiece.ActivityGroup
    list_display = ('name',)
    list_filter = ('activities',)
    filter_horizontal = ('activities',)
admin.site.register(timepiece.ActivityGroup, ActivityGroupAdmin)


class RelationshipTypeAdmin(admin.ModelAdmin):
    pass
admin.site.register(timepiece.RelationshipType, RelationshipTypeAdmin)


class BusinessAdmin(admin.ModelAdmin):
    list_display = ['name', 'short_name']
    search_fields = ['name', 'short_name']
admin.site.register(timepiece.Business, BusinessAdmin)


class EntryAdmin(admin.ModelAdmin):
    model = timepiece.Entry
    list_display = ('user',
                    'project',
                    'location',
                    'project_type',
                    'activity',
                    'start_time',
                    'end_time',
                    'hours',
                    'is_closed',
                    'is_paused',
                    )
    list_filter = ['activity', 'project__type', 'user', 'project']
    search_fields = ['user__first_name', 'user__last_name', 'project__name',
                     'activity__name', 'comments']
    date_hierarchy = 'start_time'
    ordering = ('-start_time',)

    def project_type(self, entry):
        return entry.project.type
admin.site.register(timepiece.Entry, EntryAdmin)


class AttributeAdmin(admin.ModelAdmin):
    search_fields = ('label', 'type')
    list_display = ('label', 'type', 'enable_timetracking', 'billable')
    list_filter = ('type', 'enable_timetracking', 'billable')
    #Django honors only first field
    ordering = ('type', 'sort_order')
admin.site.register(timepiece.Attribute, AttributeAdmin)


class ContractAssignmentInline(admin.TabularInline):
    model = timepiece.ContractAssignment
    raw_id_fields = ('user',)

    def queryset(self, request):
        qs = super(ContractAssignmentInline, self).queryset(request)
        return qs.select_related()


<<<<<<< HEAD
class ContractMilestoneInline(admin.TabularInline):
    model = timepiece.ContractMilestone

class ContractHourInline(admin.TabularInline):
    model = timepiece.ContractHour

class ProjectContractAdmin(admin.ModelAdmin):
    model = timepiece.ProjectContract
    list_display = ('_project', 'start_date', 'end_date', 'status',
                    'contracted_hours', 'pending_hours',
                    'hours_assigned', 'hours_unassigned',
                    'hours_worked',
                    'type')
    ordering = ('-end_date',)
    inlines = (ContractAssignmentInline, ContractMilestoneInline, ContractHourInline)
    list_filter = ('status', 'type')
    raw_id_fields = ('project',)
=======
class ProjectContractAdmin(admin.ModelAdmin):
    model = timepiece.ProjectContract
    list_display = ('name', 'start_date', 'end_date', 'status',
                    'num_hours', 'hours_assigned', 'hours_unassigned',
                    'hours_worked')
    inlines = (ContractAssignmentInline,)
    list_filter = ('status',)
    filter_horizontal = ('projects',)
>>>>>>> 689d6632
    list_per_page = 20
    search_fields = ('name', 'projects__name', 'projects__business__name')

    def hours_unassigned(self, obj):
        return obj.contracted_hours() - obj.hours_assigned

admin.site.register(timepiece.ProjectContract, ProjectContractAdmin)


class ProjectAdmin(admin.ModelAdmin):
    raw_id_fields = ('business',)
    list_display = ('name', 'business', 'point_person', 'status', 'type')
    list_filter = ('type', 'status')
    search_fields = ('name', 'business__name', 'point_person__username',
            'point_person__first_name', 'point_person__last_name',
            'description')
admin.site.register(timepiece.Project, ProjectAdmin)


class ContractAssignmentAdmin(admin.ModelAdmin):
    list_display = ('id', 'contract', 'user', 'start_date',
                    'end_date', 'min_hours_per_week', 'num_hours', 'worked',
                    'remaining')
    list_filter = ('contract',)
    ordering = ('-start_date',)

    def queryset(self, request):
        qs = super(ContractAssignmentAdmin, self).queryset(request)
        return qs.exclude(contract__status='complete')

    def worked(self, obj):
        hours_worked = float(obj.hours_worked)
        if obj.num_hours:
            percent = hours_worked * 100.0 / float(obj.num_hours)
            return "%.2f (%.2f%%)" % (hours_worked, percent)
        return ""

    def remaining(self, obj):
        return "%.2f" % (obj.hours_remaining,)

admin.site.register(timepiece.ContractAssignment, ContractAssignmentAdmin)


class LocationAdmin(admin.ModelAdmin):
    list_display = ('id', 'name')
admin.site.register(timepiece.Location, LocationAdmin)


class ProjectHoursAdmin(admin.ModelAdmin):
    list_display = ('_person', 'project', 'week_start', 'hours', 'published')

    def _person(self, obj):
        return obj.user.get_full_name()
    _person.short_description = 'Person'
    _person.admin_order_field = 'user__last_name'

admin.site.register(timepiece.ProjectHours, ProjectHoursAdmin)


class UserProfileAdmin(admin.ModelAdmin):
    list_display = ('user', 'hours_per_week')
admin.site.register(timepiece.UserProfile, UserProfileAdmin)


class ContractHourAdmin(admin.ModelAdmin):
    list_display = ('contract', 'hours', 'date_requested', 'date_approved', 'status')
    list_filter = ('status',)
    raw_id_fields = ('contract',)

admin.site.register(timepiece.ContractHour, ContractHourAdmin)<|MERGE_RESOLUTION|>--- conflicted
+++ resolved
@@ -79,34 +79,18 @@
         return qs.select_related()
 
 
-<<<<<<< HEAD
-class ContractMilestoneInline(admin.TabularInline):
-    model = timepiece.ContractMilestone
-
 class ContractHourInline(admin.TabularInline):
     model = timepiece.ContractHour
 
 class ProjectContractAdmin(admin.ModelAdmin):
     model = timepiece.ProjectContract
-    list_display = ('_project', 'start_date', 'end_date', 'status',
-                    'contracted_hours', 'pending_hours',
-                    'hours_assigned', 'hours_unassigned',
+    list_display = ('name', 'start_date', 'end_date', 'status',
+                    'num_hours', 'hours_assigned', 'hours_unassigned',
                     'hours_worked',
                     'type')
-    ordering = ('-end_date',)
-    inlines = (ContractAssignmentInline, ContractMilestoneInline, ContractHourInline)
+    inlines = (ContractAssignmentInline, , ContractHourInline)
     list_filter = ('status', 'type')
-    raw_id_fields = ('project',)
-=======
-class ProjectContractAdmin(admin.ModelAdmin):
-    model = timepiece.ProjectContract
-    list_display = ('name', 'start_date', 'end_date', 'status',
-                    'num_hours', 'hours_assigned', 'hours_unassigned',
-                    'hours_worked')
-    inlines = (ContractAssignmentInline,)
-    list_filter = ('status',)
     filter_horizontal = ('projects',)
->>>>>>> 689d6632
     list_per_page = 20
     search_fields = ('name', 'projects__name', 'projects__business__name')
 
